--- conflicted
+++ resolved
@@ -1,12 +1,3 @@
-<<<<<<< HEAD
-import React, { memo, FC } from "react";
-import { useTranslation } from "react-i18next";
-import { DeleteModal } from "./components/modal-component";
-import { useNavigate } from "react-router-dom";
-import RetractableInput from "@/components/ui/global/retract-table-input";
-import { jumpTologin } from "@/utils/http";
-import { usePluginPage } from "./hooks/use-plugin-page";
-=======
 import React, { memo, FC } from 'react';
 import { useTranslation } from 'react-i18next';
 import { DeleteModal } from './components/modal-component';
@@ -14,7 +5,6 @@
 import RetractableInput from '@/components/ui/global/retract-table-input';
 import { jumpToLogin } from '@/utils/http';
 import { usePluginPage } from './hooks/use-plugin-page';
->>>>>>> 70e63f58
 
 const PluginPage: FC = () => {
   const { t } = useTranslation();
@@ -42,7 +32,7 @@
           setDeleteModal={setDeleteModal}
           getTools={() => {
             if (searchValue) {
-              setSearchValue("");
+              setSearchValue('');
             } else {
               getTools();
             }
@@ -52,7 +42,7 @@
       <div
         className="flex justify-between mx-auto max-w-[1425px]"
         style={{
-          width: "calc(0.85 * (100% - 8px))",
+          width: 'calc(0.85 * (100% - 8px))',
         }}
       >
         <div className="font-medium"></div>
@@ -65,22 +55,22 @@
         <div
           className="h-full mx-auto max-w-[1425px]"
           style={{
-            width: "85%",
+            width: '85%',
           }}
         >
           <div className="grid lg:grid-cols-3 xl:grid-cols-3 2xl:grid-cols-3 3xl:grid-cols-3 gap-6">
             <div
               className={`plugin-card-add-container relative ${
                 isHovered === null
-                  ? ""
+                  ? ''
                   : isHovered
-                    ? "plugin-no-hover"
-                    : " plugin-hover"
+                    ? 'plugin-no-hover'
+                    : ' plugin-hover'
               }`}
-              onMouseLeave={(e) => {
+              onMouseLeave={e => {
                 setIsHovered(true);
               }}
-              onMouseEnter={(e) => {
+              onMouseEnter={e => {
                 setIsHovered(false);
               }}
               onClick={() => {
@@ -88,7 +78,7 @@
                   return jumpToLogin();
                 }
 
-                navigate("/resource/plugin/create");
+                navigate('/resource/plugin/create');
               }}
             >
               <div className="color-mask"></div>
@@ -101,11 +91,11 @@
                   className="mt-4 font-semibold add-name"
                   style={{ fontSize: 22 }}
                 >
-                  {t("plugin.createPlugin")}
+                  {t('plugin.createPlugin')}
                 </div>
               </div>
             </div>
-            {tools.map((k) => (
+            {tools.map(k => (
               <div
                 className="common-card-item plugin-card-item group"
                 key={k.id}
@@ -123,12 +113,12 @@
                 <div
                   className="px-1.5 py-0.5 rounded-md font-medium text-xs absolute right-[1px] top-[1px]"
                   style={{
-                    background: k.status == 0 ? "#f2f2f2" : "#275eff",
-                    color: k.status == 0 ? "#7F7F7F" : "#FFFFFF",
-                    borderRadius: "0px 18px 0px 8px",
+                    background: k.status == 0 ? '#f2f2f2' : '#275eff',
+                    color: k.status == 0 ? '#7F7F7F' : '#FFFFFF',
+                    borderRadius: '0px 18px 0px 8px',
                   }}
                 >
-                  {k.status == 0 ? t("plugin.draft") : t("plugin.available")}
+                  {k.status == 0 ? t('plugin.draft') : t('plugin.available')}
                 </div>
                 <div className="px-6">
                   <div className="flex items-start gap-4">
@@ -167,7 +157,7 @@
                       </div>
                       <div className="text-sm">
                         <span className="rounded bg-[#ebeeff] px-2 py-1 inline-block">
-                          {t("plugin.relatedApplications")}：{k?.botUsedCount}
+                          {t('plugin.relatedApplications')}：{k?.botUsedCount}
                         </span>
                       </div>
                     </div>
@@ -176,15 +166,15 @@
                 <div
                   className="flex justify-between items-center mt-6 overflow-hidden overflow-x-auto overflow-y-hidden"
                   style={{
-                    padding: "16px 24px",
-                    borderTop: "1px dashed #e2e8ff",
-                    scrollbarWidth: "none", // 隐藏滚动条
-                    msOverflowStyle: "none", // IE/Edge隐藏滚动条
+                    padding: '16px 24px',
+                    borderTop: '1px dashed #e2e8ff',
+                    scrollbarWidth: 'none', // 隐藏滚动条
+                    msOverflowStyle: 'none', // IE/Edge隐藏滚动条
                   }}
                 >
                   <span className="text-[#7F7F7F] text-xs go-setting flex items-center">
                     <span className="whitespace-nowrap">
-                      {t("common.edit")}
+                      {t('common.edit')}
                     </span>
                     <span className="setting-icon setting-act"></span>
                   </span>
@@ -192,7 +182,7 @@
                     <div className="flex items-center text-desc gap-5">
                       <div
                         className="card-delete cursor-pointer flex items-center"
-                        onClick={(e) => {
+                        onClick={e => {
                           e.stopPropagation();
                           setCurrentTool(k);
                           setDeleteModal(true);
@@ -200,7 +190,7 @@
                       >
                         <span className="delete-icon"></span>
                         <span className="ml-1 whitespace-nowrap">
-                          {t("common.delete")}
+                          {t('common.delete')}
                         </span>
                       </div>
                     </div>
