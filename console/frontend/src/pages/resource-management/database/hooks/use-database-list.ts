import {
  useState,
  useCallback,
  Dispatch,
  SetStateAction,
  RefObject,
  MutableRefObject,
<<<<<<< HEAD
} from "react";
import { pageList, create } from "@/services/database";
import { DatabaseItem, CreateDbParams } from "@/types/database";
import { useInfiniteScroll } from "./use-infinite-scroll";
=======
} from 'react';
import { pageList, create } from '@/services/database';
import { DatabaseItem, CreateDbParams } from '@/types/database';
import { useInfiniteScroll } from './use-infinite-scroll';
import { message } from 'antd';
import { ResponseBusinessError } from '@/types/global';
>>>>>>> 70e63f58

type createDatabaseOk = (createParams: CreateDbParams) => void;

interface UseDatabaseListReturn {
  // 状态
  dataSource: DatabaseItem[];
  hasMore: boolean;
  searchValue: string;
  pagination: {
    pageNum: number;
    pageSize: number;
  };

  // 方法
  getList: () => void;
  handleLoadMore: () => void;
  createDatabaseOk: createDatabaseOk;
  setSearchValue: Dispatch<SetStateAction<string>>;
  setPagination: Dispatch<
    SetStateAction<{ pageNum: number; pageSize: number }>
  >;

  // 无限滚动相关
  loader: RefObject<HTMLDivElement>;
  loadingRef: MutableRefObject<boolean>;
}

// 数据库列表 hook
export const useDatabaseList = (): UseDatabaseListReturn => {
  const [hasMore, setHasMore] = useState(false); // 是否还有更多数据
  const [pagination, setPagination] = useState({
    pageNum: 1,
    pageSize: 20,
  }); // 分页信息
  const [dataSource, setDataSource] = useState<DatabaseItem[]>([]); // 数据库列表
  const [searchValue, setSearchValue] = useState(""); // 搜索内容

  // 无限滚动回调函数
  const handleLoadMore = useCallback((): void => {
    setPagination((pagination) => ({
      ...pagination,
      pageNum: pagination?.pageNum + 1,
    }));
  }, []);

  const { targetRef: loader, loading: loadingRef } = useInfiniteScroll(
    handleLoadMore,
    hasMore,
  );

  // 获取数据库列表
  const getList = useCallback((): void => {
    loadingRef.current = true;
    const params = {
      pageNum: pagination?.pageNum,
      pageSize: pagination?.pageSize,
      search: searchValue,
    };
    pageList(params)
      .then((data) => {
        const newData = data?.records || [];
        setDataSource((preDataSource) => {
          if (pagination?.pageNum === 1) {
            return [...newData];
          } else {
            return [...preDataSource, ...newData];
          }
        });
        if (20 * pagination?.pageNum < data.total) {
          setHasMore(true);
        } else {
          setHasMore(false);
        }
      })
      .finally(() => {
        loadingRef.current = false;
      })
      .catch((e: ResponseBusinessError) => {
        message.error(e?.message);
      });
  }, [pagination, searchValue, loadingRef]);

  // 创建数据库
  const createDatabaseOk = useCallback(
    (createParams: CreateDbParams): void => {
      create(createParams)
        .then(() => {
          getList();
        })
        .catch((error: ResponseBusinessError) => {
          message.error(error?.message);
        });
    },
    [getList],
  );

  return {
    // 状态
    dataSource,
    hasMore,
    searchValue,
    pagination,

    // 方法
    getList,
    handleLoadMore,
    createDatabaseOk,
    setSearchValue,
    setPagination,

    // 无限滚动相关
    loader,
    loadingRef,
  };
};<|MERGE_RESOLUTION|>--- conflicted
+++ resolved
@@ -5,19 +5,12 @@
   SetStateAction,
   RefObject,
   MutableRefObject,
-<<<<<<< HEAD
-} from "react";
-import { pageList, create } from "@/services/database";
-import { DatabaseItem, CreateDbParams } from "@/types/database";
-import { useInfiniteScroll } from "./use-infinite-scroll";
-=======
 } from 'react';
 import { pageList, create } from '@/services/database';
 import { DatabaseItem, CreateDbParams } from '@/types/database';
 import { useInfiniteScroll } from './use-infinite-scroll';
 import { message } from 'antd';
 import { ResponseBusinessError } from '@/types/global';
->>>>>>> 70e63f58
 
 type createDatabaseOk = (createParams: CreateDbParams) => void;
 
@@ -53,11 +46,11 @@
     pageSize: 20,
   }); // 分页信息
   const [dataSource, setDataSource] = useState<DatabaseItem[]>([]); // 数据库列表
-  const [searchValue, setSearchValue] = useState(""); // 搜索内容
+  const [searchValue, setSearchValue] = useState(''); // 搜索内容
 
   // 无限滚动回调函数
   const handleLoadMore = useCallback((): void => {
-    setPagination((pagination) => ({
+    setPagination(pagination => ({
       ...pagination,
       pageNum: pagination?.pageNum + 1,
     }));
@@ -65,7 +58,7 @@
 
   const { targetRef: loader, loading: loadingRef } = useInfiniteScroll(
     handleLoadMore,
-    hasMore,
+    hasMore
   );
 
   // 获取数据库列表
@@ -77,9 +70,9 @@
       search: searchValue,
     };
     pageList(params)
-      .then((data) => {
+      .then(data => {
         const newData = data?.records || [];
-        setDataSource((preDataSource) => {
+        setDataSource(preDataSource => {
           if (pagination?.pageNum === 1) {
             return [...newData];
           } else {
@@ -111,7 +104,7 @@
           message.error(error?.message);
         });
     },
-    [getList],
+    [getList]
   );
 
   return {
