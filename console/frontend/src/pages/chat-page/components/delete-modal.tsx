<<<<<<< HEAD
import { Modal } from "antd";
import { ReactElement } from "react";
import warningIcon from "@/assets/imgs/sidebar/warning.svg";
import { useTranslation } from "react-i18next";

=======
import { message, Modal } from 'antd';
import { ReactElement } from 'react';
import warningIcon from '@/assets/imgs/sidebar/warning.svg';
import { useTranslation } from 'react-i18next';
import { clearChatList } from '@/services/chat';
import useChatStore from '@/store/chat-store';
import useBotInfoStore from '@/store/bot-info-store';
>>>>>>> 70e63f58
const DeleteModal = (props: {
  open: boolean;
  onCancel: () => void;
}): ReactElement => {
  const { open, onCancel } = props;
  const { t } = useTranslation();
  const setMessageList = useChatStore(state => state.setMessageList); //  设置消息列表
  const setCurrentChatId = useChatStore(state => state.setCurrentChatId); //  设置当前聊天id
  const currentChatId = useChatStore(state => state.currentChatId); //  当前聊天id
  const botInfo = useBotInfoStore(state => state.botInfo); //  机器人信息

  //清除对话历史确认
  const handleClearChatList = () => {
    clearChatList(currentChatId, botInfo.botId)
      .then(res => {
        setCurrentChatId(res.id);
        setMessageList([]);
        onCancel();
      })
      .catch(() => {
        message.error(t('chatPage.chatWindow.clearChatHistoryFailed'));
      });
  };
  return (
    <Modal
      open={open}
      onCancel={onCancel}
      closeIcon={null}
      wrapClassName="delete_mode"
      centered
      width={352}
      maskClosable={false}
<<<<<<< HEAD
      onOk={onOk}
      okText={t("chatPage.chatWindow.confirm")}
      cancelText={t("chatPage.chatWindow.cancel")}
=======
      onOk={handleClearChatList}
      okText={t('chatPage.chatWindow.confirm')}
      cancelText={t('chatPage.chatWindow.cancel')}
>>>>>>> 70e63f58
    >
      <div className="text-black flex tems-center font-medium text-base">
        <img src={warningIcon} alt="" className="w-[22px] h-[22px] mr-2" />
        <span>{t("chatPage.chatWindow.confirmDeleteChat")}</span>
      </div>
    </Modal>
  );
};

export default DeleteModal;<|MERGE_RESOLUTION|>--- conflicted
+++ resolved
@@ -1,10 +1,3 @@
-<<<<<<< HEAD
-import { Modal } from "antd";
-import { ReactElement } from "react";
-import warningIcon from "@/assets/imgs/sidebar/warning.svg";
-import { useTranslation } from "react-i18next";
-
-=======
 import { message, Modal } from 'antd';
 import { ReactElement } from 'react';
 import warningIcon from '@/assets/imgs/sidebar/warning.svg';
@@ -12,7 +5,6 @@
 import { clearChatList } from '@/services/chat';
 import useChatStore from '@/store/chat-store';
 import useBotInfoStore from '@/store/bot-info-store';
->>>>>>> 70e63f58
 const DeleteModal = (props: {
   open: boolean;
   onCancel: () => void;
@@ -45,19 +37,13 @@
       centered
       width={352}
       maskClosable={false}
-<<<<<<< HEAD
-      onOk={onOk}
-      okText={t("chatPage.chatWindow.confirm")}
-      cancelText={t("chatPage.chatWindow.cancel")}
-=======
       onOk={handleClearChatList}
       okText={t('chatPage.chatWindow.confirm')}
       cancelText={t('chatPage.chatWindow.cancel')}
->>>>>>> 70e63f58
     >
       <div className="text-black flex tems-center font-medium text-base">
         <img src={warningIcon} alt="" className="w-[22px] h-[22px] mr-2" />
-        <span>{t("chatPage.chatWindow.confirmDeleteChat")}</span>
+        <span>{t('chatPage.chatWindow.confirmDeleteChat')}</span>
       </div>
     </Modal>
   );
