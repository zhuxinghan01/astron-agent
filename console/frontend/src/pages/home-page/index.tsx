--- conflicted
+++ resolved
@@ -1,9 +1,3 @@
-<<<<<<< HEAD
-import React, { useCallback, useEffect, useRef, useState } from "react";
-import { useNavigate } from "react-router-dom";
-import { useTranslation } from "react-i18next";
-import { getCommonConfig } from "@/services/common";
-=======
 /*
  * @Author: snoopyYang
  * @Date: 2025-09-23 10:14:36
@@ -14,36 +8,30 @@
 import React, { useCallback, useEffect, useRef, useState } from 'react';
 import { useTranslation } from 'react-i18next';
 import { getCommonConfig } from '@/services/common';
->>>>>>> 70e63f58
 import {
   getAgentType,
   getAgentList,
   collectBot,
   cancelFavorite,
-} from "@/services/agent-square";
-import styles from "./index.module.scss";
-import { Input, message, Spin, Tooltip } from "antd";
-import classnames from "classnames";
-import eventBus from "@/utils/event-bus";
-import { debounce } from "lodash";
-import useChat from "@/hooks/use-chat";
-import useUserStore from "@/store/user-store";
-import useHomeStore from "@/store/home-store";
-import { getLanguageCode } from "@/utils/http";
-import { BotType, Bot, SearchBotParam, Banner } from "@/types/agent-square";
-import type { ResponseResultPage } from "@/types/global";
-import { handleShare } from "@/utils";
+} from '@/services/agent-square';
+import styles from './index.module.scss';
+import { Input, message, Spin, Tooltip } from 'antd';
+import classnames from 'classnames';
+import eventBus from '@/utils/event-bus';
+import { debounce } from 'lodash';
+import useChat from '@/hooks/use-chat';
+import useUserStore from '@/store/user-store';
+import useHomeStore from '@/store/home-store';
+import { getLanguageCode } from '@/utils/http';
+import { BotType, Bot, SearchBotParam, Banner } from '@/types/agent-square';
+import type { ResponseResultPage } from '@/types/global';
+import { handleShare } from '@/utils';
 
 const PAGE_SIZE = 10;
 
 const PAGE_INFO_ORIGIN: SearchBotParam = {
-<<<<<<< HEAD
-  search: "",
-  pageIndex: 1,
-=======
   search: '',
   page: 1,
->>>>>>> 70e63f58
   pageSize: PAGE_SIZE,
   type: 0,
 };
@@ -55,38 +43,38 @@
   const [bannerList] = useState<Banner[]>([
     // NOTE: isOpen: 是否新开页面跳转
     {
-      src: "https://openres.xfyun.cn/xfyundoc/2025-09-01/ec2409cf-17cc-4276-b8f3-acdca4abac42/1756696685915/agentRewardBanner.png",
+      src: 'https://openres.xfyun.cn/xfyundoc/2025-09-01/ec2409cf-17cc-4276-b8f3-acdca4abac42/1756696685915/agentRewardBanner.png',
       srcEn:
-        "https://openres.xfyun.cn/xfyundoc/2025-09-01/ec2409cf-17cc-4276-b8f3-acdca4abac42/1756696685915/agentRewardBanner.png",
+        'https://openres.xfyun.cn/xfyundoc/2025-09-01/ec2409cf-17cc-4276-b8f3-acdca4abac42/1756696685915/agentRewardBanner.png',
       url: `${window.location.origin}/activitySummer`,
       isOpen: false,
     },
     // NOTE: 0728新banner 4张
     {
-      src: "https://openres.xfyun.cn/xfyundoc/2025-07-28/1b4d1b3b-5fc0-44e5-938a-f11cd399ea09/1753666916737/banner01-07.28.jpg",
+      src: 'https://openres.xfyun.cn/xfyundoc/2025-07-28/1b4d1b3b-5fc0-44e5-938a-f11cd399ea09/1753666916737/banner01-07.28.jpg',
       srcEn:
-        "https://openres.xfyun.cn/xfyundoc/2025-07-29/e6c12f1d-9e5c-4623-b668-d05d2d826a1f/1753771451925/banner-en02.jpg",
+        'https://openres.xfyun.cn/xfyundoc/2025-07-29/e6c12f1d-9e5c-4623-b668-d05d2d826a1f/1753771451925/banner-en02.jpg',
       url: `${window.location.origin}/chat?sharekey=e1e62e4027b882aa7a43d4b25ed4974c&botId=2963659`,
       isOpen: false,
     },
     {
-      src: "https://openres.xfyun.cn/xfyundoc/2025-07-28/057e265c-d206-42a0-bcc4-e35d1a5950ad/1753666916740/banner02-07.28.jpg",
+      src: 'https://openres.xfyun.cn/xfyundoc/2025-07-28/057e265c-d206-42a0-bcc4-e35d1a5950ad/1753666916740/banner02-07.28.jpg',
       srcEn:
-        "https://openres.xfyun.cn/xfyundoc/2025-07-29/453698ff-0f08-41d7-b847-9db6640852c6/1753771451926/banner-en03.jpg",
+        'https://openres.xfyun.cn/xfyundoc/2025-07-29/453698ff-0f08-41d7-b847-9db6640852c6/1753771451926/banner-en03.jpg',
       url: `${window.location.origin}/chat?sharekey=b17abc6f0d4a356ed09a9fe1631ffd2c&botId=2958065`,
       isOpen: false,
     },
     {
-      src: "https://openres.xfyun.cn/xfyundoc/2025-07-28/d88084c2-16c8-4210-b5cb-7ef3e298a1bb/1753666916741/banner03-07.28.jpg",
+      src: 'https://openres.xfyun.cn/xfyundoc/2025-07-28/d88084c2-16c8-4210-b5cb-7ef3e298a1bb/1753666916741/banner03-07.28.jpg',
       srcEn:
-        "https://openres.xfyun.cn/xfyundoc/2025-07-29/0d319c45-816c-4d5b-a94c-91bc489c374d/1753771451926/banner-en04.jpg",
+        'https://openres.xfyun.cn/xfyundoc/2025-07-29/0d319c45-816c-4d5b-a94c-91bc489c374d/1753771451926/banner-en04.jpg',
       url: `${window.location.origin}/chat?sharekey=003e4873f478e5f1f9ed82930d0bb4e7&botId=2216831`,
       isOpen: false,
     },
     {
-      src: "https://openres.xfyun.cn/xfyundoc/2025-07-28/79576df5-7d4c-4cf0-b7cf-b1c343acc11a/1753666916742/banner04-07.28.jpg",
+      src: 'https://openres.xfyun.cn/xfyundoc/2025-07-28/79576df5-7d4c-4cf0-b7cf-b1c343acc11a/1753666916742/banner04-07.28.jpg',
       srcEn:
-        "https://openres.xfyun.cn/xfyundoc/2025-07-29/4818e1ba-8af5-4374-8238-db7250a14e84/1753771451927/banner-en05.jpg",
+        'https://openres.xfyun.cn/xfyundoc/2025-07-29/4818e1ba-8af5-4374-8238-db7250a14e84/1753771451927/banner-en05.jpg',
       url: `${window.location.origin}/chat?sharekey=9991b23791117619a3c3608a44c1c499&botId=2813049`,
       isOpen: false,
     },
@@ -119,17 +107,17 @@
 
   // 根据语言环境过滤并选择banner图片
   const filteredBanners: Banner[] = bannerList
-    .filter((banner: Banner) => currentLang !== "en" || banner.srcEn)
+    .filter((banner: Banner) => currentLang !== 'en' || banner.srcEn)
     .map((banner: Banner) => ({
       ...banner,
-      src: currentLang === "en" ? banner.srcEn : banner.src,
+      src: currentLang === 'en' ? banner.srcEn : banner.src,
     }));
 
   // 处理banner点击事件
   const handleBannerClick = (item: Banner): void => {
     if (item.url) {
       if (item.isOpen) {
-        window.open(item.url, "_blank");
+        window.open(item.url, '_blank');
       } else {
         window.location.href = item.url;
       }
@@ -144,18 +132,18 @@
     setPageInfo({
       ...pageInfo,
       type: res[0]?.typeKey || 0,
-      search: searchInputValue || "",
+      search: searchInputValue || '',
     });
   };
 
   // 搜索框前缀图标
   const prefixIcon = (): React.ReactNode => {
-    return <img src={require("@/assets/svgs/search.svg")} alt="" />;
+    return <img src={require('@/assets/svgs/search.svg')} alt="" />;
   };
 
   //开始搜索
   const handleStartSearch = (value: string, pageInfo: SearchBotParam) => {
-    setBotOrigin("search");
+    setBotOrigin('search');
     setSearchLoading(true);
     setAgentList([]);
     setPageInfo({
@@ -171,17 +159,12 @@
     setPageInfo({
       ...pageInfo,
       type,
-<<<<<<< HEAD
-      search: "",
-      pageIndex: 1,
-=======
       search: '',
       page: 1,
->>>>>>> 70e63f58
     });
     setHasMore(true);
     setSearchLoading(true);
-    setSearchInputValue("");
+    setSearchInputValue('');
     setBotType(type);
   };
 
@@ -204,8 +187,8 @@
         .then(() => {
           setLoadingPage(loadingPage + 1);
         })
-        .catch((err) => {
-          console.error("加载更多失败:", err);
+        .catch(err => {
+          console.error('加载更多失败:', err);
         });
     }
   };
@@ -216,7 +199,7 @@
    * @returns
    */
   const loadMore = (customPageIndex?: number): Promise<void> => {
-    return new Promise((resolve) => {
+    return new Promise(resolve => {
       setLoading(true);
       const currentPageIndex = customPageIndex || pageInfo.page + 1;
       const newPageInfo = {
@@ -233,16 +216,16 @@
   const loadAgentListAll = (): void => {
     getAgentList({ ...pageInfo })
       .then((res: ResponseResultPage<Bot>) => {
-        setAgentList((prevList) => {
+        setAgentList(prevList => {
           const newList = [...prevList, ...res.pageData];
           setHasMore(res.totalCount > newList.length);
           return newList;
         });
         setSearchLoading(false);
       })
-      .catch((err) => {
+      .catch(err => {
         setSearchLoading(false);
-        message.error(err?.msg || "网络出小差了，请稍后再试~");
+        message.error(err?.msg || '网络出小差了，请稍后再试~');
       })
       .finally(() => {
         setLoading(false);
@@ -257,16 +240,16 @@
    */
   const handleCollect = (
     item: Bot,
-    e: React.MouseEvent<HTMLDivElement>,
+    e: React.MouseEvent<HTMLDivElement>
   ): void => {
     e.stopPropagation();
     const form: URLSearchParams = new URLSearchParams();
-    form.append("botId", item?.botId.toString());
+    form.append('botId', item?.botId.toString());
     if (!item?.isFavorite) {
       collectBot(form)
         .then(() => {
-          message.success(t("home.collectionSuccess"));
-          eventBus.emit("getFavoriteBotList");
+          message.success(t('home.collectionSuccess'));
+          eventBus.emit('getFavoriteBotList');
           setAgentList((agents: Bot[]) => {
             const currentBot: Bot | undefined =
               agents.find((t: Bot) => t.botId === item.botId) || ({} as Bot);
@@ -274,14 +257,14 @@
             return [...agents];
           });
         })
-        .catch((err) => {
-          message.error(err?.msg || "网络出小差了，请稍后再试~");
+        .catch(err => {
+          message.error(err?.msg || '网络出小差了，请稍后再试~');
         });
     } else {
       cancelFavorite(form)
         .then(() => {
-          message.success(t("home.cancelCollectionSuccess"));
-          eventBus.emit("getFavoriteBotList");
+          message.success(t('home.cancelCollectionSuccess'));
+          eventBus.emit('getFavoriteBotList');
           setAgentList((agents: Bot[]) => {
             const currentBot: Bot | undefined =
               agents.find((t: Bot) => t.botId === item.botId) || ({} as Bot);
@@ -289,8 +272,8 @@
             return [...agents];
           });
         })
-        .catch((err) => {
-          message.error(err?.msg || "网络出小差了，请稍后再试~");
+        .catch(err => {
+          message.error(err?.msg || '网络出小差了，请稍后再试~');
         });
     }
   };
@@ -304,8 +287,8 @@
 
   useEffect(() => {
     const params = {
-      category: "DOCUMENT_LINK",
-      code: "SparkBotHelpDoc",
+      category: 'DOCUMENT_LINK',
+      code: 'SparkBotHelpDoc',
     };
     if (user?.login || user?.uid) {
       getCommonConfig(params);
@@ -317,7 +300,7 @@
     debounce((value, pageInfo) => {
       handleStartSearch(value, pageInfo);
     }, 500), // 500ms延迟
-    [handleBotTypeChange, handleStartSearch],
+    [handleBotTypeChange, handleStartSearch]
   );
   const debouncedSearchRef = useRef(handleSearch);
 
@@ -326,7 +309,7 @@
     debounce((scrollTop: number) => {
       setScrollTop(scrollTop);
     }, 100),
-    [setScrollTop],
+    [setScrollTop]
   );
 
   // 监听scrollTop变化，如果有待处理的botType变更，则执行
@@ -363,7 +346,7 @@
                 <div
                   className={classnames(
                     styles.recent_card_list,
-                    styles.recent_recent,
+                    styles.recent_recent
                   )}
                 >
                   {agentList.map((item: Bot, index: number) => (
@@ -387,13 +370,13 @@
                           >
                             <span>{item?.botName}</span>
                           </Tooltip>
-                          <div onClick={(e) => e.stopPropagation()}>
+                          <div onClick={e => e.stopPropagation()}>
                             <div onClick={() => handleShareAgent(item)} />
                             <div
                               className={classnames({
                                 [styles.collect as string]: !!item?.isFavorite,
                               })}
-                              onClick={(e) => {
+                              onClick={e => {
                                 handleCollect(item, e);
                               }}
                             />
@@ -410,21 +393,21 @@
                         <div className={styles.tags}>
                           {[1, 5].includes(item?.version as number) && (
                             <div className={styles.itag}>
-                              {t("home.instructionType")}
+                              {t('home.instructionType')}
                             </div>
                           )}
                           {[2, 3, 4].includes(item?.version as number) && (
                             <div className={styles.itag}>
-                              {t("home.workflowType")}
+                              {t('home.workflowType')}
                             </div>
                           )}
                         </div>
                         <div className={styles.author}>
                           <img
-                            src={require("@/assets/svgs/author.svg")}
+                            src={require('@/assets/svgs/author.svg')}
                             alt=""
                           />
-                          <span>{item?.creator || "@讯飞星火"}</span>
+                          <span>{item?.creator || '@讯飞星火'}</span>
                           {/* <img src={require('@/assets/svgs/fire.svg')} alt="" />
                           <span>{item?.hotNum}</span> */}
                         </div>
@@ -438,16 +421,16 @@
                 <div className={styles.empty_state}>
                   <img
                     src={
-                      "https://openres.xfyun.cn/xfyundoc/2024-01-03/2e6bdf58-f307-4765-9dfa-157813ea5875/1704248820240/%E7%BB%841%402x.png"
+                      'https://openres.xfyun.cn/xfyundoc/2024-01-03/2e6bdf58-f307-4765-9dfa-157813ea5875/1704248820240/%E7%BB%841%402x.png'
                     }
                     alt=""
                   />
                   <span
                     onClick={() => {
-                      eventBus.emit("createBot");
+                      eventBus.emit('createBot');
                     }}
                   >
-                    {t("home.noRelatedSearchResults")}
+                    {t('home.noRelatedSearchResults')}
                   </span>
                 </div>
               </div>
@@ -470,25 +453,25 @@
           <div className={styles.all_agent_title_left}>
             {/* NOTE: 这里的 友伴 需要翻译吗 */}
             {botTypes
-              ?.filter?.((item) => item.typeName !== "友伴")
+              ?.filter?.(item => item.typeName !== '友伴')
               .map((item: BotType) => (
                 <div
                   key={item.typeKey}
-                  className={classnames(styles.bot_type_item, "relative", {
+                  className={classnames(styles.bot_type_item, 'relative', {
                     [styles.activeTab as string]: botType === item.typeKey,
                   })}
                   onClick={() => {
                     handleBotTypeChange(item.typeKey);
                     // 记录发现频道已点击
-                    if (item.typeName === "发现") {
-                      localStorage.setItem("discoveryClicked", "true");
+                    if (item.typeName === '发现') {
+                      localStorage.setItem('discoveryClicked', 'true');
                     }
                   }}
                 >
                   {item.typeName}
                   {/* 发现频道小红点 */}
-                  {item.typeName === "发现" &&
-                    !localStorage.getItem("discoveryClicked") &&
+                  {item.typeName === '发现' &&
+                    !localStorage.getItem('discoveryClicked') &&
                     new Date() < new Date(2025, 7, 24) && (
                       <span className="absolute top-[4px] right-[2px] w-2 h-2 bg-red-500 rounded-full"></span>
                     )}
@@ -497,9 +480,9 @@
           </div>
           <div className={styles.all_agent_title_right}>
             <Input
-              placeholder={t("home.searchPlaceholder")}
+              placeholder={t('home.searchPlaceholder')}
               value={searchInputValue}
-              onChange={(e) => {
+              onChange={e => {
                 handleValueChange(e);
               }}
               prefix={prefixIcon()}
