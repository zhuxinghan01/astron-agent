--- conflicted
+++ resolved
@@ -1,6 +1,3 @@
-<<<<<<< HEAD
-import React, { useCallback, useState, useRef, useMemo } from "react";
-=======
 import React, {
   useCallback,
   useState,
@@ -8,7 +5,6 @@
   useMemo,
   useEffect,
 } from 'react';
->>>>>>> 70e63f58
 import ReactFlow, {
   Background,
   Connection,
@@ -17,15 +13,6 @@
   OnSelectionChangeParams,
   ReactFlowInstance,
   updateEdge,
-<<<<<<< HEAD
-} from "reactflow";
-import { useFlowCommon } from "@/components/workflow/hooks/useFlowCommon";
-import ConnectionLineComponent from "@/components/workflow/nodes/components/connection-line";
-import FlowPanel from "@/components/workflow/panel";
-import useFlowsManager from "@/components/workflow/store/useFlowsManager";
-import useFlowStore from "@/components/workflow/store/useFlowStore";
-import SelectNode from "@/components/workflow/tips/select-node";
-=======
 } from 'reactflow';
 import { message } from 'antd';
 import { useFlowCommon } from '@/components/workflow/hooks/useFlowCommon';
@@ -35,10 +22,9 @@
 import useFlowStore from '@/components/workflow/store/useFlowStore';
 import SelectNode from '@/components/workflow/tips/select-node';
 import { cloneDeep } from 'lodash';
->>>>>>> 70e63f58
-
-import CustomNode from "@/components/workflow/nodes";
-import CustomEdge from "@/components/workflow/edges";
+
+import CustomNode from '@/components/workflow/nodes';
+import CustomEdge from '@/components/workflow/edges';
 
 const nodeTypes = { custom: CustomNode };
 const edgeTypes = { customEdge: CustomEdge };
@@ -151,24 +137,24 @@
   const [lastSelection, setLastSelection] =
     useState<OnSelectionChangeParams | null>(null);
 
-  const nodes = useFlowStore((state) => state.nodes);
-  const edges = useFlowStore((state) => state.edges);
-  const reactFlowInstance = useFlowStore((state) => state.reactFlowInstance);
-  const onNodesChange = useFlowStore((state) => state.onNodesChange);
-  const onEdgesChange = useFlowStore((state) => state.onEdgesChange);
-  const setEdges = useFlowStore((state) => state.setEdges);
-  const onConnect = useFlowStore((state) => state.onConnect);
-  const takeSnapshot = useFlowStore((state) => state.takeSnapshot);
-  const switchNodeRef = useFlowStore((state) => state.switchNodeRef);
+  const nodes = useFlowStore(state => state.nodes);
+  const edges = useFlowStore(state => state.edges);
+  const reactFlowInstance = useFlowStore(state => state.reactFlowInstance);
+  const onNodesChange = useFlowStore(state => state.onNodesChange);
+  const onEdgesChange = useFlowStore(state => state.onEdgesChange);
+  const setEdges = useFlowStore(state => state.setEdges);
+  const onConnect = useFlowStore(state => state.onConnect);
+  const takeSnapshot = useFlowStore(state => state.takeSnapshot);
+  const switchNodeRef = useFlowStore(state => state.switchNodeRef);
   const setReactFlowInstance = useFlowStore(
-    (state) => state.setReactFlowInstance,
+    state => state.setReactFlowInstance
   );
   const autoSaveCurrentFlow = useFlowsManager(
-    (state) => state.autoSaveCurrentFlow,
-  );
-  const canvasesDisabled = useFlowsManager((state) => state.canvasesDisabled);
-  const controlMode = useFlowsManager((state) => state.controlMode);
-  const willAddNode = useFlowsManager((state) => state.willAddNode);
+    state => state.autoSaveCurrentFlow
+  );
+  const canvasesDisabled = useFlowsManager(state => state.canvasesDisabled);
+  const controlMode = useFlowsManager(state => state.controlMode);
+  const willAddNode = useFlowsManager(state => state.willAddNode);
 
   useFlowContainerEffect({ lastSelection });
 
@@ -184,7 +170,7 @@
         : 80;
       setZoom(zoomLevel);
     },
-    [setReactFlowInstance, setZoom],
+    [setReactFlowInstance, setZoom]
   );
 
   // =========================
@@ -214,12 +200,12 @@
   // =========================
   const onNodeDragStart: NodeDragHandler = useCallback(
     () => takeSnapshot(false),
-    [takeSnapshot],
+    [takeSnapshot]
   );
 
   const onNodeDragStop = useCallback(
     () => autoSaveCurrentFlow(),
-    [autoSaveCurrentFlow],
+    [autoSaveCurrentFlow]
   );
 
   // =========================
@@ -229,7 +215,7 @@
     (flow: OnSelectionChangeParams): void => {
       setLastSelection(flow);
     },
-    [],
+    []
   );
 
   // =========================
@@ -238,16 +224,16 @@
   const onEdgeUpdate = useCallback(
     (oldEdge: Edge, newConnection: Connection): void => {
       const isExistEdge = edges?.some(
-        (item) =>
+        item =>
           item.target === newConnection.target &&
-          item.source === newConnection.source,
+          item.source === newConnection.source
       );
       if (!isExistEdge) {
         switchNodeRef({ ...newConnection }, { ...oldEdge });
-        setEdges((els) => updateEdge(oldEdge, newConnection, els));
+        setEdges(els => updateEdge(oldEdge, newConnection, els));
       }
     },
-    [edges, setEdges, switchNodeRef],
+    [edges, setEdges, switchNodeRef]
   );
 
   const canUseCanvases = useMemo(() => !canvasesDisabled, [canvasesDisabled]);
@@ -267,12 +253,8 @@
         <SelectNode lastSelection={lastSelection} />
       ) : null}
       <ReactFlow
-<<<<<<< HEAD
-        nodes={nodes?.filter((node) => !node.hidden)}
-=======
         nodeDragThreshold={10}
         nodes={nodes?.filter(node => !node.hidden)}
->>>>>>> 70e63f58
         edges={edges}
         onInit={handleFlowInit}
         onNodesChange={onNodesChange}
@@ -284,14 +266,14 @@
         onEdgeUpdate={onEdgeUpdate}
         nodeTypes={nodeTypes}
         edgeTypes={edgeTypes as unknown}
-        panOnDrag={controlMode === "mouse"}
-        selectionOnDrag={controlMode === "touch"}
+        panOnDrag={controlMode === 'mouse'}
+        selectionOnDrag={controlMode === 'touch'}
         nodesDraggable={canUseCanvases}
         nodesConnectable={canUseCanvases}
         elementsSelectable={canUseCanvases}
         deleteKeyCode={[]}
         multiSelectionKeyCode="Shift"
-        panOnScroll={controlMode === "touch"}
+        panOnScroll={controlMode === 'touch'}
         connectionLineComponent={ConnectionLineComponent}
       >
         <Background />
