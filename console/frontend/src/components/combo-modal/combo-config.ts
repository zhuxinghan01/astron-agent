--- conflicted
+++ resolved
@@ -1,138 +1,130 @@
 const NODE_ENV = import.meta.env.MODE;
 const envUrl =
-<<<<<<< HEAD
-  NODE_ENV === "production"
-    ? ""
-    : NODE_ENV === "development"
-      ? "test."
-      : "pre.";
-=======
   NODE_ENV === 'production'
     ? ''
     : NODE_ENV === 'development' || NODE_ENV === 'test'
       ? 'test.'
       : 'pre.';
->>>>>>> 70e63f58
 
 export const COMBOCONFIG = [
   {
-    key: "combo1",
+    key: 'combo1',
     themeColor: null,
-    titleName: "个人免费版",
-    desc: "个人用户，尝鲜使用",
-    monthPrice: "0",
+    titleName: '个人免费版',
+    desc: '个人用户，尝鲜使用',
+    monthPrice: '0',
     range: null,
-    jumpBtnName: "免费",
+    jumpBtnName: '免费',
     // NOTE: 根据环境来判断
     jumpBtnUrl: null,
     ComboIntrolist: [
-      "模型并发QPS：2",
-      "每个模型500万Tokens",
-      "知识库空间：1GB",
-      "空间数量1，人数上限50",
+      '模型并发QPS：2',
+      '每个模型500万Tokens',
+      '知识库空间：1GB',
+      '空间数量1，人数上限50',
       // "500次工作流API调用量",
       // "2次工作流QPS并发量",
-      "保留近5天对话记录日志",
-      "10次人工测评",
-      "10次智能测评",
-    ],
-  },
-  {
-    key: "combo2",
-    themeColor: "#278BFF",
-    titleName: "个人专业版",
-    desc: "个人用户，权益升级",
-    monthPrice: "9.9",
-    range: "/月",
-    jumpBtnName: "升级套餐",
+      '保留近5天对话记录日志',
+      '10次人工测评',
+      '10次智能测评',
+    ],
+  },
+  {
+    key: 'combo2',
+    themeColor: '#278BFF',
+    titleName: '个人专业版',
+    desc: '个人用户，权益升级',
+    monthPrice: '9.9',
+    range: '/月',
+    jumpBtnName: '升级套餐',
     // NOTE: 不同套餐的 packageId 不同
     jumpBtnUrl: `http://${envUrl}console.xfyun.cn/sale/buy?wareId=9178&packageId=9178001&serviceName=%E6%98%9F%E8%BE%B0Agent%E5%A5%97%E9%A4%90`,
     ComboIntrolist: [
-      "模型并发QPS：4",
-      "每个模型2000万Tokens",
-      "知识库空间：10GB",
-      "空间数量10，人数上限100",
+      '模型并发QPS：4',
+      '每个模型2000万Tokens',
+      '知识库空间：10GB',
+      '空间数量10，人数上限100',
       // "1500次工作流API调用量",
       // "4次工作流QPS并发量",
-      "保留近15天对话记录日志",
-      "30次人工测评",
-      "10次智能测评",
-    ],
-  },
-  {
-    key: "combo3",
+      '保留近15天对话记录日志',
+      '30次人工测评',
+      '10次智能测评',
+    ],
+  },
+  {
+    key: 'combo3',
     // themeColor: "#EDC674",
-    themeColor: "#D89509",
-    titleName: "团队版（公有云）",
-    desc: "中小型企业，团队提效",
-    monthPrice: "128",
-    range: "/月",
-    jumpBtnName: "升级套餐",
+    themeColor: '#D89509',
+    titleName: '团队版（公有云）',
+    desc: '中小型企业，团队提效',
+    monthPrice: '128',
+    range: '/月',
+    jumpBtnName: '升级套餐',
     jumpBtnUrl: `http://${envUrl}console.xfyun.cn/sale/buy?wareId=9178&packageId=9178002&serviceName=%E6%98%9F%E8%BE%B0Agent%E5%A5%97%E9%A4%90`,
     ComboIntrolist: [
-      "模型并发QPS：10",
-      "每个模型1亿Tokens",
-      "知识库空间：100GB",
-      "无限空间数，人数上限100",
+      '模型并发QPS：10',
+      '每个模型1亿Tokens',
+      '知识库空间：100GB',
+      '无限空间数，人数上限100',
       // "3000次工作流API调用量",
       // "8次工作流QPS并发量",
-      "保留近3个月对话记录日志",
-      "无限次免费人工测评",
-      "无限次智能测评",
-      "企业认证标识",
-      "定制化开发",
-      "人工客服，工作日10点-19点",
-    ],
-  },
-  {
-    key: "combo4",
-    themeColor: "#303030",
-    titleName: "企业版（专有云）",
-    desc: "中大型企业，资源独享",
-    monthPrice: "3999",
-    range: "/月",
-    jumpBtnName: "升级套餐",
+      '保留近3个月对话记录日志',
+      '无限次免费人工测评',
+      '无限次智能测评',
+      '企业认证标识',
+      '定制化开发',
+      '人工客服，工作日10点-19点',
+    ],
+  },
+  {
+    key: 'combo4',
+    themeColor: '#303030',
+    titleName: '企业版（专有云）',
+    desc: '中大型企业，资源独享',
+    monthPrice: '3999',
+    range: '/月',
+    jumpBtnName: '升级套餐',
     jumpBtnUrl: `http://${envUrl}console.xfyun.cn/sale/buy?wareId=9178&packageId=9178003&serviceName=%E6%98%9F%E8%BE%B0Agent%E5%A5%97%E9%A4%90`,
     ComboIntrolist: [
-      "模型并发QPS：50",
-      "模型资源不限",
-      "支持接入企业自有模型",
-      "知识库空间：2T",
-      "无限空间数，人数上限500",
+      '模型并发QPS：50',
+      '模型资源不限',
+      '支持接入企业自有模型',
+      '知识库空间：2T',
+      '无限空间数，人数上限500',
       // "5000次工作流API调用量",
       // "无限次工作流QPS并发量",
-      "保留近12个月对话记录日志",
-      "无限次免费人工测评",
-      "无限次智能测评",
-      "企业认证标识",
-      "定制化开发",
-      "人工客服，7*24小时全天候",
-    ],
-  },
-  {
-    key: "combo5",
-    themeColor: "#925EFF",
-    titleName: "商业化定制（专有云）",
-    desc: "中大型企业，效果定制",
-    monthPrice: "自定义",
-    range: "（联系我们）",
-    jumpBtnName: "立即咨询",
+      '保留近12个月对话记录日志',
+      '无限次免费人工测评',
+      '无限次智能测评',
+      '企业认证标识',
+      '定制化开发',
+      '人工客服，7*24小时全天候',
+    ],
+  },
+  {
+    key: 'combo5',
+    themeColor: '#925EFF',
+    titleName: '商业化定制（专有云）',
+    desc: '中大型企业，效果定制',
+    monthPrice: '自定义',
+    range: '（联系我们）',
+    jumpBtnName: '立即咨询',
     jumpBtnUrl: ``,
     hasQrcode: true,
     ComboIntrolist: [
-      "更高额度的模型资源和并发QPS",
-      "支持接入企业自有模型",
-      "私有知识库调用无上限",
-      "无限制对话记录日志",
-      "无限次免费人工测评",
-      "无限次智能测评",
-      "企业专属品牌标识",
-      "企业级定制扩展方案",
-      "定制企业智能体广场",
-      "登录系统对接，企业組织架构绑定",
-      "自定义企业BI看板，提供原始数据",
-      "企业级数据隔离，安全保障",
-      "1v1专属技术支特，7x24H快速响应",
+      '更高额度的模型资源和并发QPS',
+      '支持接入企业自有模型',
+      '私有知识库调用无上限',
+      '无限制对话记录日志',
+      '无限次免费人工测评',
+      '无限次智能测评',
+      '企业专属品牌标识',
+      '企业级定制扩展方案',
+      '定制企业智能体广场',
+      '登录系统对接，企业組织架构绑定',
+      '自定义企业BI看板，提供原始数据',
+      '企业级数据隔离，安全保障',
+      '1v1专属技术支特，7x24H快速响应',
     ],
   },
 ];
@@ -142,338 +134,338 @@
  */
 export const MODELRESOURCE = [
   {
-    title: "模型与资源",
+    title: '模型与资源',
     resource: [
       {
-        name: "模型定制",
+        name: '模型定制',
         nameDesc: null,
         Items: [
           null,
           null,
           {
-            itemTitle: "",
-            icon: true,
-          },
-          {
-            itemTitle: "",
-            icon: true,
-          },
-        ],
-      },
-      {
-        name: "并发QPS",
-        nameDesc: null,
-        Items: [
-          {
-            itemTitle: "2",
-            icon: false,
-          },
-          {
-            itemTitle: "4",
-            icon: false,
-          },
-          {
-            itemTitle: "10",
-            icon: false,
-          },
-          {
-            itemTitle: "50",
-            icon: false,
-          },
-        ],
-      },
-      {
-        name: "模型赠送资源",
-        nameDesc: "发布成API以后的模型资源限制",
-        Items: [
-          {
-            itemTitle: "任意单个模型500万\nTokens",
-            icon: false,
-          },
-          {
-            itemTitle: "任意单个模型2000万\nTokens",
-            icon: false,
-          },
-          {
-            itemTitle: "1亿",
-            icon: false,
-          },
-          {
-            itemTitle: "不限",
-            icon: false,
-          },
-        ],
-      },
-      {
-        name: "新模型尝鲜",
-        nameDesc: null,
-        Items: [
-          {
-            itemTitle: "",
-            icon: true,
-          },
-          {
-            itemTitle: "",
-            icon: true,
-          },
-          {
-            itemTitle: "",
-            icon: true,
-          },
-          {
-            itemTitle: "",
-            icon: true,
-          },
-        ],
-      },
-      {
-        name: "接入企业自有模型",
-        nameDesc: null,
-        Items: [
-          {
-            itemTitle: null,
-            icon: false,
-          },
-          {
-            itemTitle: null,
-            icon: false,
-          },
-          {
-            itemTitle: null,
-            icon: false,
-          },
-          {
-            itemTitle: "",
-            icon: true,
-          },
-        ],
-      },
-    ],
-  },
-  {
-    title: "智能体开发",
+            itemTitle: '',
+            icon: true,
+          },
+          {
+            itemTitle: '',
+            icon: true,
+          },
+        ],
+      },
+      {
+        name: '并发QPS',
+        nameDesc: null,
+        Items: [
+          {
+            itemTitle: '2',
+            icon: false,
+          },
+          {
+            itemTitle: '4',
+            icon: false,
+          },
+          {
+            itemTitle: '10',
+            icon: false,
+          },
+          {
+            itemTitle: '50',
+            icon: false,
+          },
+        ],
+      },
+      {
+        name: '模型赠送资源',
+        nameDesc: '发布成API以后的模型资源限制',
+        Items: [
+          {
+            itemTitle: '任意单个模型500万\nTokens',
+            icon: false,
+          },
+          {
+            itemTitle: '任意单个模型2000万\nTokens',
+            icon: false,
+          },
+          {
+            itemTitle: '1亿',
+            icon: false,
+          },
+          {
+            itemTitle: '不限',
+            icon: false,
+          },
+        ],
+      },
+      {
+        name: '新模型尝鲜',
+        nameDesc: null,
+        Items: [
+          {
+            itemTitle: '',
+            icon: true,
+          },
+          {
+            itemTitle: '',
+            icon: true,
+          },
+          {
+            itemTitle: '',
+            icon: true,
+          },
+          {
+            itemTitle: '',
+            icon: true,
+          },
+        ],
+      },
+      {
+        name: '接入企业自有模型',
+        nameDesc: null,
+        Items: [
+          {
+            itemTitle: null,
+            icon: false,
+          },
+          {
+            itemTitle: null,
+            icon: false,
+          },
+          {
+            itemTitle: null,
+            icon: false,
+          },
+          {
+            itemTitle: '',
+            icon: true,
+          },
+        ],
+      },
+    ],
+  },
+  {
+    title: '智能体开发',
     resource: [
       {
-        name: "应用数",
-        nameDesc: "同时拥有正式发\n布的Agent和工\n作流数量",
-        Items: [
-          {
-            itemTitle: "50个",
-            icon: false,
-          },
-          {
-            itemTitle: "专属定制",
-            icon: false,
-          },
-          {
-            itemTitle: "不限",
-            icon: false,
-          },
-          {
-            itemTitle: "不限",
-            icon: false,
-          },
-        ],
-      },
-      {
-        name: "知识库容量",
-        nameDesc: "矢量数据库文件\n存储大小",
-        Items: [
-          {
-            itemTitle: "1G",
-            icon: false,
-          },
-          {
-            itemTitle: "10G",
-            icon: false,
-          },
-          {
-            itemTitle: "100G",
-            icon: false,
-          },
-          {
-            itemTitle: "2T",
-            icon: false,
-          },
-        ],
-      },
-      {
-        name: "知识库能力",
-        nameDesc: null,
-        Items: [
-          {
-            itemTitle: "基础功能",
-            icon: false,
-          },
-          {
-            itemTitle: "高阶功能",
-            icon: false,
-          },
-          {
-            itemTitle: "高阶功能",
-            icon: false,
-          },
-          {
-            itemTitle: "高阶功能",
-            icon: false,
-          },
-        ],
-      },
-      {
-        name: "空间及人数",
-        nameDesc: null,
-        Items: [
-          {
-            itemTitle: "空间数1 \n人数上限50",
-            icon: false,
-          },
-          {
-            itemTitle: "空间数10 \n人数上限100",
-            icon: false,
-          },
-          {
-            itemTitle: "无限空间数 \n人数上限100",
-            icon: false,
-          },
-          {
-            itemTitle: "无限空间数 \n人数上限500",
-            icon: false,
-          },
-        ],
-      },
-      {
-        name: "Agent模板库",
-        nameDesc: null,
-        Items: [
-          {
-            itemTitle: "",
-            icon: true,
-          },
-          {
-            itemTitle: "",
-            icon: true,
-          },
-          {
-            itemTitle: "",
-            icon: true,
-          },
-          {
-            itemTitle: "",
-            icon: true,
-          },
-        ],
-      },
-      {
-        name: "插件库(工具、AI\n能力等)",
-        nameDesc: null,
-        Items: [
-          {
-            itemTitle: "",
-            icon: true,
-          },
-          {
-            itemTitle: "",
-            icon: true,
-          },
-          {
-            itemTitle: "",
-            icon: true,
-          },
-          {
-            itemTitle: "",
-            icon: true,
-          },
-        ],
-      },
-      {
-        name: "自定义插件",
-        nameDesc: null,
-        Items: [
-          {
-            itemTitle: "",
-            icon: true,
-          },
-          {
-            itemTitle: "",
-            icon: true,
-          },
-          {
-            itemTitle: "",
-            icon: true,
-          },
-          {
-            itemTitle: "",
-            icon: true,
-          },
-        ],
-      },
-      {
-        name: "自定义MCP",
-        nameDesc: null,
-        Items: [
-          {
-            itemTitle: "",
-            icon: true,
-          },
-          {
-            itemTitle: "",
-            icon: true,
-          },
-          {
-            itemTitle: "（支持云托管）",
-            icon: true,
-          },
-          {
-            itemTitle: "（支持云托管）",
-            icon: true,
-          },
-        ],
-      },
-      {
-        name: "一句话声音复刻",
-        nameDesc: "发音个数限制",
-        Items: [
-          {
-            itemTitle: "10个",
-            icon: false,
-          },
-          {
-            itemTitle: "50个",
-            icon: false,
-          },
-          {
-            itemTitle: "不限",
-            icon: false,
-          },
-          {
-            itemTitle: "不限",
-            icon: false,
-          },
-        ],
-      },
-    ],
-  },
-  {
-    title: "智能体发布",
+        name: '应用数',
+        nameDesc: '同时拥有正式发\n布的Agent和工\n作流数量',
+        Items: [
+          {
+            itemTitle: '50个',
+            icon: false,
+          },
+          {
+            itemTitle: '专属定制',
+            icon: false,
+          },
+          {
+            itemTitle: '不限',
+            icon: false,
+          },
+          {
+            itemTitle: '不限',
+            icon: false,
+          },
+        ],
+      },
+      {
+        name: '知识库容量',
+        nameDesc: '矢量数据库文件\n存储大小',
+        Items: [
+          {
+            itemTitle: '1G',
+            icon: false,
+          },
+          {
+            itemTitle: '10G',
+            icon: false,
+          },
+          {
+            itemTitle: '100G',
+            icon: false,
+          },
+          {
+            itemTitle: '2T',
+            icon: false,
+          },
+        ],
+      },
+      {
+        name: '知识库能力',
+        nameDesc: null,
+        Items: [
+          {
+            itemTitle: '基础功能',
+            icon: false,
+          },
+          {
+            itemTitle: '高阶功能',
+            icon: false,
+          },
+          {
+            itemTitle: '高阶功能',
+            icon: false,
+          },
+          {
+            itemTitle: '高阶功能',
+            icon: false,
+          },
+        ],
+      },
+      {
+        name: '空间及人数',
+        nameDesc: null,
+        Items: [
+          {
+            itemTitle: '空间数1 \n人数上限50',
+            icon: false,
+          },
+          {
+            itemTitle: '空间数10 \n人数上限100',
+            icon: false,
+          },
+          {
+            itemTitle: '无限空间数 \n人数上限100',
+            icon: false,
+          },
+          {
+            itemTitle: '无限空间数 \n人数上限500',
+            icon: false,
+          },
+        ],
+      },
+      {
+        name: 'Agent模板库',
+        nameDesc: null,
+        Items: [
+          {
+            itemTitle: '',
+            icon: true,
+          },
+          {
+            itemTitle: '',
+            icon: true,
+          },
+          {
+            itemTitle: '',
+            icon: true,
+          },
+          {
+            itemTitle: '',
+            icon: true,
+          },
+        ],
+      },
+      {
+        name: '插件库(工具、AI\n能力等)',
+        nameDesc: null,
+        Items: [
+          {
+            itemTitle: '',
+            icon: true,
+          },
+          {
+            itemTitle: '',
+            icon: true,
+          },
+          {
+            itemTitle: '',
+            icon: true,
+          },
+          {
+            itemTitle: '',
+            icon: true,
+          },
+        ],
+      },
+      {
+        name: '自定义插件',
+        nameDesc: null,
+        Items: [
+          {
+            itemTitle: '',
+            icon: true,
+          },
+          {
+            itemTitle: '',
+            icon: true,
+          },
+          {
+            itemTitle: '',
+            icon: true,
+          },
+          {
+            itemTitle: '',
+            icon: true,
+          },
+        ],
+      },
+      {
+        name: '自定义MCP',
+        nameDesc: null,
+        Items: [
+          {
+            itemTitle: '',
+            icon: true,
+          },
+          {
+            itemTitle: '',
+            icon: true,
+          },
+          {
+            itemTitle: '（支持云托管）',
+            icon: true,
+          },
+          {
+            itemTitle: '（支持云托管）',
+            icon: true,
+          },
+        ],
+      },
+      {
+        name: '一句话声音复刻',
+        nameDesc: '发音个数限制',
+        Items: [
+          {
+            itemTitle: '10个',
+            icon: false,
+          },
+          {
+            itemTitle: '50个',
+            icon: false,
+          },
+          {
+            itemTitle: '不限',
+            icon: false,
+          },
+          {
+            itemTitle: '不限',
+            icon: false,
+          },
+        ],
+      },
+    ],
+  },
+  {
+    title: '智能体发布',
     resource: [
       {
-        name: "发布为API/SDK",
-        nameDesc: null,
-        Items: [
-          {
-            itemTitle: "",
-            icon: true,
-          },
-          {
-            itemTitle: "",
-            icon: true,
-          },
-          {
-            itemTitle: "",
-            icon: true,
-          },
-          {
-            itemTitle: "",
+        name: '发布为API/SDK',
+        nameDesc: null,
+        Items: [
+          {
+            itemTitle: '',
+            icon: true,
+          },
+          {
+            itemTitle: '',
+            icon: true,
+          },
+          {
+            itemTitle: '',
+            icon: true,
+          },
+          {
+            itemTitle: '',
             icon: true,
           },
         ],
@@ -523,244 +515,244 @@
       //   ],
       // },
       {
-        name: "发布为小程序",
-        nameDesc: null,
-        Items: [
-          {
-            itemTitle: "",
-            icon: true,
-          },
-          {
-            itemTitle: "",
-            icon: true,
-          },
-          {
-            itemTitle: "",
-            icon: true,
-          },
-          {
-            itemTitle: "",
-            icon: true,
-          },
-        ],
-      },
-      {
-        name: "发布为MCP",
-        nameDesc: null,
-        Items: [
-          {
-            itemTitle: "",
-            icon: true,
-          },
-          {
-            itemTitle: "",
-            icon: true,
-          },
-          {
-            itemTitle: "",
-            icon: true,
-          },
-          {
-            itemTitle: "",
-            icon: true,
-          },
-        ],
-      },
-    ],
-  },
-  {
-    title: "Prompt管理与测评",
+        name: '发布为小程序',
+        nameDesc: null,
+        Items: [
+          {
+            itemTitle: '',
+            icon: true,
+          },
+          {
+            itemTitle: '',
+            icon: true,
+          },
+          {
+            itemTitle: '',
+            icon: true,
+          },
+          {
+            itemTitle: '',
+            icon: true,
+          },
+        ],
+      },
+      {
+        name: '发布为MCP',
+        nameDesc: null,
+        Items: [
+          {
+            itemTitle: '',
+            icon: true,
+          },
+          {
+            itemTitle: '',
+            icon: true,
+          },
+          {
+            itemTitle: '',
+            icon: true,
+          },
+          {
+            itemTitle: '',
+            icon: true,
+          },
+        ],
+      },
+    ],
+  },
+  {
+    title: 'Prompt管理与测评',
     resource: [
       {
-        name: "Prompt管理",
-        nameDesc: null,
-        Items: [
-          {
-            itemTitle: "",
-            icon: true,
-          },
-          {
-            itemTitle: "",
-            icon: true,
-          },
-          {
-            itemTitle: "",
-            icon: true,
-          },
-          {
-            itemTitle: "",
-            icon: true,
-          },
-        ],
-      },
-      {
-        name: "Prompt调试对比",
-        nameDesc: null,
-        Items: [
-          {
-            itemTitle: "",
-            icon: true,
-          },
-          {
-            itemTitle: "",
-            icon: true,
-          },
-          {
-            itemTitle: "",
-            icon: true,
-          },
-          {
-            itemTitle: "",
-            icon: true,
-          },
-        ],
-      },
-      {
-        name: "Prompt评测调优",
-        nameDesc: null,
-        Items: [
-          {
-            itemTitle: null,
-            icon: false,
-          },
-          {
-            itemTitle: "",
-            icon: true,
-          },
-          {
-            itemTitle: "",
-            icon: true,
-          },
-          {
-            itemTitle: "",
-            icon: true,
-          },
-        ],
-      },
-    ],
-  },
-  {
-    title: "运营管理",
+        name: 'Prompt管理',
+        nameDesc: null,
+        Items: [
+          {
+            itemTitle: '',
+            icon: true,
+          },
+          {
+            itemTitle: '',
+            icon: true,
+          },
+          {
+            itemTitle: '',
+            icon: true,
+          },
+          {
+            itemTitle: '',
+            icon: true,
+          },
+        ],
+      },
+      {
+        name: 'Prompt调试对比',
+        nameDesc: null,
+        Items: [
+          {
+            itemTitle: '',
+            icon: true,
+          },
+          {
+            itemTitle: '',
+            icon: true,
+          },
+          {
+            itemTitle: '',
+            icon: true,
+          },
+          {
+            itemTitle: '',
+            icon: true,
+          },
+        ],
+      },
+      {
+        name: 'Prompt评测调优',
+        nameDesc: null,
+        Items: [
+          {
+            itemTitle: null,
+            icon: false,
+          },
+          {
+            itemTitle: '',
+            icon: true,
+          },
+          {
+            itemTitle: '',
+            icon: true,
+          },
+          {
+            itemTitle: '',
+            icon: true,
+          },
+        ],
+      },
+    ],
+  },
+  {
+    title: '运营管理',
     resource: [
       {
-        name: "数据追踪、基本报表生成",
-        nameDesc: null,
-        Items: [
-          {
-            itemTitle: "",
-            icon: true,
-          },
-          {
-            itemTitle: "",
-            icon: true,
-          },
-          {
-            itemTitle: "",
-            icon: true,
-          },
-          {
-            itemTitle: "",
-            icon: true,
-          },
-        ],
-      },
-      {
-        name: "Trace记录日志保留天数",
-        nameDesc: null,
-        Items: [
-          {
-            itemTitle: "近5天",
-            icon: false,
-          },
-          {
-            itemTitle: "近15天",
-            icon: false,
-          },
-          {
-            itemTitle: "近3个月",
-            icon: false,
-          },
-          {
-            itemTitle: "近12个月",
-            icon: false,
-          },
-        ],
-      },
-    ],
-  },
-  {
-    title: "效果评测",
+        name: '数据追踪、基本报表生成',
+        nameDesc: null,
+        Items: [
+          {
+            itemTitle: '',
+            icon: true,
+          },
+          {
+            itemTitle: '',
+            icon: true,
+          },
+          {
+            itemTitle: '',
+            icon: true,
+          },
+          {
+            itemTitle: '',
+            icon: true,
+          },
+        ],
+      },
+      {
+        name: 'Trace记录日志保留天数',
+        nameDesc: null,
+        Items: [
+          {
+            itemTitle: '近5天',
+            icon: false,
+          },
+          {
+            itemTitle: '近15天',
+            icon: false,
+          },
+          {
+            itemTitle: '近3个月',
+            icon: false,
+          },
+          {
+            itemTitle: '近12个月',
+            icon: false,
+          },
+        ],
+      },
+    ],
+  },
+  {
+    title: '效果评测',
     resource: [
       {
-        name: "人工测评使用次数",
-        nameDesc: null,
-        Items: [
-          {
-            itemTitle: "10次",
-            icon: false,
-          },
-          {
-            itemTitle: "30次",
-            icon: false,
-          },
-          {
-            itemTitle: "不限",
-            icon: false,
-          },
-          {
-            itemTitle: "不限",
-            icon: false,
-          },
-        ],
-      },
-      {
-        name: "智能测评使用次数",
-        nameDesc: null,
-        Items: [
-          {
-            itemTitle: "10次",
-            icon: false,
-          },
-          {
-            itemTitle: "30次",
-            icon: false,
-          },
-          {
-            itemTitle: "不限",
-            icon: false,
-          },
-          {
-            itemTitle: "不限",
-            icon: false,
-          },
-        ],
-      },
-      {
-        name: "全链路优化",
-        nameDesc: null,
-        Items: [
-          {
-            itemTitle: null,
-            icon: false,
-          },
-          {
-            itemTitle: null,
-            icon: false,
-          },
-          {
-            itemTitle: "",
-            icon: true,
-          },
-          {
-            itemTitle: "",
-            icon: true,
-          },
-        ],
-      },
-    ],
-  },
-  {
-    title: "认证与客服",
+        name: '人工测评使用次数',
+        nameDesc: null,
+        Items: [
+          {
+            itemTitle: '10次',
+            icon: false,
+          },
+          {
+            itemTitle: '30次',
+            icon: false,
+          },
+          {
+            itemTitle: '不限',
+            icon: false,
+          },
+          {
+            itemTitle: '不限',
+            icon: false,
+          },
+        ],
+      },
+      {
+        name: '智能测评使用次数',
+        nameDesc: null,
+        Items: [
+          {
+            itemTitle: '10次',
+            icon: false,
+          },
+          {
+            itemTitle: '30次',
+            icon: false,
+          },
+          {
+            itemTitle: '不限',
+            icon: false,
+          },
+          {
+            itemTitle: '不限',
+            icon: false,
+          },
+        ],
+      },
+      {
+        name: '全链路优化',
+        nameDesc: null,
+        Items: [
+          {
+            itemTitle: null,
+            icon: false,
+          },
+          {
+            itemTitle: null,
+            icon: false,
+          },
+          {
+            itemTitle: '',
+            icon: true,
+          },
+          {
+            itemTitle: '',
+            icon: true,
+          },
+        ],
+      },
+    ],
+  },
+  {
+    title: '认证与客服',
     resource: [
       // {
       //   name: "Agent交流社群",
@@ -785,116 +777,116 @@
       //   ],
       // },
       {
-        name: "专属客服",
-        nameDesc: null,
-        Items: [
-          {
-            itemTitle: null,
-            icon: false,
-          },
-          {
-            itemTitle: "社区",
-            icon: false,
-          },
-          {
-            itemTitle: "人工客服\n工作日10点-19点",
-            icon: false,
-          },
-          {
-            itemTitle: "人工客服\n7*24小时全天候",
-            icon: false,
-          },
-        ],
-      },
-      {
-        name: "企业认证标识",
-        nameDesc: null,
-        Items: [
-          {
-            itemTitle: null,
-            icon: false,
-          },
-          {
-            itemTitle: null,
-            icon: false,
-          },
-          {
-            itemTitle: "",
-            icon: true,
-          },
-          {
-            itemTitle: "",
-            icon: true,
-          },
-        ],
-      },
-    ],
-  },
-  {
-    title: "定制化开发",
+        name: '专属客服',
+        nameDesc: null,
+        Items: [
+          {
+            itemTitle: null,
+            icon: false,
+          },
+          {
+            itemTitle: '社区',
+            icon: false,
+          },
+          {
+            itemTitle: '人工客服\n工作日10点-19点',
+            icon: false,
+          },
+          {
+            itemTitle: '人工客服\n7*24小时全天候',
+            icon: false,
+          },
+        ],
+      },
+      {
+        name: '企业认证标识',
+        nameDesc: null,
+        Items: [
+          {
+            itemTitle: null,
+            icon: false,
+          },
+          {
+            itemTitle: null,
+            icon: false,
+          },
+          {
+            itemTitle: '',
+            icon: true,
+          },
+          {
+            itemTitle: '',
+            icon: true,
+          },
+        ],
+      },
+    ],
+  },
+  {
+    title: '定制化开发',
     resource: [
       {
-        name: "Agent场景定制化交付",
-        nameDesc: null,
-        Items: [
-          {
-            itemTitle: null,
-            icon: false,
-          },
-          {
-            itemTitle: null,
-            icon: false,
-          },
-          {
-            itemTitle: "",
-            icon: true,
-          },
-          {
-            itemTitle: "",
-            icon: true,
-          },
-        ],
-      },
-      {
-        name: "模型定制化微调",
-        nameDesc: null,
-        Items: [
-          {
-            itemTitle: null,
-            icon: false,
-          },
-          {
-            itemTitle: null,
-            icon: false,
-          },
-          {
-            itemTitle: "",
-            icon: true,
-          },
-          {
-            itemTitle: "",
-            icon: true,
-          },
-        ],
-      },
-      {
-        name: "Agent效果优化",
-        nameDesc: null,
-        Items: [
-          {
-            itemTitle: null,
-            icon: false,
-          },
-          {
-            itemTitle: null,
-            icon: false,
-          },
-          {
-            itemTitle: "",
-            icon: true,
-          },
-          {
-            itemTitle: "",
+        name: 'Agent场景定制化交付',
+        nameDesc: null,
+        Items: [
+          {
+            itemTitle: null,
+            icon: false,
+          },
+          {
+            itemTitle: null,
+            icon: false,
+          },
+          {
+            itemTitle: '',
+            icon: true,
+          },
+          {
+            itemTitle: '',
+            icon: true,
+          },
+        ],
+      },
+      {
+        name: '模型定制化微调',
+        nameDesc: null,
+        Items: [
+          {
+            itemTitle: null,
+            icon: false,
+          },
+          {
+            itemTitle: null,
+            icon: false,
+          },
+          {
+            itemTitle: '',
+            icon: true,
+          },
+          {
+            itemTitle: '',
+            icon: true,
+          },
+        ],
+      },
+      {
+        name: 'Agent效果优化',
+        nameDesc: null,
+        Items: [
+          {
+            itemTitle: null,
+            icon: false,
+          },
+          {
+            itemTitle: null,
+            icon: false,
+          },
+          {
+            itemTitle: '',
+            icon: true,
+          },
+          {
+            itemTitle: '',
             icon: true,
           },
         ],
@@ -905,460 +897,460 @@
 
 export const COMBOCONFIG_EN = [
   {
-    key: "combo1",
+    key: 'combo1',
     themeColor: null,
-    titleName: "Personal Free Edition",
-    desc: "For individual users to try out",
-    monthPrice: "0",
+    titleName: 'Personal Free Edition',
+    desc: 'For individual users to try out',
+    monthPrice: '0',
     range: null,
-    jumpBtnName: "Free",
+    jumpBtnName: 'Free',
     // NOTE: 根据环境来判断
     jumpBtnUrl: null,
     ComboIntrolist: [
-      "Model concurrent QPS: 2",
-      "5 million Tokens per model",
-      "Knowledge base space: 1GB",
-      "1 space, 50 users",
+      'Model concurrent QPS: 2',
+      '5 million Tokens per model',
+      'Knowledge base space: 1GB',
+      '1 space, 50 users',
       // "500次工作流API调用量",
       // "2次工作流QPS并发量",
-      "Keep conversation logs for the last 5 days",
-      "10 manual evaluations",
-      "10 intelligent evaluations",
-    ],
-  },
-  {
-    key: "combo2",
-    themeColor: "#278BFF",
-    titleName: "Personal Professional Edition",
-    desc: "Upgraded rights for individual users",
-    monthPrice: "9.9",
-    range: "/month",
-    jumpBtnName: "Upgrade Package",
+      'Keep conversation logs for the last 5 days',
+      '10 manual evaluations',
+      '10 intelligent evaluations',
+    ],
+  },
+  {
+    key: 'combo2',
+    themeColor: '#278BFF',
+    titleName: 'Personal Professional Edition',
+    desc: 'Upgraded rights for individual users',
+    monthPrice: '9.9',
+    range: '/month',
+    jumpBtnName: 'Upgrade Package',
     jumpBtnUrl: `http://${envUrl}console.xfyun.cn/sale/buy?wareId=9178&packageId=9178001&serviceName=%E6%98%9F%E8%BE%B0Agent%E5%A5%97%E9%A4%90&businessId=agent`,
     ComboIntrolist: [
-      "Model concurrent QPS: 4",
-      "20 million tokens per model",
-      "Knowledge base space: 10GB",
-      "1 space, 100 users",
+      'Model concurrent QPS: 4',
+      '20 million tokens per model',
+      'Knowledge base space: 10GB',
+      '1 space, 100 users',
       // "1500次工作流API调用量",
       // "4次工作流QPS并发量",
-      "Keep conversation logs for the last 15 days",
-      "30 manual evaluations",
-      "10 intelligent evaluations",
-    ],
-  },
-  {
-    key: "combo3",
+      'Keep conversation logs for the last 15 days',
+      '30 manual evaluations',
+      '10 intelligent evaluations',
+    ],
+  },
+  {
+    key: 'combo3',
     // themeColor: "#EDC674",
-    themeColor: "#D89509",
-    titleName: "Team Edition (Public Cloud)",
-    desc: "For small and medium-sized enterprises to improve team efficiency",
-    monthPrice: "128",
-    range: "/month",
-    jumpBtnName: "Upgrade Package",
+    themeColor: '#D89509',
+    titleName: 'Team Edition (Public Cloud)',
+    desc: 'For small and medium-sized enterprises to improve team efficiency',
+    monthPrice: '128',
+    range: '/month',
+    jumpBtnName: 'Upgrade Package',
     jumpBtnUrl: `http://${envUrl}console.xfyun.cn/sale/buy?wareId=9178&packageId=9178002&serviceName=%E6%98%9F%E8%BE%B0Agent%E5%A5%97%E9%A4%90&businessId=agent`,
     ComboIntrolist: [
-      "Model concurrent QPS: 10",
-      "100 million tokens per model",
-      "Knowledge base space: 100GB",
-      "Unlimited spaces, 100 users",
+      'Model concurrent QPS: 10',
+      '100 million tokens per model',
+      'Knowledge base space: 100GB',
+      'Unlimited spaces, 100 users',
       // "3000次工作流API调用量",
       // "8次工作流QPS并发量",
-      "Keep conversation logs for the last 3 months",
-      "Unlimited free manual evaluations",
-      "Unlimited intelligent evaluations",
-      "Enterprise certification mark",
-      "Customized development",
-      "Manual customer service, weekdays 10:00 - 19:00",
-    ],
-  },
-  {
-    key: "combo4",
-    themeColor: "#303030",
-    titleName: "Enterprise Edition (Dedicated Cloud)",
-    desc: "For large and medium-sized enterprises with exclusive resources",
-    monthPrice: "3999",
-    range: "/month",
-    jumpBtnName: "Upgrade Package",
+      'Keep conversation logs for the last 3 months',
+      'Unlimited free manual evaluations',
+      'Unlimited intelligent evaluations',
+      'Enterprise certification mark',
+      'Customized development',
+      'Manual customer service, weekdays 10:00 - 19:00',
+    ],
+  },
+  {
+    key: 'combo4',
+    themeColor: '#303030',
+    titleName: 'Enterprise Edition (Dedicated Cloud)',
+    desc: 'For large and medium-sized enterprises with exclusive resources',
+    monthPrice: '3999',
+    range: '/month',
+    jumpBtnName: 'Upgrade Package',
     jumpBtnUrl: `http://${envUrl}console.xfyun.cn/sale/buy?wareId=9178&packageId=9178003&serviceName=%E6%98%9F%E8%BE%B0Agent%E5%A5%97%E9%A4%90&businessId=agent`,
     ComboIntrolist: [
-      "Model concurrent QPS: 50",
-      "Unlimited model resources",
-      "Support access to enterprise-owned models",
-      "Knowledge base space: 2TB",
-      "Unlimited spaces, 500 users",
+      'Model concurrent QPS: 50',
+      'Unlimited model resources',
+      'Support access to enterprise-owned models',
+      'Knowledge base space: 2TB',
+      'Unlimited spaces, 500 users',
       // "5000次工作流API调用量",
       // "无限次工作流QPS并发量",
-      "Keep conversation logs for the last 12 months",
-      "Unlimited free manual evaluations",
-      "Unlimited intelligent evaluations",
-      "Enterprise certification mark",
-      "Customized development",
-      "Manual customer service, 24/7",
-    ],
-  },
-  {
-    key: "combo5",
-    themeColor: "#925EFF",
-    titleName: "Custom Commercial (Dedicated Cloud)",
-    desc: "For large and medium-sized enterprises, effect customization",
-    monthPrice: "Custom",
-    range: "(Contact)",
-    jumpBtnName: "Consult Now",
+      'Keep conversation logs for the last 12 months',
+      'Unlimited free manual evaluations',
+      'Unlimited intelligent evaluations',
+      'Enterprise certification mark',
+      'Customized development',
+      'Manual customer service, 24/7',
+    ],
+  },
+  {
+    key: 'combo5',
+    themeColor: '#925EFF',
+    titleName: 'Custom Commercial (Dedicated Cloud)',
+    desc: 'For large and medium-sized enterprises, effect customization',
+    monthPrice: 'Custom',
+    range: '(Contact)',
+    jumpBtnName: 'Consult Now',
     jumpBtnUrl: ``,
     hasQrcode: true,
     ComboIntrolist: [
-      "Higher quota of model resources and concurrent QPS",
-      "Support for accessing enterprise-owned models",
-      "Unlimited private knowledge base calls",
-      "Unlimited conversation history logs",
-      "Unlimited free manual evaluations",
-      "Unlimited intelligent evaluations",
-      "Exclusive enterprise brand logo",
-      "Enterprise-level customized expansion solutions",
-      "Custom enterprise intelligent agent plaza",
-      "Login system integration, enterprise organizational structure binding",
-      "Custom enterprise BI dashboard, providing raw data",
-      "Enterprise-level data isolation and security assurance",
-      "1v1 dedicated technical support, 7x24H rapid response",
+      'Higher quota of model resources and concurrent QPS',
+      'Support for accessing enterprise-owned models',
+      'Unlimited private knowledge base calls',
+      'Unlimited conversation history logs',
+      'Unlimited free manual evaluations',
+      'Unlimited intelligent evaluations',
+      'Exclusive enterprise brand logo',
+      'Enterprise-level customized expansion solutions',
+      'Custom enterprise intelligent agent plaza',
+      'Login system integration, enterprise organizational structure binding',
+      'Custom enterprise BI dashboard, providing raw data',
+      'Enterprise-level data isolation and security assurance',
+      '1v1 dedicated technical support, 7x24H rapid response',
     ],
   },
 ];
 export const MODELRESOURCE_EN = [
   {
-    title: "Models and Resources",
+    title: 'Models and Resources',
     resource: [
       {
-        name: "Model Customization",
+        name: 'Model Customization',
         nameDesc: null,
         Items: [
           null,
           null,
           {
-            itemTitle: "",
-            icon: true,
-          },
-          {
-            itemTitle: "",
-            icon: true,
-          },
-        ],
-      },
-      {
-        name: "Concurrent QPS",
-        nameDesc: null,
-        Items: [
-          {
-            itemTitle: "2",
-            icon: false,
-          },
-          {
-            itemTitle: "4",
-            icon: false,
-          },
-          {
-            itemTitle: "10",
-            icon: false,
-          },
-          {
-            itemTitle: "50",
-            icon: false,
-          },
-        ],
-      },
-      {
-        name: "Free Model Resources",
-        nameDesc: "Model resource limits after publishing as API",
-        Items: [
-          {
-            itemTitle: "5 million tokens per model",
-            icon: false,
-          },
-          {
-            itemTitle: "20 million tokens per model",
-            icon: false,
-          },
-          {
-            itemTitle: "100 million",
-            icon: false,
-          },
-          {
-            itemTitle: "Unlimited",
-            icon: false,
-          },
-        ],
-      },
-      {
-        name: "New Model Preview",
-        nameDesc: null,
-        Items: [
-          {
-            itemTitle: "",
-            icon: true,
-          },
-          {
-            itemTitle: "",
-            icon: true,
-          },
-          {
-            itemTitle: "",
-            icon: true,
-          },
-          {
-            itemTitle: "",
-            icon: true,
-          },
-        ],
-      },
-      {
-        name: "Access to Enterprise-owned Models",
-        nameDesc: null,
-        Items: [
-          {
-            itemTitle: null,
-            icon: false,
-          },
-          {
-            itemTitle: null,
-            icon: false,
-          },
-          {
-            itemTitle: null,
-            icon: false,
-          },
-          {
-            itemTitle: "",
-            icon: true,
-          },
-        ],
-      },
-    ],
-  },
-  {
-    title: "Agent Development",
+            itemTitle: '',
+            icon: true,
+          },
+          {
+            itemTitle: '',
+            icon: true,
+          },
+        ],
+      },
+      {
+        name: 'Concurrent QPS',
+        nameDesc: null,
+        Items: [
+          {
+            itemTitle: '2',
+            icon: false,
+          },
+          {
+            itemTitle: '4',
+            icon: false,
+          },
+          {
+            itemTitle: '10',
+            icon: false,
+          },
+          {
+            itemTitle: '50',
+            icon: false,
+          },
+        ],
+      },
+      {
+        name: 'Free Model Resources',
+        nameDesc: 'Model resource limits after publishing as API',
+        Items: [
+          {
+            itemTitle: '5 million tokens per model',
+            icon: false,
+          },
+          {
+            itemTitle: '20 million tokens per model',
+            icon: false,
+          },
+          {
+            itemTitle: '100 million',
+            icon: false,
+          },
+          {
+            itemTitle: 'Unlimited',
+            icon: false,
+          },
+        ],
+      },
+      {
+        name: 'New Model Preview',
+        nameDesc: null,
+        Items: [
+          {
+            itemTitle: '',
+            icon: true,
+          },
+          {
+            itemTitle: '',
+            icon: true,
+          },
+          {
+            itemTitle: '',
+            icon: true,
+          },
+          {
+            itemTitle: '',
+            icon: true,
+          },
+        ],
+      },
+      {
+        name: 'Access to Enterprise-owned Models',
+        nameDesc: null,
+        Items: [
+          {
+            itemTitle: null,
+            icon: false,
+          },
+          {
+            itemTitle: null,
+            icon: false,
+          },
+          {
+            itemTitle: null,
+            icon: false,
+          },
+          {
+            itemTitle: '',
+            icon: true,
+          },
+        ],
+      },
+    ],
+  },
+  {
+    title: 'Agent Development',
     resource: [
       {
-        name: "Number of Applications",
+        name: 'Number of Applications',
         nameDesc:
-          "Number of officially published Agents and workflows simultaneously",
-        Items: [
-          {
-            itemTitle: "50",
-            icon: false,
-          },
-          {
-            itemTitle: "Exclusive Customization",
-            icon: false,
-          },
-          {
-            itemTitle: "Unlimited",
-            icon: false,
-          },
-          {
-            itemTitle: "Unlimited",
-            icon: false,
-          },
-        ],
-      },
-      {
-        name: "Knowledge Base Capacity",
-        nameDesc: "Vector database file storage size",
-        Items: [
-          {
-            itemTitle: "1GB",
-            icon: false,
-          },
-          {
-            itemTitle: "10GB",
-            icon: false,
-          },
-          {
-            itemTitle: "100GB",
-            icon: false,
-          },
-          {
-            itemTitle: "2TB",
-            icon: false,
-          },
-        ],
-      },
-      {
-        name: "Knowledge Base Capabilities",
-        nameDesc: null,
-        Items: [
-          {
-            itemTitle: "Basic Functions",
-            icon: false,
-          },
-          {
-            itemTitle: "Advanced Functions",
-            icon: false,
-          },
-          {
-            itemTitle: "Advanced Functions",
-            icon: false,
-          },
-          {
-            itemTitle: "Advanced Functions",
-            icon: false,
-          },
-        ],
-      },
-      {
-        name: "Spaces and Users",
-        nameDesc: null,
-        Items: [
-          {
-            itemTitle: "1 space \n50 users",
-            icon: false,
-          },
-          {
-            itemTitle: "10 spaces \n100 users",
-            icon: false,
-          },
-          {
-            itemTitle: "Unlimited spaces \n100 users",
-            icon: false,
-          },
-          {
-            itemTitle: "Unlimited spaces \n500 users",
-            icon: false,
-          },
-        ],
-      },
-      {
-        name: "Agent Template Library",
-        nameDesc: null,
-        Items: [
-          {
-            itemTitle: "",
-            icon: true,
-          },
-          {
-            itemTitle: "",
-            icon: true,
-          },
-          {
-            itemTitle: "",
-            icon: true,
-          },
-          {
-            itemTitle: "",
-            icon: true,
-          },
-        ],
-      },
-      {
-        name: "Plugin Library (Tools, AI Capabilities, etc.)",
-        nameDesc: null,
-        Items: [
-          {
-            itemTitle: "",
-            icon: true,
-          },
-          {
-            itemTitle: "",
-            icon: true,
-          },
-          {
-            itemTitle: "",
-            icon: true,
-          },
-          {
-            itemTitle: "",
-            icon: true,
-          },
-        ],
-      },
-      {
-        name: "Custom Plugins",
-        nameDesc: null,
-        Items: [
-          {
-            itemTitle: "",
-            icon: true,
-          },
-          {
-            itemTitle: "",
-            icon: true,
-          },
-          {
-            itemTitle: "",
-            icon: true,
-          },
-          {
-            itemTitle: "",
-            icon: true,
-          },
-        ],
-      },
-      {
-        name: "Custom MCP",
-        nameDesc: null,
-        Items: [
-          {
-            itemTitle: "",
-            icon: true,
-          },
-          {
-            itemTitle: "",
-            icon: true,
-          },
-          {
-            itemTitle: "(Supports Cloud Hosting)",
-            icon: true,
-          },
-          {
-            itemTitle: "(Supports Cloud Hosting)",
-            icon: true,
-          },
-        ],
-      },
-      {
-        name: "One-sentence Voice Replication",
-        nameDesc: "Limit on the number of voices",
-        Items: [
-          {
-            itemTitle: "10",
-            icon: false,
-          },
-          {
-            itemTitle: "50",
-            icon: false,
-          },
-          {
-            itemTitle: "Unlimited",
-            icon: false,
-          },
-          {
-            itemTitle: "Unlimited",
-            icon: false,
-          },
-        ],
-      },
-    ],
-  },
-  {
-    title: "Agent Publishing",
+          'Number of officially published Agents and workflows simultaneously',
+        Items: [
+          {
+            itemTitle: '50',
+            icon: false,
+          },
+          {
+            itemTitle: 'Exclusive Customization',
+            icon: false,
+          },
+          {
+            itemTitle: 'Unlimited',
+            icon: false,
+          },
+          {
+            itemTitle: 'Unlimited',
+            icon: false,
+          },
+        ],
+      },
+      {
+        name: 'Knowledge Base Capacity',
+        nameDesc: 'Vector database file storage size',
+        Items: [
+          {
+            itemTitle: '1GB',
+            icon: false,
+          },
+          {
+            itemTitle: '10GB',
+            icon: false,
+          },
+          {
+            itemTitle: '100GB',
+            icon: false,
+          },
+          {
+            itemTitle: '2TB',
+            icon: false,
+          },
+        ],
+      },
+      {
+        name: 'Knowledge Base Capabilities',
+        nameDesc: null,
+        Items: [
+          {
+            itemTitle: 'Basic Functions',
+            icon: false,
+          },
+          {
+            itemTitle: 'Advanced Functions',
+            icon: false,
+          },
+          {
+            itemTitle: 'Advanced Functions',
+            icon: false,
+          },
+          {
+            itemTitle: 'Advanced Functions',
+            icon: false,
+          },
+        ],
+      },
+      {
+        name: 'Spaces and Users',
+        nameDesc: null,
+        Items: [
+          {
+            itemTitle: '1 space \n50 users',
+            icon: false,
+          },
+          {
+            itemTitle: '10 spaces \n100 users',
+            icon: false,
+          },
+          {
+            itemTitle: 'Unlimited spaces \n100 users',
+            icon: false,
+          },
+          {
+            itemTitle: 'Unlimited spaces \n500 users',
+            icon: false,
+          },
+        ],
+      },
+      {
+        name: 'Agent Template Library',
+        nameDesc: null,
+        Items: [
+          {
+            itemTitle: '',
+            icon: true,
+          },
+          {
+            itemTitle: '',
+            icon: true,
+          },
+          {
+            itemTitle: '',
+            icon: true,
+          },
+          {
+            itemTitle: '',
+            icon: true,
+          },
+        ],
+      },
+      {
+        name: 'Plugin Library (Tools, AI Capabilities, etc.)',
+        nameDesc: null,
+        Items: [
+          {
+            itemTitle: '',
+            icon: true,
+          },
+          {
+            itemTitle: '',
+            icon: true,
+          },
+          {
+            itemTitle: '',
+            icon: true,
+          },
+          {
+            itemTitle: '',
+            icon: true,
+          },
+        ],
+      },
+      {
+        name: 'Custom Plugins',
+        nameDesc: null,
+        Items: [
+          {
+            itemTitle: '',
+            icon: true,
+          },
+          {
+            itemTitle: '',
+            icon: true,
+          },
+          {
+            itemTitle: '',
+            icon: true,
+          },
+          {
+            itemTitle: '',
+            icon: true,
+          },
+        ],
+      },
+      {
+        name: 'Custom MCP',
+        nameDesc: null,
+        Items: [
+          {
+            itemTitle: '',
+            icon: true,
+          },
+          {
+            itemTitle: '',
+            icon: true,
+          },
+          {
+            itemTitle: '(Supports Cloud Hosting)',
+            icon: true,
+          },
+          {
+            itemTitle: '(Supports Cloud Hosting)',
+            icon: true,
+          },
+        ],
+      },
+      {
+        name: 'One-sentence Voice Replication',
+        nameDesc: 'Limit on the number of voices',
+        Items: [
+          {
+            itemTitle: '10',
+            icon: false,
+          },
+          {
+            itemTitle: '50',
+            icon: false,
+          },
+          {
+            itemTitle: 'Unlimited',
+            icon: false,
+          },
+          {
+            itemTitle: 'Unlimited',
+            icon: false,
+          },
+        ],
+      },
+    ],
+  },
+  {
+    title: 'Agent Publishing',
     resource: [
       {
-        name: "Publish as API/SDK",
-        nameDesc: null,
-        Items: [
-          {
-            itemTitle: "",
-            icon: true,
-          },
-          {
-            itemTitle: "",
-            icon: true,
-          },
-          {
-            itemTitle: "",
-            icon: true,
-          },
-          {
-            itemTitle: "",
+        name: 'Publish as API/SDK',
+        nameDesc: null,
+        Items: [
+          {
+            itemTitle: '',
+            icon: true,
+          },
+          {
+            itemTitle: '',
+            icon: true,
+          },
+          {
+            itemTitle: '',
+            icon: true,
+          },
+          {
+            itemTitle: '',
             icon: true,
           },
         ],
@@ -1408,244 +1400,244 @@
       //   ],
       // },
       {
-        name: "Publish as Mini Program",
-        nameDesc: null,
-        Items: [
-          {
-            itemTitle: "",
-            icon: true,
-          },
-          {
-            itemTitle: "",
-            icon: true,
-          },
-          {
-            itemTitle: "",
-            icon: true,
-          },
-          {
-            itemTitle: "",
-            icon: true,
-          },
-        ],
-      },
-      {
-        name: "Publish as MCP",
-        nameDesc: null,
-        Items: [
-          {
-            itemTitle: "",
-            icon: true,
-          },
-          {
-            itemTitle: "",
-            icon: true,
-          },
-          {
-            itemTitle: "",
-            icon: true,
-          },
-          {
-            itemTitle: "",
-            icon: true,
-          },
-        ],
-      },
-    ],
-  },
-  {
-    title: "Prompt Management and Evaluation",
+        name: 'Publish as Mini Program',
+        nameDesc: null,
+        Items: [
+          {
+            itemTitle: '',
+            icon: true,
+          },
+          {
+            itemTitle: '',
+            icon: true,
+          },
+          {
+            itemTitle: '',
+            icon: true,
+          },
+          {
+            itemTitle: '',
+            icon: true,
+          },
+        ],
+      },
+      {
+        name: 'Publish as MCP',
+        nameDesc: null,
+        Items: [
+          {
+            itemTitle: '',
+            icon: true,
+          },
+          {
+            itemTitle: '',
+            icon: true,
+          },
+          {
+            itemTitle: '',
+            icon: true,
+          },
+          {
+            itemTitle: '',
+            icon: true,
+          },
+        ],
+      },
+    ],
+  },
+  {
+    title: 'Prompt Management and Evaluation',
     resource: [
       {
-        name: "Prompt Management",
-        nameDesc: null,
-        Items: [
-          {
-            itemTitle: "",
-            icon: true,
-          },
-          {
-            itemTitle: "",
-            icon: true,
-          },
-          {
-            itemTitle: "",
-            icon: true,
-          },
-          {
-            itemTitle: "",
-            icon: true,
-          },
-        ],
-      },
-      {
-        name: "Prompt Debugging Comparison",
-        nameDesc: null,
-        Items: [
-          {
-            itemTitle: "",
-            icon: true,
-          },
-          {
-            itemTitle: "",
-            icon: true,
-          },
-          {
-            itemTitle: "",
-            icon: true,
-          },
-          {
-            itemTitle: "",
-            icon: true,
-          },
-        ],
-      },
-      {
-        name: "Prompt Evaluation and Tuning",
-        nameDesc: null,
-        Items: [
-          {
-            itemTitle: null,
-            icon: false,
-          },
-          {
-            itemTitle: "",
-            icon: true,
-          },
-          {
-            itemTitle: "",
-            icon: true,
-          },
-          {
-            itemTitle: "",
-            icon: true,
-          },
-        ],
-      },
-    ],
-  },
-  {
-    title: "Operation Management",
+        name: 'Prompt Management',
+        nameDesc: null,
+        Items: [
+          {
+            itemTitle: '',
+            icon: true,
+          },
+          {
+            itemTitle: '',
+            icon: true,
+          },
+          {
+            itemTitle: '',
+            icon: true,
+          },
+          {
+            itemTitle: '',
+            icon: true,
+          },
+        ],
+      },
+      {
+        name: 'Prompt Debugging Comparison',
+        nameDesc: null,
+        Items: [
+          {
+            itemTitle: '',
+            icon: true,
+          },
+          {
+            itemTitle: '',
+            icon: true,
+          },
+          {
+            itemTitle: '',
+            icon: true,
+          },
+          {
+            itemTitle: '',
+            icon: true,
+          },
+        ],
+      },
+      {
+        name: 'Prompt Evaluation and Tuning',
+        nameDesc: null,
+        Items: [
+          {
+            itemTitle: null,
+            icon: false,
+          },
+          {
+            itemTitle: '',
+            icon: true,
+          },
+          {
+            itemTitle: '',
+            icon: true,
+          },
+          {
+            itemTitle: '',
+            icon: true,
+          },
+        ],
+      },
+    ],
+  },
+  {
+    title: 'Operation Management',
     resource: [
       {
-        name: "Data Tracking, Basic Report Generation",
-        nameDesc: null,
-        Items: [
-          {
-            itemTitle: "",
-            icon: true,
-          },
-          {
-            itemTitle: "",
-            icon: true,
-          },
-          {
-            itemTitle: "",
-            icon: true,
-          },
-          {
-            itemTitle: "",
-            icon: true,
-          },
-        ],
-      },
-      {
-        name: "Trace Log Retention Days",
-        nameDesc: null,
-        Items: [
-          {
-            itemTitle: "Last 5 days",
-            icon: false,
-          },
-          {
-            itemTitle: "Last 15 days",
-            icon: false,
-          },
-          {
-            itemTitle: "Last 3 months",
-            icon: false,
-          },
-          {
-            itemTitle: "Last 12 months",
-            icon: false,
-          },
-        ],
-      },
-    ],
-  },
-  {
-    title: "Effect Evaluation",
+        name: 'Data Tracking, Basic Report Generation',
+        nameDesc: null,
+        Items: [
+          {
+            itemTitle: '',
+            icon: true,
+          },
+          {
+            itemTitle: '',
+            icon: true,
+          },
+          {
+            itemTitle: '',
+            icon: true,
+          },
+          {
+            itemTitle: '',
+            icon: true,
+          },
+        ],
+      },
+      {
+        name: 'Trace Log Retention Days',
+        nameDesc: null,
+        Items: [
+          {
+            itemTitle: 'Last 5 days',
+            icon: false,
+          },
+          {
+            itemTitle: 'Last 15 days',
+            icon: false,
+          },
+          {
+            itemTitle: 'Last 3 months',
+            icon: false,
+          },
+          {
+            itemTitle: 'Last 12 months',
+            icon: false,
+          },
+        ],
+      },
+    ],
+  },
+  {
+    title: 'Effect Evaluation',
     resource: [
       {
-        name: "Number of Manual Evaluation Uses",
-        nameDesc: null,
-        Items: [
-          {
-            itemTitle: "10 times",
-            icon: false,
-          },
-          {
-            itemTitle: "30 times",
-            icon: false,
-          },
-          {
-            itemTitle: "Unlimited",
-            icon: false,
-          },
-          {
-            itemTitle: "Unlimited",
-            icon: false,
-          },
-        ],
-      },
-      {
-        name: "Number of Intelligent Evaluation Uses",
-        nameDesc: null,
-        Items: [
-          {
-            itemTitle: "10 times",
-            icon: false,
-          },
-          {
-            itemTitle: "30 times",
-            icon: false,
-          },
-          {
-            itemTitle: "Unlimited",
-            icon: false,
-          },
-          {
-            itemTitle: "Unlimited",
-            icon: false,
-          },
-        ],
-      },
-      {
-        name: "End-to-end Optimization",
-        nameDesc: null,
-        Items: [
-          {
-            itemTitle: null,
-            icon: false,
-          },
-          {
-            itemTitle: null,
-            icon: false,
-          },
-          {
-            itemTitle: "",
-            icon: true,
-          },
-          {
-            itemTitle: "",
-            icon: true,
-          },
-        ],
-      },
-    ],
-  },
-  {
-    title: "Certification and Customer Service",
+        name: 'Number of Manual Evaluation Uses',
+        nameDesc: null,
+        Items: [
+          {
+            itemTitle: '10 times',
+            icon: false,
+          },
+          {
+            itemTitle: '30 times',
+            icon: false,
+          },
+          {
+            itemTitle: 'Unlimited',
+            icon: false,
+          },
+          {
+            itemTitle: 'Unlimited',
+            icon: false,
+          },
+        ],
+      },
+      {
+        name: 'Number of Intelligent Evaluation Uses',
+        nameDesc: null,
+        Items: [
+          {
+            itemTitle: '10 times',
+            icon: false,
+          },
+          {
+            itemTitle: '30 times',
+            icon: false,
+          },
+          {
+            itemTitle: 'Unlimited',
+            icon: false,
+          },
+          {
+            itemTitle: 'Unlimited',
+            icon: false,
+          },
+        ],
+      },
+      {
+        name: 'End-to-end Optimization',
+        nameDesc: null,
+        Items: [
+          {
+            itemTitle: null,
+            icon: false,
+          },
+          {
+            itemTitle: null,
+            icon: false,
+          },
+          {
+            itemTitle: '',
+            icon: true,
+          },
+          {
+            itemTitle: '',
+            icon: true,
+          },
+        ],
+      },
+    ],
+  },
+  {
+    title: 'Certification and Customer Service',
     resource: [
       // {
       //   name: "Agent Communication Community",
@@ -1670,94 +1662,94 @@
       //   ],
       // },
       {
-        name: "Dedicated Customer Service",
-        nameDesc: null,
-        Items: [
-          {
-            itemTitle: null,
-            icon: false,
-          },
-          {
-            itemTitle: "Community",
-            icon: false,
-          },
-          {
-            itemTitle: "Manual Customer Service\nWeekdays 10:00 - 19:00",
-            icon: false,
-          },
-          {
-            itemTitle: "Manual Customer Service\n24/7",
-            icon: false,
-          },
-        ],
-      },
-      {
-        name: "Enterprise Certification Mark",
-        nameDesc: null,
-        Items: [
-          {
-            itemTitle: null,
-            icon: false,
-          },
-          {
-            itemTitle: null,
-            icon: false,
-          },
-          {
-            itemTitle: "",
-            icon: true,
-          },
-          {
-            itemTitle: "",
-            icon: true,
-          },
-        ],
-      },
-    ],
-  },
-  {
-    title: "Customized Development",
+        name: 'Dedicated Customer Service',
+        nameDesc: null,
+        Items: [
+          {
+            itemTitle: null,
+            icon: false,
+          },
+          {
+            itemTitle: 'Community',
+            icon: false,
+          },
+          {
+            itemTitle: 'Manual Customer Service\nWeekdays 10:00 - 19:00',
+            icon: false,
+          },
+          {
+            itemTitle: 'Manual Customer Service\n24/7',
+            icon: false,
+          },
+        ],
+      },
+      {
+        name: 'Enterprise Certification Mark',
+        nameDesc: null,
+        Items: [
+          {
+            itemTitle: null,
+            icon: false,
+          },
+          {
+            itemTitle: null,
+            icon: false,
+          },
+          {
+            itemTitle: '',
+            icon: true,
+          },
+          {
+            itemTitle: '',
+            icon: true,
+          },
+        ],
+      },
+    ],
+  },
+  {
+    title: 'Customized Development',
     resource: [
       {
-        name: "Customized Agent Scenario Delivery",
-        nameDesc: null,
-        Items: [
-          {
-            itemTitle: null,
-            icon: false,
-          },
-          {
-            itemTitle: null,
-            icon: false,
-          },
-          {
-            itemTitle: "",
-            icon: true,
-          },
-          {
-            itemTitle: "",
-            icon: true,
-          },
-        ],
-      },
-      {
-        name: "Agent Effect Optimization",
-        nameDesc: null,
-        Items: [
-          {
-            itemTitle: null,
-            icon: false,
-          },
-          {
-            itemTitle: null,
-            icon: false,
-          },
-          {
-            itemTitle: "",
-            icon: true,
-          },
-          {
-            itemTitle: "",
+        name: 'Customized Agent Scenario Delivery',
+        nameDesc: null,
+        Items: [
+          {
+            itemTitle: null,
+            icon: false,
+          },
+          {
+            itemTitle: null,
+            icon: false,
+          },
+          {
+            itemTitle: '',
+            icon: true,
+          },
+          {
+            itemTitle: '',
+            icon: true,
+          },
+        ],
+      },
+      {
+        name: 'Agent Effect Optimization',
+        nameDesc: null,
+        Items: [
+          {
+            itemTitle: null,
+            icon: false,
+          },
+          {
+            itemTitle: null,
+            icon: false,
+          },
+          {
+            itemTitle: '',
+            icon: true,
+          },
+          {
+            itemTitle: '',
             icon: true,
           },
         ],
