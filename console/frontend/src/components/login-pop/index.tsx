<<<<<<< HEAD
import useUserStore, { UserState } from "@/store/user-store";
import { ReactElement } from "react";
import { jumpTologin } from "@/utils/http";
import { useLocation } from "react-router-dom";
=======
import useUserStore, { UserState } from '@/store/user-store';
import { ReactElement } from 'react';
import { jumpToLogin } from '@/utils/http';
import { useLocation } from 'react-router-dom';
>>>>>>> 70e63f58

import loginPopImg from "@/assets/imgs/login/login-pop-img.png";
import styles from "./style.module.scss";

const LoginPop = (): ReactElement => {
  const user = useUserStore((state: UserState) => state.user);
  const location = useLocation();

  const isHomePage = ["/", "/home"].includes(location.pathname);

  return user.nickname || user.login || !isHomePage ? (
    <></>
  ) : (
    <div className={styles.loginPopBox}>
      <div className={styles.loginPopWrap}>
        <img src={loginPopImg} alt="欢迎登录" />
        <div className={styles.loginPopIntro}>
          <h2>立即登录/注册，开启智能体创造之旅！</h2>
          <p>来星辰，创建属于你的AI应用</p>
        </div>
        <div className={styles.loginPopUse} onClick={() => jumpToLogin()}>
          开始使用
        </div>
      </div>
    </div>
  );
};

export default LoginPop;<|MERGE_RESOLUTION|>--- conflicted
+++ resolved
@@ -1,23 +1,16 @@
-<<<<<<< HEAD
-import useUserStore, { UserState } from "@/store/user-store";
-import { ReactElement } from "react";
-import { jumpTologin } from "@/utils/http";
-import { useLocation } from "react-router-dom";
-=======
 import useUserStore, { UserState } from '@/store/user-store';
 import { ReactElement } from 'react';
 import { jumpToLogin } from '@/utils/http';
 import { useLocation } from 'react-router-dom';
->>>>>>> 70e63f58
 
-import loginPopImg from "@/assets/imgs/login/login-pop-img.png";
-import styles from "./style.module.scss";
+import loginPopImg from '@/assets/imgs/login/login-pop-img.png';
+import styles from './style.module.scss';
 
 const LoginPop = (): ReactElement => {
   const user = useUserStore((state: UserState) => state.user);
   const location = useLocation();
 
-  const isHomePage = ["/", "/home"].includes(location.pathname);
+  const isHomePage = ['/', '/home'].includes(location.pathname);
 
   return user.nickname || user.login || !isHomePage ? (
     <></>
