--- conflicted
+++ resolved
@@ -11,20 +11,11 @@
   findFromTwoItems,
   transformTree,
   generateRandomPosition,
-<<<<<<< HEAD
 } from '@/components/workflow/utils/reactflowUtils';
 import { isJSON } from '@/utils';
-import { getCookie } from '@/utils';
 import useSpaceStore from '@/store/space-store';
 import { v4 as uuid } from 'uuid';
 import { cloneDeep } from 'lodash';
-=======
-} from "@/components/workflow/utils/reactflowUtils";
-import { isJSON } from "@/utils";
-import useSpaceStore from "@/store/space-store";
-import { v4 as uuid } from "uuid";
-import { cloneDeep } from "lodash";
->>>>>>> f0066f75
 
 // 类型导入
 import {
@@ -36,12 +27,9 @@
 } from '@/components/workflow/types/hooks';
 
 import { UseFlowCommonReturn } from '@/components/workflow/types/hooks';
-<<<<<<< HEAD
-import { RpaInfo, RpaNodeParam } from '@/types/rpa';
+import { RpaNodeParam } from '@/types/rpa';
 import { Edge } from 'reactflow';
 import { transRpaParameters } from '@/utils/rpa';
-=======
->>>>>>> f0066f75
 
 // 全局类型声明 - 移除重复声明
 export const useFlowCommon = (): UseFlowCommonReturn => {
@@ -49,7 +37,6 @@
   const user = useUserStore(state => state.user);
   const setShowToolModal = useFlowsManager(state => state.setToolModalInfo);
   const setFlowModal = useFlowsManager(state => state.setFlowModalInfo);
-<<<<<<< HEAD
   const setRpaModal = useFlowsManager(state => state.setRpaModalInfo);
   const currentStore = useFlowsManager(state => state.getCurrentStore());
   const setOpenOperationResult = useFlowsManager(
@@ -57,14 +44,6 @@
   );
   const setVersionManagement = useFlowsManager(
     state => state.setVersionManagement
-=======
-  const currentStore = useFlowsManager(state => state.getCurrentStore());
-  const setOpenOperationResult = useFlowsManager(
-    (state) => state.setOpenOperationResult,
-  );
-  const setVersionManagement = useFlowsManager(
-    (state) => state.setVersionManagement,
->>>>>>> f0066f75
   );
   const willAddNode = useFlowsManager(state => state.willAddNode);
   const beforeNode = useFlowsManager(state => state.beforeNode);
@@ -75,11 +54,7 @@
   const canPublishSetNot = useFlowsManager(state => state.canPublishSetNot);
   const setWillAddNode = useFlowsManager(state => state.setWillAddNode);
   const setNodeInfoEditDrawerlInfo = useFlowsManager(
-<<<<<<< HEAD
     state => state.setNodeInfoEditDrawerlInfo
-=======
-    (state) => state.setNodeInfoEditDrawerlInfo,
->>>>>>> f0066f75
   );
   const checkFlow = useFlowsManager(state => state.checkFlow);
   const reactFlowInstance = currentStore(state => state.reactFlowInstance);
@@ -91,7 +66,7 @@
     (
       sourceHandle: string | null,
       currentNode: NewNodeType,
-      nextNode: NewNodeType,
+      nextNode: NewNodeType
     ): void => {
       const edge = {
         source: currentNode?.id,
@@ -114,17 +89,13 @@
         const newEdges = [...edges, edge] as Edge[];
         return newEdges;
       });
-    },
+    }
   );
 
   const handleAddToolNode = useMemoizedFn((tool: ToolType): void => {
     takeSnapshot();
     const currentTypeList = nodes.filter(
-<<<<<<< HEAD
       node => node?.data?.nodeParam?.pluginId === tool.toolId
-=======
-      (node) => node?.data?.nodeParam?.pluginId === tool.toolId,
->>>>>>> f0066f75
     );
     willAddNode.data.nodeParam.pluginId = tool.toolId;
     willAddNode.data.nodeParam.operationId = tool.operationId;
@@ -140,15 +111,9 @@
     willAddNode.data.nodeParam.businessInput =
       findFromTwoItems(toolRequestInput);
     willAddNode.data.outputs = transformTree(
-<<<<<<< HEAD
       (isJSON(tool?.webSchema || '') &&
         JSON.parse(tool.webSchema || '')?.toolRequestOutput) ||
         []
-=======
-      (isJSON(tool?.webSchema || "") &&
-        JSON.parse(tool.webSchema || "")?.toolRequestOutput) ||
-        [],
->>>>>>> f0066f75
     );
     const newToolNode = {
       id: getNodeId(willAddNode.idType),
@@ -177,11 +142,7 @@
   const handleAddFlowNode = useMemoizedFn((flow: FlowType): void => {
     takeSnapshot();
     const currentTypeList = nodes.filter(
-<<<<<<< HEAD
       node => node?.data?.nodeParam?.flowId === flow.flowId
-=======
-      (node) => node?.data?.nodeParam?.flowId === flow.flowId,
->>>>>>> f0066f75
     );
     willAddNode.data.nodeParam.toolDescription = flow.description;
     willAddNode.data.nodeParam.appId = flow?.appId;
@@ -274,11 +235,7 @@
         return null;
       } else {
         const currentTypeList = nodes.filter(
-<<<<<<< HEAD
           node => node.type === addNode?.data?.nodeMeta?.aliasName
-=======
-          (node) => node.type === addNode?.data?.nodeMeta?.aliasName,
->>>>>>> f0066f75
         );
         addNode.data.nodeParam.appId = currentFlow?.appId;
         addNode.data.nodeParam.uid = user?.uid?.toString();
@@ -416,13 +373,13 @@
           cloneDeep([
             ...nodes.map(node => ({ ...node, selected: false })),
             ...addNodes,
-          ]),
+          ])
         );
         canPublishSetNot();
         setWillAddNode(null);
         return addNodes;
       }
-    },
+    }
   );
 
   const handleEdgeAddNode = useMemoizedFn(
@@ -430,7 +387,7 @@
       addNode: AddNodeType,
       position: PositionType,
       sourceHandle: string | null,
-      currentNode: NewNodeType,
+      currentNode: NewNodeType
     ): void => {
       const addNodes = handleAddNode(addNode, position);
       addNodes && addEdge(sourceHandle, currentNode, addNodes[0]);
@@ -438,7 +395,7 @@
         ...currentNode,
         sourceHandle,
       });
-    },
+    }
   );
 
   const handleDebugger = useMemoizedFn((): void => {
