import { NodeDebuggingStatus } from "@/components/workflow/nodes/components/node-debugger";
import React, {
  useCallback,
  useEffect,
  useRef,
  useState,
  useMemo,
  memo,
} from "react";
import {
  FlowInput,
  FlowSelect,
  FlowNodeInput,
  FLowCollapse,
  FlowUpload,
  FlowInputNumber,
} from "@/components/workflow/ui";
import { useFlowTypeRender } from "@/components/workflow/hooks/useFlowTypeRender";
import {
  SourceHandle,
  TargetHandle,
} from "@/components/workflow/nodes/components/handle";
import { v4 as uuid } from "uuid";
import { cloneDeep } from "lodash";
import { Dropdown } from "antd";
import useFlowsManager from "@/components/workflow/store/useFlowsManager";
import { useTranslation } from "react-i18next";
import { useNodeCommon } from "@/components/workflow/hooks/useNodeCommon";
import { Iterator } from "@/components/workflow/nodes/iterator";
import { IfElse } from "@/components/workflow/nodes/if-else";
import { DecisionMaking } from "@/components/workflow/nodes/decision-making";
import { Knowledge } from "@/components/workflow/nodes/knowledge";
import { QuestionAnswer } from "@/components/workflow/nodes/question-answer";
import { Agent } from "@/components/workflow/nodes/agent";
import Remark from "@/components/workflow/nodes/components/remark";
import NodeOperation from "@/components/workflow/nodes/components/node-operation";
import ModelSelect from "@/components/workflow/nodes/components/model-select";
import { Icons } from "@/components/workflow/icons";
import { typeList } from "@/constants";
import { convertToKBMB } from "@/components/workflow/utils/reactflowUtils";
import JsonMonacoEditor from "@/components/monaco-editor/JsonMonacoEditor";
import { generateUploadType } from "@/components/workflow/utils/reactflowUtils";

import dotSvg from "@/assets/imgs/workflow/dot.svg";

export const Inputs = memo(({ label = "输入", inputs }) => {
  const elementRef = useRef(null);
  const [showDropdown, setShowDropdown] = useState(false);

  const ItemBadge = ({ item }: { item: unknown }): React.ReactElement => {
    const hasError = item?.nameErrMsg || item?.schema?.value?.contentErrMsg;

    const containerStyle = {
      backgroundColor: hasError ? "#F0AE784D" : "#F2F5FE",
      color: hasError ? "#ff7300" : "",
    };

    const labelStyle = {
      color: hasError ? "#f4c69e" : "#7F7F7F",
    };

    const displayName = item?.name?.trim() ? item?.name : "未定义";

    return (
      <div
        key={item?.id}
        className="flex items-center gap-0.5 px-1 py-0.5 rounded text-base font-medium"
        style={containerStyle}
      >
        <span style={labelStyle}>{useFlowTypeRender(item)}</span>
        <span>{displayName}</span>
      </div>
    );
  };

  const items = [
    {
      key: "1",
      label: (
        <div className="p-1 w-[300px] flex items-center gap-1 flex-wrap">
          {inputs?.map((item) => (
            <ItemBadge item={item} />
          ))}
        </div>
      ),
    },
  ];

  useEffect(() => {
    if (elementRef.current) {
      const hasOverflow =
        elementRef.current.scrollHeight > elementRef.current.clientHeight ||
        elementRef.current.scrollWidth > elementRef.current.clientWidth;
      setShowDropdown(hasOverflow);
    }
  }, [inputs]);

  return (
    <>
      <div className="text-xs text-[#333] text-right self-center">{label}</div>
      <div
        className="flex items-center gap-1.5 overflow-hidden relative"
        ref={elementRef}
      >
        {inputs?.map((item) => (
          <ItemBadge item={item} />
        ))}
        {showDropdown && (
          <div className="absolute right-0 top-1 flex items-center">
            <div
              className="w-[93px] h-[20px]"
              style={{
                background:
<<<<<<< HEAD
                  "linear-gradient(90deg, rgba(255, 255, 255, 0) 0px, rgb(252, 252, 255) 78%)",
=======
                  'linear-gradient(to bottom right,  rgba(255, 255, 255, 0.6),rgba(240, 240, 240, 0.3))',
>>>>>>> 70e63f58
              }}
            ></div>
            <div className="bg-[#F2F5FE] flex items-center justify-center rounded overflow-hidden absolute right-0 top-[2px]">
              <Dropdown menu={{ items }} placement="bottomRight">
                <img
                  src={dotSvg}
                  className="w-4 h-4 cursor-pointer hover:bg-[#DDE3F1] rounded"
                  alt=""
                />
              </Dropdown>
            </div>
          </div>
        )}
      </div>
    </>
  );
});

export const Outputs = memo(({ data, label = "输出", outputs }) => {
  const { t } = useTranslation();
  const elementRef = useRef(null);
  const [showDropdown, setShowDropdown] = useState(false);

  const ItemBadge = ({ item }: unknown): React.ReactElement => {
    return (
      <div
        key={item?.id}
        className="flex items-center gap-0.5 px-1 py-0.5 rounded text-base font-medium"
        style={{
          backgroundColor: item?.nameErrMsg ? "#F0AE784D" : "#F2F5FE",
          color: item?.nameErrMsg ? "#ff7300" : "",
        }}
      >
        <span
          style={{
            color: item?.nameErrMsg ? "#f4c69e" : "#7F7F7F",
          }}
        >
          {useFlowTypeRender(item)}
        </span>
        <span>{item?.name?.trim() ? item?.name : "未定义"}</span>
      </div>
    );
  };

  const exceptionHandlingOutput = useMemo(() => {
    return (data?.retryConfig?.errorStrategy === 2 ||
      data?.retryConfig?.errorStrategy === 1) &&
      data?.retryConfig?.shouldRetry
      ? [
          {
            id: uuid(),
            name: "errorCode",
            schema: {
              type: "string",
              default: t("workflow.exceptionHandling.errorCode"),
            },
            nameErrMsg: "",
          },
          {
            id: uuid(),
            name: "errorMessage",
            schema: {
              type: "string",
              default: t("workflow.exceptionHandling.errorMessage"),
            },
            nameErrMsg: "",
          },
        ]
      : [];
  }, [data?.retryConfig?.errorStrategy, data?.retryConfig?.shouldRetry]);

  const finallyOutputs = useMemo(() => {
    return [...outputs, ...exceptionHandlingOutput];
  }, [outputs, exceptionHandlingOutput]);

  const items = [
    {
      key: "1",
      label: (
        <div className="p-1 w-[300px] flex items-center gap-1 flex-wrap">
          {finallyOutputs?.map((item) => (
            <ItemBadge item={item} />
          ))}
        </div>
      ),
    },
  ];

  useEffect(() => {
    if (elementRef.current) {
      const hasOverflow =
        elementRef.current.scrollHeight > elementRef.current.clientHeight ||
        elementRef.current.scrollWidth > elementRef.current.clientWidth;
      setShowDropdown(hasOverflow);
    }
  }, [finallyOutputs]);

  return (
    <>
      <div className="text-xs text-[#333] text-right self-center">{label}</div>
      <div
        className="flex items-center gap-1.5 overflow-hidden relative"
        ref={elementRef}
      >
        {finallyOutputs?.map((item) => (
          <ItemBadge item={item} />
        ))}
        {showDropdown && (
          <div className="absolute right-0 top-1 flex items-center">
            <div
              className="w-[93px] h-[20px]"
              style={{
                background:
<<<<<<< HEAD
                  "linear-gradient(90deg, rgba(255, 255, 255, 0) 0px, rgb(252, 252, 255) 78%)",
=======
                  'linear-gradient(to bottom right,  rgba(255, 255, 255, 0.6),rgba(240, 240, 240, 0.3))',
>>>>>>> 70e63f58
              }}
            ></div>
            <div className="bg-[#F2F5FE] flex items-center justify-center rounded overflow-hidden absolute right-0 top-[2px]">
              <Dropdown menu={{ items }} placement="bottomRight">
                <img
                  src={dotSvg}
                  className="w-4 h-4 cursor-pointer hover:bg-[#DDE3F1] rounded"
                  alt=""
                />
              </Dropdown>
            </div>
          </div>
        )}
      </div>
    </>
  );
});

export const Label = memo(
  ({ data, id, maxWidth = 130, labelInput = "labelInput" }) => {
    const { isStartOrEndNode } = useNodeCommon({ id, data });
    const getCurrentStore = useFlowsManager((state) => state.getCurrentStore);
    const autoSaveCurrentFlow = useFlowsManager(
      (state) => state.autoSaveCurrentFlow,
    );
    const canPublishSetNot = useFlowsManager((state) => state.canPublishSetNot);
    const currentStore = getCurrentStore();
    const setNode = currentStore((state) => state.setNode);
    const updateNodeNameStatus = currentStore(
      (state) => state.updateNodeNameStatus,
    );

    const handleChangeNodeParam = useCallback(
      (fn, value) => {
        setNode(id, (old) => {
          fn(old.data, value);
          return {
            ...cloneDeep(old),
          };
        });
        autoSaveCurrentFlow();
        canPublishSetNot();
      },
      [id, autoSaveCurrentFlow],
    );

    const labelInputId = useMemo(() => {
      return id + labelInput;
    }, [id, labelInput]);

    return (
      <>
        {data?.labelEdit ? (
          <FlowNodeInput
            nodeId={id}
            id={labelInputId}
            value={data?.label}
            onChange={(value) =>
              handleChangeNodeParam(
                (data, value) => (data.label = value),
                value,
              )
            }
            onBlur={() => {
              updateNodeNameStatus(id);
              autoSaveCurrentFlow();
            }}
            style={{
              maxWidth: maxWidth,
            }}
          />
        ) : (
          <h2
            className="text-base font-medium text-overflow"
            style={{
              maxWidth: maxWidth,
            }}
            title={data?.label}
            onDoubleClick={() =>
              !isStartOrEndNode && updateNodeNameStatus(id, labelInputId)
            }
          >
            {data?.label}
          </h2>
        )}
      </>
    );
  },
);

export const ExceptionContent = memo(({ id, data }) => {
  const { isConnectable, exceptionHandleId } = useNodeCommon({ id, data });

  return (
    <>
      {data?.retryConfig?.shouldRetry &&
      data?.retryConfig?.errorStrategy === 2 ? (
        <>
          <div className="text-[333] text-right">异常处理</div>
          <span className="relative exception-handle-edge">
            执行异常流程
            <SourceHandle
              nodeId={id}
              id={exceptionHandleId}
              isConnectable={isConnectable}
            />
          </span>
        </>
      ) : null}
    </>
  );
});

export const Model = memo(({ model }) => {
  return (
    <>
      <div className="text-[#333] text-right">模型</div>
      <div className="flex items-center gap-1">
        <img src={model?.icon} className="w-[14px] h-[14px]" alt="" />
        <span>{model?.name}</span>
      </div>
    </>
  );
});

interface IteratorChildNodeProps {
  label: string;
  isConnectable: boolean;
  hasTargetHandle?: boolean;
  hasSourceHandle?: boolean;
  sourceHandleId?: string;
  nodeId?: string;
}

// 迭代器子节点组件
export const IteratorChildNode = memo<IteratorChildNodeProps>(
  ({ id, data }) => {
    const { isConnectable } = useNodeCommon({ id, data });
    return (
      <div className="px-4 py-2 iterator-child-node">
        <span>{data?.label}</span>
        <TargetHandle isConnectable={isConnectable} />
        <SourceHandle
          nodeId={id}
          isConnectable={isConnectable}
          id={data?.nodeParam?.handlingEdge}
        />
      </div>
    );
  },
);

interface NodeHeaderProps {
  id: string;
  data: unknown;
}

// 节点头部组件
export const NodeHeader = memo<NodeHeaderProps>(({ id, data }) => {
  const { hasTargetHandle, hasSourceHandle, isConnectable, sourceHandleId } =
    useNodeCommon({
      id,
      data,
    });

  const { renderTypeOneClickUpdate, nodeIcon, showNodeOperation } =
    useNodeCommon({
      id,
      data,
    });

  return (
    <div className="w-full flex items-center justify-between px-[14px] relative pt-[14px]">
      <div className="flex items-center gap-3">
        <img src={nodeIcon} className="w-[18px] h-[18px]" alt="" />
        <Label id={id} data={data} />
        {renderTypeOneClickUpdate()}
      </div>
      {showNodeOperation && (
        <NodeOperation id={id} data={data} labelInput="labelInput" />
      )}
      {hasTargetHandle && <TargetHandle isConnectable={isConnectable} />}
      {hasSourceHandle && (
        <SourceHandle
          id={sourceHandleId}
          nodeId={id}
          isConnectable={isConnectable}
        />
      )}
    </div>
  );
});

interface NodeContentProps {
  id: string;
  data: unknown;
}

// 节点内容组件
export const NodeContent = memo<NodeContentProps>(({ id, data }) => {
  const {
    model,
    isKnowledgeNode,
    isQuestionAnswerNode,
    isDecisionMakingNode,
    isIfElseNode,
    isIteratorNode,
    isAgentNode,
    showInputs,
    showOutputs,
    showExceptionFlow,
  } = useNodeCommon({
    id,
    data,
  });

  return (
    <div
      style={{
        display: "grid",
        gridTemplateColumns: "auto minmax(0, 1fr)",
        gap: "6px",
        fontSize: 12,
        marginTop: 8,
        padding: "0 14px",
      }}
    >
      {showInputs && <Inputs inputs={data?.inputs} />}
      {showOutputs && <Outputs outputs={data?.outputs} data={data} />}
      {model && <Model model={model} />}
      {isKnowledgeNode && (
        <Knowledge data={data} repoList={data?.nodeParam?.repoList} />
      )}
      {isQuestionAnswerNode && <QuestionAnswer id={id} data={data} />}
      {isDecisionMakingNode && <DecisionMaking id={id} data={data} />}
      {isIfElseNode && <IfElse id={id} data={data} />}
      {isIteratorNode && <Iterator id={id} data={data} />}
      {isAgentNode && <Agent id={id} data={data} />}
      {showExceptionFlow && <ExceptionContent id={id} data={data} />}
    </div>
  );
});

interface NodeWrapperProps {
  id: string;
  data: unknown;
  children: React.ReactNode;
  className?: string;
}

// 节点包装器组件
export const NodeWrapper = memo<NodeWrapperProps>(({ id, data, children }) => {
  const { handleNodeClick, isIteratorNode } = useNodeCommon({ id, data });

  return (
    <div
      id={id}
      className="min-w-[360px] pb-[14px]"
      onClick={handleNodeClick}
      style={{
        maxWidth: isIteratorNode ? '' : '360px',
      }}
    >
      {data?.nodeParam?.remarkVisible && <Remark id={id} data={data} />}
      {data.status && (
        <NodeDebuggingStatus
          id={id}
          status={data.status}
          debuggerResult={data.debuggerResult}
        />
      )}
      {children}
    </div>
  );
});

export const ModelSection = memo(({ id, data }): React.ReactElement => {
  return (
    <FLowCollapse
      label={<h2 className="text-base font-medium">模型</h2>}
      content={
        <div className="rounded-md px-[18px] pb-3">
          <ModelSelect id={id} data={data} />
        </div>
      }
    />
  );
});

const UploadedFile = ({
  params,
  file,
  index,
  handleDeleteFile,
}): React.ReactElement => {
  return (
    <div
      key={file?.id}
      className="bg-[#EBF4FD] rounded-lg p-1 pr-4 flex items-center justify-between gap-2"
    >
      <div className="flex items-center gap-3">
        <div className="flex items-center w-[28px] h-[28px] bg-[#fff] justify-center">
          {file.loading ? (
            <img
              src={Icons.singleNodeDebugging.chatLoading}
              className="w-3 h-3 flow-rotate-center"
              alt=""
            />
          ) : (
            <img
              src={typeList.get(params?.fileType || "") || ""}
              className="w-[16px] h-[13px]"
              alt=""
            />
          )}
        </div>
        <span>{file?.name}</span>
        <span className="text-desc">{convertToKBMB(file.size)}</span>
      </div>
      <img
        src={Icons.singleNodeDebugging.remove}
        className="w-[16px] h-[17px] mt-1.5 opacity-50 cursor-pointer"
        onClick={() => handleDeleteFile(index, file?.id || "")}
        alt=""
      />
    </div>
  );
};

const renderFileUpload = (
  params,
  index,
  uploadComplete,
  handleFileUpload,
  handleDeleteFile,
): React.ReactElement => {
  const multiple = params?.schema?.type === "array-string";
  return (
    <>
      <FlowUpload
        {...({
          multiple,
          uploadType: generateUploadType(params?.fileType),
          uploadComplete: (event, fileId) =>
            uploadComplete(event, index, fileId),
          handleFileUpload: (file, fileId) =>
            handleFileUpload(file, index, multiple, fileId),
<<<<<<< HEAD
          maxSize: params?.fileType === "image" ? 3 : 20,
=======
          maxSize: params?.fileType === 'image' ? 3 : 50,
>>>>>>> 70e63f58
        } as unknown)}
      />
      {params?.default?.map((file) => (
        <UploadedFile
          params={params}
          file={file}
          index={index}
          handleDeleteFile={handleDeleteFile}
        />
      ))}
    </>
  );
};

const renderString = (params, index, handleChangeParam): React.ReactElement => (
  <FlowInput
    value={params?.default}
    className="pt-0.5"
    onChange={(e) =>
      handleChangeParam(
        index,
        (d) => (d.default = e.target.value),
        e.target.value,
      )
    }
  />
);

const renderInteger = (
  params,
  index,
  handleChangeParam,
): React.ReactElement => (
  <FlowInputNumber
    step={1}
    precision={0}
    value={params?.default}
    className="pt-0.5 w-full"
    onChange={(value) =>
      handleChangeParam(index, (d) => (d.default = value), value)
    }
  />
);

const renderNumber = (params, index, handleChangeParam): React.ReactElement => (
  <FlowInputNumber
    value={params?.default}
    className="pt-0.5 w-full"
    onChange={(value) =>
      handleChangeParam(index, (d) => (d.default = value), value)
    }
  />
);

const renderBoolean = (
  params,
  index,
  handleChangeParam,
): React.ReactElement => (
  <FlowSelect
    value={params?.default}
    options={[
      { label: "true", value: true },
      { label: "false", value: false },
    ]}
    onChange={(value) =>
      handleChangeParam(index, (d) => (d.default = value), value)
    }
  />
);

const renderJsonEditor = (
  params,
  index,
  handleChangeParam,
): React.ReactElement => (
  <JsonMonacoEditor
    value={params?.default}
    onChange={(value) =>
      handleChangeParam(index, (d) => (d.default = value), value)
    }
  />
);

export const renderParamInput = (
  params: unknown,
  index: number,
  fnc,
): React.ReactElement | null => {
  const {
    handleChangeParam,
    uploadComplete,
    handleFileUpload,
    handleDeleteFile,
  } = fnc;
  const type = params?.schema?.type || params?.type;
  if (params?.fileType)
    return renderFileUpload(
      params,
      index,
      uploadComplete,
      handleFileUpload,
      handleDeleteFile,
    );

  switch (type) {
    case "string":
      return renderString(params, index, handleChangeParam);
    case "integer":
      return renderInteger(params, index, handleChangeParam);
    case "number":
      return renderNumber(params, index, handleChangeParam);
    case "boolean":
      return renderBoolean(params, index, handleChangeParam);
    case "object":
    default:
<<<<<<< HEAD
      if (type?.includes("array"))
=======
      if (type?.includes('array') || type === 'object')
>>>>>>> 70e63f58
        return renderJsonEditor(params, index, handleChangeParam);
      return null;
  }
};<|MERGE_RESOLUTION|>--- conflicted
+++ resolved
@@ -1,4 +1,4 @@
-import { NodeDebuggingStatus } from "@/components/workflow/nodes/components/node-debugger";
+import { NodeDebuggingStatus } from '@/components/workflow/nodes/components/node-debugger';
 import React, {
   useCallback,
   useEffect,
@@ -6,7 +6,7 @@
   useState,
   useMemo,
   memo,
-} from "react";
+} from 'react';
 import {
   FlowInput,
   FlowSelect,
@@ -14,36 +14,36 @@
   FLowCollapse,
   FlowUpload,
   FlowInputNumber,
-} from "@/components/workflow/ui";
-import { useFlowTypeRender } from "@/components/workflow/hooks/useFlowTypeRender";
+} from '@/components/workflow/ui';
+import { useFlowTypeRender } from '@/components/workflow/hooks/useFlowTypeRender';
 import {
   SourceHandle,
   TargetHandle,
-} from "@/components/workflow/nodes/components/handle";
-import { v4 as uuid } from "uuid";
-import { cloneDeep } from "lodash";
-import { Dropdown } from "antd";
-import useFlowsManager from "@/components/workflow/store/useFlowsManager";
-import { useTranslation } from "react-i18next";
-import { useNodeCommon } from "@/components/workflow/hooks/useNodeCommon";
-import { Iterator } from "@/components/workflow/nodes/iterator";
-import { IfElse } from "@/components/workflow/nodes/if-else";
-import { DecisionMaking } from "@/components/workflow/nodes/decision-making";
-import { Knowledge } from "@/components/workflow/nodes/knowledge";
-import { QuestionAnswer } from "@/components/workflow/nodes/question-answer";
-import { Agent } from "@/components/workflow/nodes/agent";
-import Remark from "@/components/workflow/nodes/components/remark";
-import NodeOperation from "@/components/workflow/nodes/components/node-operation";
-import ModelSelect from "@/components/workflow/nodes/components/model-select";
-import { Icons } from "@/components/workflow/icons";
-import { typeList } from "@/constants";
-import { convertToKBMB } from "@/components/workflow/utils/reactflowUtils";
-import JsonMonacoEditor from "@/components/monaco-editor/JsonMonacoEditor";
-import { generateUploadType } from "@/components/workflow/utils/reactflowUtils";
-
-import dotSvg from "@/assets/imgs/workflow/dot.svg";
-
-export const Inputs = memo(({ label = "输入", inputs }) => {
+} from '@/components/workflow/nodes/components/handle';
+import { v4 as uuid } from 'uuid';
+import { cloneDeep } from 'lodash';
+import { Dropdown } from 'antd';
+import useFlowsManager from '@/components/workflow/store/useFlowsManager';
+import { useTranslation } from 'react-i18next';
+import { useNodeCommon } from '@/components/workflow/hooks/useNodeCommon';
+import { Iterator } from '@/components/workflow/nodes/iterator';
+import { IfElse } from '@/components/workflow/nodes/if-else';
+import { DecisionMaking } from '@/components/workflow/nodes/decision-making';
+import { Knowledge } from '@/components/workflow/nodes/knowledge';
+import { QuestionAnswer } from '@/components/workflow/nodes/question-answer';
+import { Agent } from '@/components/workflow/nodes/agent';
+import Remark from '@/components/workflow/nodes/components/remark';
+import NodeOperation from '@/components/workflow/nodes/components/node-operation';
+import ModelSelect from '@/components/workflow/nodes/components/model-select';
+import { Icons } from '@/components/workflow/icons';
+import { typeList } from '@/constants';
+import { convertToKBMB } from '@/components/workflow/utils/reactflowUtils';
+import JsonMonacoEditor from '@/components/monaco-editor/JsonMonacoEditor';
+import { generateUploadType } from '@/components/workflow/utils/reactflowUtils';
+
+import dotSvg from '@/assets/imgs/workflow/dot.svg';
+
+export const Inputs = memo(({ label = '输入', inputs }) => {
   const elementRef = useRef(null);
   const [showDropdown, setShowDropdown] = useState(false);
 
@@ -51,15 +51,15 @@
     const hasError = item?.nameErrMsg || item?.schema?.value?.contentErrMsg;
 
     const containerStyle = {
-      backgroundColor: hasError ? "#F0AE784D" : "#F2F5FE",
-      color: hasError ? "#ff7300" : "",
+      backgroundColor: hasError ? '#F0AE784D' : '#F2F5FE',
+      color: hasError ? '#ff7300' : '',
     };
 
     const labelStyle = {
-      color: hasError ? "#f4c69e" : "#7F7F7F",
+      color: hasError ? '#f4c69e' : '#7F7F7F',
     };
 
-    const displayName = item?.name?.trim() ? item?.name : "未定义";
+    const displayName = item?.name?.trim() ? item?.name : '未定义';
 
     return (
       <div
@@ -75,10 +75,10 @@
 
   const items = [
     {
-      key: "1",
+      key: '1',
       label: (
         <div className="p-1 w-[300px] flex items-center gap-1 flex-wrap">
-          {inputs?.map((item) => (
+          {inputs?.map(item => (
             <ItemBadge item={item} />
           ))}
         </div>
@@ -102,7 +102,7 @@
         className="flex items-center gap-1.5 overflow-hidden relative"
         ref={elementRef}
       >
-        {inputs?.map((item) => (
+        {inputs?.map(item => (
           <ItemBadge item={item} />
         ))}
         {showDropdown && (
@@ -111,11 +111,7 @@
               className="w-[93px] h-[20px]"
               style={{
                 background:
-<<<<<<< HEAD
-                  "linear-gradient(90deg, rgba(255, 255, 255, 0) 0px, rgb(252, 252, 255) 78%)",
-=======
                   'linear-gradient(to bottom right,  rgba(255, 255, 255, 0.6),rgba(240, 240, 240, 0.3))',
->>>>>>> 70e63f58
               }}
             ></div>
             <div className="bg-[#F2F5FE] flex items-center justify-center rounded overflow-hidden absolute right-0 top-[2px]">
@@ -134,7 +130,7 @@
   );
 });
 
-export const Outputs = memo(({ data, label = "输出", outputs }) => {
+export const Outputs = memo(({ data, label = '输出', outputs }) => {
   const { t } = useTranslation();
   const elementRef = useRef(null);
   const [showDropdown, setShowDropdown] = useState(false);
@@ -145,18 +141,18 @@
         key={item?.id}
         className="flex items-center gap-0.5 px-1 py-0.5 rounded text-base font-medium"
         style={{
-          backgroundColor: item?.nameErrMsg ? "#F0AE784D" : "#F2F5FE",
-          color: item?.nameErrMsg ? "#ff7300" : "",
+          backgroundColor: item?.nameErrMsg ? '#F0AE784D' : '#F2F5FE',
+          color: item?.nameErrMsg ? '#ff7300' : '',
         }}
       >
         <span
           style={{
-            color: item?.nameErrMsg ? "#f4c69e" : "#7F7F7F",
+            color: item?.nameErrMsg ? '#f4c69e' : '#7F7F7F',
           }}
         >
           {useFlowTypeRender(item)}
         </span>
-        <span>{item?.name?.trim() ? item?.name : "未定义"}</span>
+        <span>{item?.name?.trim() ? item?.name : '未定义'}</span>
       </div>
     );
   };
@@ -168,21 +164,21 @@
       ? [
           {
             id: uuid(),
-            name: "errorCode",
+            name: 'errorCode',
             schema: {
-              type: "string",
-              default: t("workflow.exceptionHandling.errorCode"),
+              type: 'string',
+              default: t('workflow.exceptionHandling.errorCode'),
             },
-            nameErrMsg: "",
+            nameErrMsg: '',
           },
           {
             id: uuid(),
-            name: "errorMessage",
+            name: 'errorMessage',
             schema: {
-              type: "string",
-              default: t("workflow.exceptionHandling.errorMessage"),
+              type: 'string',
+              default: t('workflow.exceptionHandling.errorMessage'),
             },
-            nameErrMsg: "",
+            nameErrMsg: '',
           },
         ]
       : [];
@@ -194,10 +190,10 @@
 
   const items = [
     {
-      key: "1",
+      key: '1',
       label: (
         <div className="p-1 w-[300px] flex items-center gap-1 flex-wrap">
-          {finallyOutputs?.map((item) => (
+          {finallyOutputs?.map(item => (
             <ItemBadge item={item} />
           ))}
         </div>
@@ -221,7 +217,7 @@
         className="flex items-center gap-1.5 overflow-hidden relative"
         ref={elementRef}
       >
-        {finallyOutputs?.map((item) => (
+        {finallyOutputs?.map(item => (
           <ItemBadge item={item} />
         ))}
         {showDropdown && (
@@ -230,11 +226,7 @@
               className="w-[93px] h-[20px]"
               style={{
                 background:
-<<<<<<< HEAD
-                  "linear-gradient(90deg, rgba(255, 255, 255, 0) 0px, rgb(252, 252, 255) 78%)",
-=======
                   'linear-gradient(to bottom right,  rgba(255, 255, 255, 0.6),rgba(240, 240, 240, 0.3))',
->>>>>>> 70e63f58
               }}
             ></div>
             <div className="bg-[#F2F5FE] flex items-center justify-center rounded overflow-hidden absolute right-0 top-[2px]">
@@ -254,22 +246,22 @@
 });
 
 export const Label = memo(
-  ({ data, id, maxWidth = 130, labelInput = "labelInput" }) => {
+  ({ data, id, maxWidth = 130, labelInput = 'labelInput' }) => {
     const { isStartOrEndNode } = useNodeCommon({ id, data });
-    const getCurrentStore = useFlowsManager((state) => state.getCurrentStore);
+    const getCurrentStore = useFlowsManager(state => state.getCurrentStore);
     const autoSaveCurrentFlow = useFlowsManager(
-      (state) => state.autoSaveCurrentFlow,
-    );
-    const canPublishSetNot = useFlowsManager((state) => state.canPublishSetNot);
+      state => state.autoSaveCurrentFlow
+    );
+    const canPublishSetNot = useFlowsManager(state => state.canPublishSetNot);
     const currentStore = getCurrentStore();
-    const setNode = currentStore((state) => state.setNode);
+    const setNode = currentStore(state => state.setNode);
     const updateNodeNameStatus = currentStore(
-      (state) => state.updateNodeNameStatus,
+      state => state.updateNodeNameStatus
     );
 
     const handleChangeNodeParam = useCallback(
       (fn, value) => {
-        setNode(id, (old) => {
+        setNode(id, old => {
           fn(old.data, value);
           return {
             ...cloneDeep(old),
@@ -278,7 +270,7 @@
         autoSaveCurrentFlow();
         canPublishSetNot();
       },
-      [id, autoSaveCurrentFlow],
+      [id, autoSaveCurrentFlow]
     );
 
     const labelInputId = useMemo(() => {
@@ -292,10 +284,10 @@
             nodeId={id}
             id={labelInputId}
             value={data?.label}
-            onChange={(value) =>
+            onChange={value =>
               handleChangeNodeParam(
                 (data, value) => (data.label = value),
-                value,
+                value
               )
             }
             onBlur={() => {
@@ -322,7 +314,7 @@
         )}
       </>
     );
-  },
+  }
 );
 
 export const ExceptionContent = memo(({ id, data }) => {
@@ -384,7 +376,7 @@
         />
       </div>
     );
-  },
+  }
 );
 
 interface NodeHeaderProps {
@@ -454,12 +446,12 @@
   return (
     <div
       style={{
-        display: "grid",
-        gridTemplateColumns: "auto minmax(0, 1fr)",
-        gap: "6px",
+        display: 'grid',
+        gridTemplateColumns: 'auto minmax(0, 1fr)',
+        gap: '6px',
         fontSize: 12,
         marginTop: 8,
-        padding: "0 14px",
+        padding: '0 14px',
       }}
     >
       {showInputs && <Inputs inputs={data?.inputs} />}
@@ -545,7 +537,7 @@
             />
           ) : (
             <img
-              src={typeList.get(params?.fileType || "") || ""}
+              src={typeList.get(params?.fileType || '') || ''}
               className="w-[16px] h-[13px]"
               alt=""
             />
@@ -557,7 +549,7 @@
       <img
         src={Icons.singleNodeDebugging.remove}
         className="w-[16px] h-[17px] mt-1.5 opacity-50 cursor-pointer"
-        onClick={() => handleDeleteFile(index, file?.id || "")}
+        onClick={() => handleDeleteFile(index, file?.id || '')}
         alt=""
       />
     </div>
@@ -569,9 +561,9 @@
   index,
   uploadComplete,
   handleFileUpload,
-  handleDeleteFile,
+  handleDeleteFile
 ): React.ReactElement => {
-  const multiple = params?.schema?.type === "array-string";
+  const multiple = params?.schema?.type === 'array-string';
   return (
     <>
       <FlowUpload
@@ -582,14 +574,10 @@
             uploadComplete(event, index, fileId),
           handleFileUpload: (file, fileId) =>
             handleFileUpload(file, index, multiple, fileId),
-<<<<<<< HEAD
-          maxSize: params?.fileType === "image" ? 3 : 20,
-=======
           maxSize: params?.fileType === 'image' ? 3 : 50,
->>>>>>> 70e63f58
         } as unknown)}
       />
-      {params?.default?.map((file) => (
+      {params?.default?.map(file => (
         <UploadedFile
           params={params}
           file={file}
@@ -605,11 +593,11 @@
   <FlowInput
     value={params?.default}
     className="pt-0.5"
-    onChange={(e) =>
+    onChange={e =>
       handleChangeParam(
         index,
-        (d) => (d.default = e.target.value),
-        e.target.value,
+        d => (d.default = e.target.value),
+        e.target.value
       )
     }
   />
@@ -618,15 +606,15 @@
 const renderInteger = (
   params,
   index,
-  handleChangeParam,
+  handleChangeParam
 ): React.ReactElement => (
   <FlowInputNumber
     step={1}
     precision={0}
     value={params?.default}
     className="pt-0.5 w-full"
-    onChange={(value) =>
-      handleChangeParam(index, (d) => (d.default = value), value)
+    onChange={value =>
+      handleChangeParam(index, d => (d.default = value), value)
     }
   />
 );
@@ -635,8 +623,8 @@
   <FlowInputNumber
     value={params?.default}
     className="pt-0.5 w-full"
-    onChange={(value) =>
-      handleChangeParam(index, (d) => (d.default = value), value)
+    onChange={value =>
+      handleChangeParam(index, d => (d.default = value), value)
     }
   />
 );
@@ -644,16 +632,16 @@
 const renderBoolean = (
   params,
   index,
-  handleChangeParam,
+  handleChangeParam
 ): React.ReactElement => (
   <FlowSelect
     value={params?.default}
     options={[
-      { label: "true", value: true },
-      { label: "false", value: false },
+      { label: 'true', value: true },
+      { label: 'false', value: false },
     ]}
-    onChange={(value) =>
-      handleChangeParam(index, (d) => (d.default = value), value)
+    onChange={value =>
+      handleChangeParam(index, d => (d.default = value), value)
     }
   />
 );
@@ -661,12 +649,12 @@
 const renderJsonEditor = (
   params,
   index,
-  handleChangeParam,
+  handleChangeParam
 ): React.ReactElement => (
   <JsonMonacoEditor
     value={params?.default}
-    onChange={(value) =>
-      handleChangeParam(index, (d) => (d.default = value), value)
+    onChange={value =>
+      handleChangeParam(index, d => (d.default = value), value)
     }
   />
 );
@@ -674,7 +662,7 @@
 export const renderParamInput = (
   params: unknown,
   index: number,
-  fnc,
+  fnc
 ): React.ReactElement | null => {
   const {
     handleChangeParam,
@@ -689,25 +677,21 @@
       index,
       uploadComplete,
       handleFileUpload,
-      handleDeleteFile,
+      handleDeleteFile
     );
 
   switch (type) {
-    case "string":
+    case 'string':
       return renderString(params, index, handleChangeParam);
-    case "integer":
+    case 'integer':
       return renderInteger(params, index, handleChangeParam);
-    case "number":
+    case 'number':
       return renderNumber(params, index, handleChangeParam);
-    case "boolean":
+    case 'boolean':
       return renderBoolean(params, index, handleChangeParam);
-    case "object":
+    case 'object':
     default:
-<<<<<<< HEAD
-      if (type?.includes("array"))
-=======
       if (type?.includes('array') || type === 'object')
->>>>>>> 70e63f58
         return renderJsonEditor(params, index, handleChangeParam);
       return null;
   }
