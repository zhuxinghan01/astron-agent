--- conflicted
+++ resolved
@@ -1,37 +1,10 @@
-<<<<<<< HEAD
-import React, {
-  useMemo,
-  useState,
-  useCallback,
-  memo,
-  useRef,
-  useEffect,
-} from "react";
-=======
 import React, { useMemo, useState, memo } from 'react';
->>>>>>> 70e63f58
 import {
   FlowSelect,
   FlowTemplateEditor,
   FLowCollapse,
   FlowInput,
   FlowInputNumber,
-<<<<<<< HEAD
-} from "@/components/workflow/ui";
-import { Checkbox, Tooltip } from "antd";
-import { useTranslation } from "react-i18next";
-import { v4 as uuid } from "uuid";
-import { cloneDeep } from "lodash";
-import useFlowsManager from "@/components/workflow/store/useFlowsManager";
-import Inputs from "../components/inputs";
-import Outputs from "../components/outputs";
-import ModelSelect from "./components/model-select";
-import AddTools from "./components/add-tool";
-import ExceptionHandling from "../components/exception-handling";
-import { getToolLatestVersion } from "@/services/plugin";
-import { useNodeCommon } from "@/components/workflow/hooks/useNodeCommon";
-import { isValidURL } from "@/components/workflow/utils/reactflowUtils";
-=======
 } from '@/components/workflow/ui';
 import { Tooltip } from 'antd';
 import { useTranslation } from 'react-i18next';
@@ -47,27 +20,20 @@
 import { getToolLatestVersion } from '@/services/plugin';
 import { useNodeCommon } from '@/components/workflow/hooks/useNodeCommon';
 import { isValidURL } from '@/components/workflow/utils/reactflowUtils';
->>>>>>> 70e63f58
 import {
   AgentProps,
   AgentDetailProps,
   ToolItem,
-<<<<<<< HEAD
-  AddressItem,
-} from "@/components/workflow/types";
-import { Icons } from "@/components/workflow/icons";
-=======
   UseAgentReturn,
 } from '@/components/workflow/types';
 import { Icons } from '@/components/workflow/icons';
->>>>>>> 70e63f58
 
 export const Agent = memo(({ data }: AgentProps) => {
-  const agentStrategy = useFlowsManager((state) => state.agentStrategy);
+  const agentStrategy = useFlowsManager(state => state.agentStrategy);
 
   const agentStrategyName = useMemo(() => {
     return agentStrategy?.find(
-      (item) => item?.code === data?.nodeParam?.modelConfig?.agentStrategy,
+      item => item?.code === data?.nodeParam?.modelConfig?.agentStrategy
     )?.name;
   }, [data?.nodeParam?.modelConfig?.agentStrategy, agentStrategy]);
 
@@ -134,16 +100,6 @@
   handleUpdateTool,
 }): React.ReactElement => {
   const { t } = useTranslation();
-<<<<<<< HEAD
-  const isMounted = useRef<boolean>(false);
-  const getCurrentStore = useFlowsManager((state) => state.getCurrentStore);
-  const currentStore = getCurrentStore();
-  const canvasesDisabled = useFlowsManager((state) => state.canvasesDisabled);
-  const autoSaveCurrentFlow = useFlowsManager(
-    (state) => state.autoSaveCurrentFlow,
-  );
-  const agentStrategy = useFlowsManager((state) => state.agentStrategy);
-=======
   const canvasesDisabled = useFlowsManager(state => state.canvasesDisabled);
   return (
     <FLowCollapse
@@ -319,18 +275,9 @@
 }): React.ReactElement => {
   const { t } = useTranslation();
   const canvasesDisabled = useFlowsManager(state => state.canvasesDisabled);
->>>>>>> 70e63f58
   const setSelectAgentPromptModalInfo = useFlowsManager(
-    (state) => state.setSelectAgentPromptModalInfo,
-  );
-<<<<<<< HEAD
-  const delayCheckNode = currentStore((state) => state.delayCheckNode);
-  const setNode = currentStore((state) => state.setNode);
-  const canPublishSetNot = useFlowsManager((state) => state.canPublishSetNot);
-  const textareaRef = useRef<null | HTMLDivElement>(null);
-  const [addressList, setAddressList] = useState<AddressItem[]>([]);
-  const [showModal, setShowModal] = useState<boolean>(false);
-=======
+    state => state.setSelectAgentPromptModalInfo
+  );
   const currentStore = useFlowsManager(state => state.getCurrentStore());
   const delayCheckNode = currentStore(state => state.delayCheckNode);
   return (
@@ -508,7 +455,6 @@
     </div>
   );
 };
->>>>>>> 70e63f58
 
 const useAgent = ({
   addressList,
@@ -526,34 +472,10 @@
     return data?.nodeParam?.plugin?.toolsList || [];
   }, [data]);
 
-<<<<<<< HEAD
-  useEffect(() => {
-    if (!isMounted.current) {
-      if (
-        data?.nodeParam?.plugin?.mcpServerUrls?.length &&
-        data?.nodeParam?.plugin?.mcpServerUrls?.length > 0
-      ) {
-        setAddressList(
-          data?.nodeParam?.plugin?.mcpServerUrls?.map((item: string) => ({
-            id: uuid(),
-            value: item,
-          })) || [],
-        );
-      } else {
-        setAddressList([
-          {
-            id: uuid(),
-            value: "",
-          },
-        ]);
-      }
-      isMounted.current = true;
-=======
   const handleChangeAddress = useMemoizedFn((id: string, value: string) => {
     const currentAddress = addressList?.find(item => item?.id === id);
     if (currentAddress) {
       currentAddress.value = value;
->>>>>>> 70e63f58
     }
     handleChangeNodeParam(
       (data: unknown, value: unknown) =>
@@ -562,57 +484,6 @@
     );
   });
 
-<<<<<<< HEAD
-  const handleChangeAddress = useCallback(
-    (id: string, value: string) => {
-      const currentAddress = addressList?.find((item) => item?.id === id);
-      if (currentAddress) {
-        currentAddress.value = value;
-      }
-      setAddressList(cloneDeep(addressList));
-      handleChangeNodeParam(
-        (data: unknown, value: unknown) =>
-          (data.nodeParam.plugin.mcpServerUrls = value),
-        addressList?.map((item) => item?.value)?.filter((item) => item),
-      );
-    },
-    [addressList],
-  );
-
-  const handleRemoveAddress = useCallback(
-    (id: string) => {
-      const newAddressList = addressList.filter((item) => item?.id !== id);
-      setAddressList([...newAddressList]);
-      handleChangeNodeParam(
-        (data: unknown, value: unknown) =>
-          (data.nodeParam.plugin.mcpServerUrls = value),
-        newAddressList?.map((item) => item?.value)?.filter((item) => item),
-      );
-    },
-    [addressList],
-  );
-
-  const handleToolChange = useCallback(
-    (tool: ToolItem) => {
-      autoSaveCurrentFlow();
-      setNode(id, (old: unknown) => {
-        const findTool = old.data.nodeParam?.plugin?.toolsList?.find(
-          (item) =>
-            item.toolId === tool.toolId ||
-            item?.match?.repoIds?.[0] === tool?.toolId,
-        );
-        if (!findTool) {
-          if (tool?.type === "mcp") {
-            old.data.nodeParam.plugin.mcpServerIds.push(tool.toolId);
-          } else if (tool?.type === "tool") {
-            old.data.nodeParam.plugin.tools.push({
-              tool_id: tool.toolId,
-              version: tool.version || "V1.0",
-            });
-          } else if (tool?.type === "knowledge") {
-            if (old.data.nodeParam.plugin?.knowledge) {
-              old.data.nodeParam.plugin.knowledge.push({
-=======
   const handleAddAddress = useMemoizedFn(e => {
     e.stopPropagation();
     const newAddressList = [...addressList, { id: uuid(), value: '' }];
@@ -662,69 +533,12 @@
           } else {
             old.data.nodeParam.plugin.knowledge = [
               {
->>>>>>> 70e63f58
                 name: tool?.name,
                 description: tool?.description,
                 topK: 3,
                 match: {
                   repoIds: [tool?.toolId],
                 },
-<<<<<<< HEAD
-                repoType: tool?.tag === "AIUI-RAG2" ? 1 : 2,
-              });
-            } else {
-              old.data.nodeParam.plugin.knowledge = [
-                {
-                  name: tool?.name,
-                  description: tool?.description,
-                  topK: 3,
-                  match: {
-                    repoIds: [tool?.toolId],
-                  },
-                  repoType: tool?.tag === "AIUI-RAG2" ? 1 : 2,
-                },
-              ];
-            }
-          }
-          old.data.nodeParam.plugin.toolsList.push({
-            toolId: tool?.toolId,
-            name: tool?.name,
-            type: tool?.type,
-            icon: tool?.icon,
-            tag: tool?.tag,
-          });
-        } else {
-          if (findTool?.type === "mcp") {
-            old.data.nodeParam.plugin.mcpServerIds =
-              old.data.nodeParam.plugin.mcpServerIds.filter(
-                (item) => item !== tool?.toolId,
-              );
-          } else if (findTool?.type === "tool") {
-            old.data.nodeParam.plugin.tools =
-              old.data.nodeParam.plugin.tools.filter(
-                (item) =>
-                  item !== tool?.toolId && item?.["tool_id"] !== tool?.toolId,
-              );
-          } else if (findTool?.type === "knowledge") {
-            old.data.nodeParam.plugin.knowledge =
-              old.data.nodeParam.plugin.knowledge.filter(
-                (item) => item?.match?.repoIds?.[0] !== tool?.toolId,
-              );
-          }
-          old.data.nodeParam.plugin.toolsList =
-            old.data.nodeParam.plugin.toolsList.filter(
-              (item) => item?.toolId !== tool?.toolId,
-            );
-        }
-        return {
-          ...cloneDeep(old),
-        };
-      });
-      canPublishSetNot();
-    },
-    [setNode, canPublishSetNot, autoSaveCurrentFlow],
-  );
-=======
                 repoType: tool?.tag === 'AIUI-RAG2' ? 1 : 2,
               },
             ];
@@ -766,41 +580,15 @@
     });
     canPublishSetNot();
   });
->>>>>>> 70e63f58
 
   const orderToolsList = useMemo(() => {
     return [
-      ...toolsList.filter((item) => item?.type === "knowledge"),
-      ...toolsList.filter((item) => item?.type === "tool"),
-      ...toolsList.filter((item) => item?.type === "mcp"),
+      ...toolsList.filter(item => item?.type === 'knowledge'),
+      ...toolsList.filter(item => item?.type === 'tool'),
+      ...toolsList.filter(item => item?.type === 'mcp'),
     ];
   }, [toolsList]);
 
-<<<<<<< HEAD
-  const handleUpdateTool = useCallback(
-    (tool: ToolItem) => {
-      getToolLatestVersion(tool?.toolId).then((data: unknown) => {
-        setNode(id, (old: unknown) => {
-          const newTools = old?.data?.nodeParam?.plugin?.tools?.filter(
-            (item: unknown) =>
-              item?.tool_id !== tool?.toolId && item !== tool?.toolId,
-          );
-          const currentTool = old?.data?.nodeParam?.plugin?.toolsList?.find(
-            (item: unknown) => item?.toolId === tool?.toolId,
-          );
-          newTools.push({
-            tool_id: tool?.toolId,
-            version: data?.[tool?.toolId || ""] || "V1.0",
-          });
-          old.data.nodeParam.plugin.tools = newTools;
-          if (currentTool) {
-            currentTool.isLatest = true;
-            if (currentTool?.pluginName) {
-              currentTool.name = currentTool?.pluginName;
-            }
-          }
-          return cloneDeep(old);
-=======
   const handleUpdateTool = useMemoizedFn((tool: ToolItem) => {
     getToolLatestVersion(tool?.toolId).then((data: unknown) => {
       setNode(id, (old: unknown) => {
@@ -814,7 +602,6 @@
         newTools.push({
           tool_id: tool?.toolId,
           version: data?.[tool?.toolId || ''] || 'V1.0',
->>>>>>> 70e63f58
         });
         old.data.nodeParam.plugin.tools = newTools;
         if (currentTool) {
@@ -825,11 +612,6 @@
         }
         return cloneDeep(old);
       });
-<<<<<<< HEAD
-    },
-    [setNode, id, autoSaveCurrentFlow, canPublishSetNot],
-  );
-=======
       autoSaveCurrentFlow();
       canPublishSetNot();
     });
@@ -887,7 +669,6 @@
     data,
     handleChangeNodeParam,
   });
->>>>>>> 70e63f58
 
   return (
     <div>
@@ -915,432 +696,6 @@
               </div>
             }
           />
-<<<<<<< HEAD
-          <Inputs id={id} data={data}>
-            <div className="flex-1 flex items-center justify-between text-base font-medium">
-              <div>{t("workflow.nodes.agentNode.input")}</div>
-              <div
-                style={{
-                  pointerEvents: canvasesDisabled ? "none" : "auto",
-                }}
-              >
-                <div
-                  className="flex items-center gap-1.5 text-[#999999] text-xs cursor-pointer"
-                  onClick={(e) => {
-                    e.stopPropagation();
-                    handleChangeNodeParam((data: unknown, value: unknown) => {
-                      if (data?.nodeParam?.enableChatHistoryV2) {
-                        data.nodeParam.enableChatHistoryV2.isEnabled = value;
-                      } else {
-                        data.nodeParam.enableChatHistoryV2 = {
-                          isEnabled: value,
-                        };
-                      }
-                    }, !data.nodeParam?.enableChatHistoryV2?.isEnabled);
-                  }}
-                >
-                  <Checkbox
-                    checked={nodeParam?.enableChatHistoryV2?.isEnabled || false}
-                    style={{
-                      width: "16px",
-                      height: "16px",
-                      background: "#F9FAFB",
-                    }}
-                  />
-                  <span>{t("workflow.nodes.agentNode.chatHistory")}</span>
-                </div>
-              </div>
-            </div>
-          </Inputs>
-          <FLowCollapse
-            label={
-              <div className="flex items-center justify-between">
-                <div className="text-base font-medium flex items-center">
-                  <span>{t("workflow.nodes.agentNode.agentStrategy")}</span>
-                </div>
-              </div>
-            }
-            content={
-              <div className="rounded-md px-[18px] pb-3 pointer-events-auto">
-                <FlowSelect
-                  value={data?.nodeParam?.modelConfig?.agentStrategy}
-                  onChange={(value) =>
-                    handleChangeNodeParam(
-                      (data: unknown, value: unknown) =>
-                        (data.nodeParam.modelConfig.agentStrategy = value),
-                      value,
-                    )
-                  }
-                >
-                  {agentStrategy?.map((item) => (
-                    <FlowSelect.Option key={item?.code} value={item?.code}>
-                      <div className="flex items-center gap-1">
-                        <div className="text-xs">{item?.name}</div>
-                        <Tooltip
-                          title={item?.description}
-                          overlayClassName="black-tooltip"
-                        >
-                          <img
-                            src={Icons.agent.questionMark}
-                            width={12}
-                            alt=""
-                          />
-                        </Tooltip>
-                      </div>
-                    </FlowSelect.Option>
-                  ))}
-                </FlowSelect>
-              </div>
-            }
-          />
-          <FLowCollapse
-            label={
-              <div className="flex items-center justify-between">
-                <div className="text-base font-medium flex items-center gap-1">
-                  <span>{t("workflow.nodes.agentNode.pluginList")}</span>
-                  <Tooltip
-                    title={t("workflow.nodes.common.pluginLimitTip")}
-                    overlayClassName="black-tooltip"
-                  >
-                    <img src={Icons.agent.questionMark} width={12} alt="" />
-                  </Tooltip>
-                </div>
-                <div
-                  className="text-[#275EFF] text-xs font-medium mt-1 inline-flex items-center cursor-pointer gap-1.5 pl-6"
-                  onClick={(e) => {
-                    e.stopPropagation();
-                    setShowModal(true);
-                  }}
-                >
-                  <img
-                    src={Icons.agent.inputAddIcon}
-                    className="w-3 h-3"
-                    alt=""
-                  />
-                  <span>{t("workflow.nodes.agentNode.addPlugin")}</span>
-                </div>
-              </div>
-            }
-            content={
-              <div>
-                <div className="rounded-md px-[18px] pb-3 pointer-events-auto flex flex-col gap-2 max-h-[300px] overflow-auto">
-                  {orderToolsList.map((tool) => (
-                    <div
-                      key={tool.id}
-                      className="py-2 px-2.5 bg-[#fff] flex items-center gap-2.5 rounded-md"
-                    >
-                      <div className="flex-1 flex items-center">
-                        {/* <img src={tool?.type === 'tool' ? toolIcon : (tool?.icon || mcpIcon)} className='w-7 h-7' alt="" /> */}
-                        <img
-                          src={
-                            tool?.type === "tool"
-                              ? Icons.agent.toolIcon
-                              : tool?.type === "knowledge"
-                                ? Icons.agent.knowledgeIcon
-                                : tool?.icon
-                          }
-                          className="w-7 h-7"
-                          alt=""
-                        />
-                        <p
-                          className="text-overflow text-sm font-medium ml-2"
-                          title={tool.name}
-                        >
-                          {tool.name}
-                        </p>
-                        <div className="bg-[#F0F0F0] rounded py-1 px-2 text-xs ml-4">
-                          {tool?.type === "tool"
-                            ? t("workflow.nodes.agentNode.tool")
-                            : tool?.type === "knowledge"
-                              ? t("workflow.nodes.agentNode.knowledgeBase")
-                              : t("workflow.nodes.agentNode.mcpServer")}
-                        </div>
-                        {tool?.isLatest === false && (
-                          <div
-                            className="bg-[#1FC92D] flex items-center gap-1 cursor-pointer ml-2"
-                            style={{
-                              padding: "2px 15px 2px 2px",
-                              borderRadius: "10px",
-                            }}
-                            onClick={() => handleUpdateTool(tool as unknown)}
-                          >
-                            <img
-                              src={Icons.agent.oneClickUpdate}
-                              className="w-[16px] h-[16px]"
-                              alt=""
-                            />
-                            <span className="text-white text-xs">
-                              {t("workflow.nodes.agentNode.update")}
-                            </span>
-                          </div>
-                        )}
-                      </div>
-                      {!canvasesDisabled && (
-                        <div
-                          className="w-[18px] h-[18px] rounded-full bg-[#F7F7F7] flex items-center justify-center cursor-pointer"
-                          onClick={(e) => {
-                            e.stopPropagation();
-                            handleToolChange(tool as unknown);
-                          }}
-                        >
-                          <img
-                            src={Icons.agent.knowledgeListDelete}
-                            className="w-1.5 h-1.5"
-                            alt=""
-                          />
-                        </div>
-                      )}
-                    </div>
-                  ))}
-                </div>
-              </div>
-            }
-          />
-          <FLowCollapse
-            label={
-              <div className="flex items-center justify-between">
-                <div className="text-base font-medium flex items-center gap-1">
-                  <span>
-                    {t("workflow.nodes.agentNode.customMcpServerAddress")}
-                  </span>
-                  <Tooltip
-                    title={t("workflow.nodes.common.mcpServerTip")}
-                    overlayClassName="black-tooltip"
-                  >
-                    <img src={Icons.agent.questionMark} width={12} alt="" />
-                  </Tooltip>
-                </div>
-                {addressList?.length < 3 && (
-                  <div
-                    className="text-[#275EFF] text-xs font-medium mt-1 inline-flex items-center cursor-pointer gap-1.5 pl-6"
-                    onClick={() => {
-                      setAddressList((addressList) => [
-                        ...addressList,
-                        { id: uuid(), value: "" },
-                      ]);
-                    }}
-                  >
-                    <img
-                      src={Icons.agent.inputAddIcon}
-                      className="w-3 h-3"
-                      alt=""
-                    />
-                    <span>{t("workflow.nodes.agentNode.addAddress")}</span>
-                  </div>
-                )}
-              </div>
-            }
-            content={
-              <div className="rounded-md px-[18px] pb-3 pointer-events-auto flex flex-col gap-2">
-                {addressList.map((item) => (
-                  <div key={item?.id} className="flex flex-col gap-1">
-                    <div className="flex items-center gap-2">
-                      <FlowInput
-                        className="flex-1"
-                        placeholder={t(
-                          "workflow.nodes.agentNode.mcpServerConfig",
-                        )}
-                        value={item?.value}
-                        onChange={(e) =>
-                          handleChangeAddress(item?.id, e.target.value)
-                        }
-                      />
-                      {addressList?.length > 1 && (
-                        <img
-                          src={Icons.agent.remove}
-                          className="w-[16px] h-[17px] cursor-pointer"
-                          alt=""
-                          onClick={() => handleRemoveAddress(item?.id)}
-                        />
-                      )}
-                    </div>
-                    {!isValidURL(item?.value) && (
-                      <div className="text-[#FF4D4F] text-xs font-medium">
-                        {t("workflow.nodes.agentNode.invalidUrl")}
-                      </div>
-                    )}
-                  </div>
-                ))}
-              </div>
-            }
-          />
-          <FLowCollapse
-            label={
-              <div className="flex items-center justify-between">
-                <h4 className="text-base font-medium">
-                  {t("workflow.nodes.agentNode.prompt")}
-                </h4>
-                {!canvasesDisabled && (
-                  <div
-                    className="flex items-center gap-1 cursor-pointer text-[#275EFF] text-xs"
-                    onClick={() =>
-                      setSelectAgentPromptModalInfo({
-                        open: true,
-                        nodeId: id,
-                      })
-                    }
-                  >
-                    <img
-                      src={Icons.agent.promptLibraryIcon}
-                      className="w-[14px] h-[14px]"
-                      alt=""
-                    />
-                    <span>{t("workflow.nodes.agentNode.promptLibrary")}</span>
-                  </div>
-                )}
-              </div>
-            }
-            content={
-              <div className="rounded-md px-[18px] pb-3 pointer-events-auto">
-                <div className="mb-4">
-                  {t("workflow.nodes.agentNode.roleSetting")}
-                </div>
-                <FlowTemplateEditor
-                  ref={textareaRef}
-                  data={data}
-                  onBlur={() => delayCheckNode(id)}
-                  value={nodeParam?.instruction?.answer}
-                  onChange={(value) =>
-                    handleChangeNodeParam(
-                      (data: unknown, value: unknown) =>
-                        (data.nodeParam.instruction.answer = value),
-                      value,
-                    )
-                  }
-                  placeholder={t(
-                    "workflow.nodes.agentNode.thinkingStepsPlaceholder",
-                  )}
-                />
-                <div className="my-4">
-                  {t("workflow.nodes.agentNode.thinkingSteps")}
-                </div>
-                <FlowTemplateEditor
-                  ref={textareaRef}
-                  data={data}
-                  onBlur={() => delayCheckNode(id)}
-                  value={nodeParam?.instruction?.reasoning}
-                  onChange={(value) =>
-                    handleChangeNodeParam(
-                      (data: unknown, value: unknown) =>
-                        (data.nodeParam.instruction.reasoning = value),
-                      value,
-                    )
-                  }
-                  placeholder={t(
-                    "workflow.nodes.agentNode.thinkingStepsPlaceholder",
-                  )}
-                />
-                <div className="my-4">
-                  <span className="text-[#F74E43] text-lg font-medium h-5">
-                    *
-                  </span>
-                  <span>{t("workflow.nodes.agentNode.userQuery")}</span>
-                </div>
-                <FlowTemplateEditor
-                  ref={textareaRef}
-                  data={data}
-                  onBlur={() => delayCheckNode(id)}
-                  value={nodeParam?.instruction?.query}
-                  onChange={(value) =>
-                    handleChangeNodeParam(
-                      (data: unknown, value: unknown) =>
-                        (data.nodeParam.instruction.query = value),
-                      value,
-                    )
-                  }
-                  placeholder={t(
-                    "workflow.nodes.agentNode.userPromptPlaceholder",
-                  )}
-                />
-                <p className="text-xs text-[#F74E43]">
-                  {data?.nodeParam?.instruction?.queryErrMsg}
-                </p>
-              </div>
-            }
-          />
-          <div className="bg-[#f8faff] px-[18px] py-2.5 rounded-md flex items-center justify-between">
-            <div className="flex items-center gap-1">
-              <div className="text-base font-medium">
-                {t("workflow.nodes.agentNode.maxLoopCount")}
-              </div>
-              <Tooltip
-                title={t("workflow.nodes.agentNode.maxLoopCountTip")}
-                getPopupContainer={(triggerNode) =>
-                  triggerNode?.parentNode as HTMLElement
-                }
-              >
-                <img
-                  src={Icons.agent.questionMark}
-                  className="w-[14px] h-[14px]"
-                  alt=""
-                />
-              </Tooltip>
-            </div>
-            <div className="flex items-center gap-2">
-              <div
-                className="w-[15px] h-[15px] flex justify-center items-center"
-                onClick={() =>
-                  handleChangeNodeParam(
-                    (data: unknown, value: unknown) =>
-                      (data.nodeParam.maxLoopCount = value),
-                    (data.nodeParam?.maxLoopCount || 1) - 1 > 0
-                      ? (data.nodeParam?.maxLoopCount || 1) - 1
-                      : 1,
-                  )
-                }
-              >
-                <img
-                  src={Icons.agent.zoomOutIcon}
-                  className="w-[15px] h-[2px] cursor-pointer"
-                  alt=""
-                />
-              </div>
-              <FlowInputNumber
-                value={data?.nodeParam?.maxLoopCount}
-                onChange={(value) =>
-                  handleChangeNodeParam(
-                    (data: unknown, value: unknown) =>
-                      (data.nodeParam.maxLoopCount = value),
-                    value,
-                  )
-                }
-                onBlur={() => {
-                  if (data?.nodeParam?.maxLoopCount === null) {
-                    handleChangeNodeParam(
-                      (data: unknown, value: unknown) =>
-                        (data.nodeParam.maxLoopCount = value),
-                      10,
-                    );
-                  }
-                }}
-                min={1}
-                max={100}
-                precision={0}
-                className="nodrag w-[50px]"
-                controls={false}
-              />
-              <div
-                className="w-[15px] h-[15px]"
-                onClick={() =>
-                  handleChangeNodeParam(
-                    (data: unknown, value: unknown) =>
-                      (data.nodeParam.maxLoopCount = value),
-                    (data.nodeParam?.maxLoopCount || 1) + 1 <= 100
-                      ? (data.nodeParam?.maxLoopCount || 1) + 1
-                      : 100,
-                  )
-                }
-              >
-                <img
-                  src={Icons.agent.zoomInIcon}
-                  className="w-[15px] h-[16px] cursor-pointer"
-                  alt=""
-                />
-              </div>
-            </div>
-          </div>
-          <Outputs
-=======
           <Inputs id={id} data={data} />
           <AgentStrategySection
             data={data}
@@ -1359,7 +714,6 @@
             handleAddAddress={handleAddAddress}
           />
           <PromptSection
->>>>>>> 70e63f58
             id={id}
             data={data}
             handleChangeNodeParam={handleChangeNodeParam}
@@ -1371,7 +725,7 @@
           <Outputs id={id} data={data}>
             <div className="flex-1 flex items-center justify-between">
               <div className="text-base font-medium">
-                {t("workflow.nodes.agentNode.output")}
+                {t('workflow.nodes.agentNode.output')}
               </div>
             </div>
           </Outputs>
