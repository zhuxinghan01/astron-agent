--- conflicted
+++ resolved
@@ -1,21 +1,3 @@
-<<<<<<< HEAD
-import React, { useCallback, useRef, useState, useMemo } from "react";
-import { useTranslation } from "react-i18next";
-import {
-  FlowTextArea,
-  FlowSelect,
-  FlowInputNumber,
-  FlowUpload,
-} from "@/components/workflow/ui";
-import Ajv from "ajv";
-import {
-  renderType,
-  generateUploadType,
-} from "@/components/workflow/utils/reactflowUtils";
-import JsonMonacoEditor from "@/components/monaco-editor/JsonMonacoEditor";
-import { typeList } from "@/constants";
-import { cloneDeep } from "lodash";
-=======
 import React from 'react';
 import { useTranslation } from 'react-i18next';
 import Ajv from 'ajv';
@@ -23,7 +5,6 @@
 import { cloneDeep } from 'lodash';
 import { renderParamInput } from '@/components/workflow/nodes/node-common';
 import { useMemoizedFn } from 'ahooks';
->>>>>>> 70e63f58
 
 // 类型导入
 import {
@@ -32,25 +13,6 @@
   FileUploadResponse,
   FileUploadItem,
   AjvValidationError,
-<<<<<<< HEAD
-} from "@/components/workflow/types";
-
-// 从统一的图标管理中导入
-import { Icons } from "@/components/workflow/icons";
-
-// 获取 Chat Input 模块的图标
-const icons = Icons.chatDebugger.chatInput;
-
-const fileTypeFor50 = ["pdf", "excel", "doc", "txt", "ppt", "audio"];
-
-function ChatInput({
-  interruptChat,
-  startNodeParams,
-  setStartNodeParams,
-  textareRef,
-  handleEnterKey,
-}: ChatInputProps): React.ReactElement {
-=======
   UseChatInputProps,
 } from '@/components/workflow/types';
 
@@ -58,37 +20,31 @@
   startNodeParams: StartNodeType[],
   setStartNodeParams: (params: StartNodeType[]) => void
 ): UseChatInputProps => {
->>>>>>> 70e63f58
   const { t } = useTranslation();
   const uploadComplete = useMemoizedFn(
     (
       event: ProgressEvent<EventTarget>,
       index: number,
-      fileId: string,
+      fileId: string
     ): void => {
       const target = event.currentTarget as XMLHttpRequest;
       const res: FileUploadResponse = JSON.parse(target.responseText);
       if (res.code === 0) {
-        setStartNodeParams((oldNodeParams) => {
+        setStartNodeParams(oldNodeParams => {
           const defaultValue = oldNodeParams?.[index]?.default;
           if (Array.isArray(defaultValue)) {
             const file = (defaultValue as FileUploadItem[]).find(
-              (item) => item.id === fileId,
+              item => item.id === fileId
             );
             if (file) {
               file.loading = false;
-              file.url = res?.data?.[0] || "";
+              file.url = res?.data?.[0] || '';
             }
           }
           return cloneDeep(oldNodeParams);
         });
       }
-<<<<<<< HEAD
-    },
-    [setStartNodeParams],
-=======
-    }
->>>>>>> 70e63f58
+    }
   );
 
   const handleFileUpload = useMemoizedFn(
@@ -98,203 +54,32 @@
         name: file.name,
         size: file.size,
         loading: true,
-        url: "",
+        url: '',
       };
 
       if (Array.isArray(startNodeParams[index]?.default) && multiple) {
         (startNodeParams[index].default as FileUploadItem[]).push(
-          fileUploadItem,
+          fileUploadItem
         );
       } else {
         startNodeParams[index].default = [fileUploadItem];
       }
       setStartNodeParams([...startNodeParams]);
-<<<<<<< HEAD
-    },
-    [startNodeParams, setStartNodeParams],
-  );
-
-  const convertToKBMB = useCallback((bytes: number): string => {
-    if (bytes >= 1024 * 1024) {
-      return (bytes / (1024 * 1024)).toFixed(1) + " MB";
-    } else if (bytes >= 1024) {
-      return (bytes / 1024).toFixed(1) + "KB";
-    } else {
-      return bytes + "B";
-=======
->>>>>>> 70e63f58
     }
   );
 
   const handleDeleteFile = useMemoizedFn(
     (index: number, fileId: string): void => {
-      setStartNodeParams((oldStartNodeParams) => {
+      setStartNodeParams(oldStartNodeParams => {
         const defaultValue = oldStartNodeParams[index]?.default;
         if (Array.isArray(defaultValue)) {
           oldStartNodeParams[index].default = (
             defaultValue as FileUploadItem[]
-          ).filter((file) => fileId !== file?.id);
+          ).filter(file => fileId !== file?.id);
         }
         return cloneDeep(oldStartNodeParams);
       });
-<<<<<<< HEAD
-    },
-    [setStartNodeParams],
-  );
-
-  const renderTypeInput = useCallback(
-    (input: StartNodeType, index: number): React.ReactElement => {
-      const type = input.type;
-      if (input?.allowedFileType) {
-        const multiple = type === "array-string";
-        return (
-          <>
-            <FlowUpload
-              multiple={multiple}
-              uploadType={generateUploadType(input?.allowedFileType || "")}
-              {...({
-                uploadComplete: (
-                  event: ProgressEvent<EventTarget>,
-                  fileId: string,
-                ) => {
-                  uploadComplete(event, index, fileId);
-                },
-                handleFileUpload: (file: File, fileId: string) => {
-                  handleFileUpload(file, index, multiple, fileId);
-                },
-              } as unknown)}
-              maxSize={
-                input?.allowedFileType === "image"
-                  ? 3
-                  : fileTypeFor50.includes(input?.allowedFileType)
-                    ? 50
-                    : 20
-              }
-            />
-            {Array.isArray(input?.default) &&
-              input.default.length > 0 &&
-              (input.default as FileUploadItem[]).map((file) => (
-                <div
-                  key={file?.id}
-                  className="bg-[#EBF4FD] rounded-lg p-1 pr-4 flex items-center justify-between gap-2"
-                >
-                  <div className="flex items-center gap-3">
-                    <div className="flex items-center w-[28px] h-[28px] bg-[#fff] justify-center">
-                      {file.loading ? (
-                        <img
-                          src={icons.chatLoading}
-                          className="w-3 h-3 flow-rotate-center"
-                          alt=""
-                        />
-                      ) : (
-                        <img
-                          src={typeList.get(input?.allowedFileType || "")}
-                          className="w-[16px] h-[13px]"
-                          alt=""
-                        />
-                      )}
-                    </div>
-                    <span>{file?.name}</span>
-                    <span className="text-desc">
-                      {convertToKBMB(file.size)}
-                    </span>
-                  </div>
-                  <img
-                    src={icons.remove}
-                    className="w-[16px] h-[17px] mt-1.5 opacity-50 cursor-pointer"
-                    onClick={() => handleDeleteFile(index, file?.id)}
-                    alt=""
-                  />
-                </div>
-              ))}
-            <div></div>
-          </>
-        );
-      } else if (type === "string") {
-        return (
-          <FlowTextArea
-            style={{
-              height: 30,
-              minHeight: 30,
-            }}
-            adaptiveHeight={true}
-            placeholder={input?.description || t("common.inputPlaceholder")}
-            value={typeof input?.default === "string" ? input.default : ""}
-            {...({
-              onChange: (e: React.ChangeEvent<HTMLTextAreaElement>) =>
-                handleInputChange(index, e.target.value),
-            } as unknown)}
-            onKeyDown={(e) => {
-              if (e.key === "Tab") {
-                e.preventDefault();
-                const currentDefault = startNodeParams[index].default;
-                handleInputChange(
-                  index,
-                  (typeof currentDefault === "string" ? currentDefault : "") +
-                    "\t",
-                );
-              }
-            }}
-          />
-        );
-      } else if (type === "integer") {
-        return (
-          <FlowInputNumber
-            className="w-full"
-            placeholder={input?.description || t("common.inputPlaceholder")}
-            step={1}
-            precision={0}
-            value={
-              typeof input?.default === "number" ? input.default : undefined
-            }
-            onChange={(value) => handleInputChange(index, value || 0)}
-          />
-        );
-      } else if (type === "number") {
-        return (
-          <FlowInputNumber
-            className="w-full"
-            placeholder={input?.description || t("common.inputPlaceholder")}
-            value={
-              typeof input?.default === "number" ? input.default : undefined
-            }
-            onChange={(value) => handleInputChange(index, value || 0)}
-          />
-        );
-      } else if (type === "boolean") {
-        return (
-          <FlowSelect
-            placeholder={input?.description || t("common.selectPlaceholder")}
-            value={input?.default}
-            options={[
-              {
-                label: "true",
-                value: true,
-              },
-              {
-                label: "false",
-                value: false,
-              },
-            ]}
-            onChange={(value) => handleInputChange(index, value)}
-          />
-        );
-      } else if (type === "object" || type.includes("array")) {
-        return (
-          <>
-            <JsonMonacoEditor
-              value={typeof input?.default === "string" ? input.default : "{}"}
-              onChange={(value) => handleInputChange(index, value)}
-            />
-            <div className="text-[#F74E43] text-xs">{input.errorMsg}</div>
-          </>
-        );
-      }
-    },
-    [startNodeParams],
-=======
-    }
->>>>>>> 70e63f58
+    }
   );
   const validateInputJSON = useMemoizedFn(
     (newValue: string, schema: object): string => {
@@ -309,50 +94,40 @@
             | null
             | undefined;
           return (
-            (errors?.[0]?.instancePath?.slice(1) ?? "") +
-            " " +
-            (errors?.[0]?.message ?? "")
+            (errors?.[0]?.instancePath?.slice(1) ?? '') +
+            ' ' +
+            (errors?.[0]?.message ?? '')
           ).trim();
         } else {
-          return "";
+          return '';
         }
       } catch {
-        return t("workflow.nodes.validation.invalidJSONFormat");
-      }
-<<<<<<< HEAD
-    },
-    [t],
-=======
-    }
->>>>>>> 70e63f58
+        return t('workflow.nodes.validation.invalidJSONFormat');
+      }
+    }
   );
 
   const handleChangeParam = useMemoizedFn(
     (index: number, fn, value: string | number | boolean): void => {
       const currentInput: StartNodeType | undefined = startNodeParams.find(
-        (_, i) => index === i,
+        (_, i) => index === i
       );
       if (currentInput) {
         fn(currentInput, value);
         if (
-          currentInput?.type === "object" ||
-          currentInput.type.includes("array")
+          currentInput?.type === 'object' ||
+          currentInput.type.includes('array')
         ) {
           if (currentInput?.validationSchema) {
             currentInput.errorMsg = validateInputJSON(
               value as string,
-              currentInput.validationSchema,
+              currentInput.validationSchema
             );
           }
         }
       }
       setStartNodeParams([...startNodeParams]);
-<<<<<<< HEAD
-    },
-    [startNodeParams, setStartNodeParams, validateInputJSON],
-=======
-    }
->>>>>>> 70e63f58
+    }
   );
   return {
     uploadComplete,
@@ -381,20 +156,20 @@
     <div
       className="flex flex-col gap-1 mt-2"
       style={{
-        maxHeight: "40vh",
-        overflow: "auto",
+        maxHeight: '40vh',
+        overflow: 'auto',
       }}
     >
       {startNodeParams?.length === 1 || interruptChat?.interrupt ? (
         <div className="relative mx-5">
           <textarea
-            disabled={interruptChat?.type === "option"}
+            disabled={interruptChat?.type === 'option'}
             className="user-chat-input pr-3.5 w-full py-3"
             ref={textareRef}
             style={{
-              resize: "none",
+              resize: 'none',
             }}
-            onChange={(e) => {
+            onChange={e => {
               e.stopPropagation();
               const value = e.target.value;
               if (startNodeParams[0]) {
@@ -405,7 +180,7 @@
             onKeyDown={handleEnterKey}
             placeholder={
               startNodeParams[0]?.description ||
-              t("workflow.nodes.chatDebugger.tryFlow")
+              t('workflow.nodes.chatDebugger.tryFlow')
             }
           />
         </div>
@@ -420,21 +195,7 @@
                   {params.required && <span className="text-[#F74E43]">*</span>}
                 </div>
                 <div className="bg-[#F0F0F0] px-2.5 py-1 rounded text-xs">
-<<<<<<< HEAD
-                  {renderType(
-                    (params as unknown).fileType &&
-                      params.type === "array-string"
-                      ? `Array<${
-                          (params as unknown).allowedFileType
-                            ?.slice(0, 1)
-                            .toUpperCase() +
-                          (params as unknown).allowedFileType?.slice(1)
-                        }>`
-                      : (params as unknown).allowedFileType || params.type,
-                  )}
-=======
                   {renderType(params)}
->>>>>>> 70e63f58
                 </div>
               </div>
               {renderParamInput(params, index, {
