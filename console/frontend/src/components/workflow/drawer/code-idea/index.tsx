--- conflicted
+++ resolved
@@ -1,19 +1,3 @@
-<<<<<<< HEAD
-import React, { useState, useEffect, useRef, useMemo, memo } from "react";
-import { Drawer, message, Spin, Tooltip, Input } from "antd";
-import { LoadingOutlined } from "@ant-design/icons";
-import { useTranslation } from "react-i18next";
-import useFlowsManager from "@/components/workflow/store/useFlowsManager";
-import { codeRun } from "@/services/flow";
-import useUserStore from "@/store/user-store";
-import { isJSON } from "@/utils";
-import { fetchEventSource } from "@microsoft/fetch-event-source";
-import { getCommonConfig } from "@/services/common";
-import MonacoEditor from "@/components/monaco-editor";
-import { useMemoizedFn } from "ahooks";
-import JsonMonacoEditor from "@/components/monaco-editor/JsonMonacoEditor";
-import { useNodeCommon } from "@/components/workflow/hooks/useNodeCommon";
-=======
 import React, { useState, useEffect, useRef, useMemo, memo } from 'react';
 import { Drawer, message, Spin, Tooltip, Input } from 'antd';
 import { LoadingOutlined } from '@ant-design/icons';
@@ -29,7 +13,6 @@
 import JsonMonacoEditor from '@/components/monaco-editor/JsonMonacoEditor';
 import { useNodeCommon } from '@/components/workflow/hooks/useNodeCommon';
 import { getFixedUrl, getAuthorization } from '@/components/workflow/utils';
->>>>>>> 70e63f58
 
 // 类型导入
 import {
@@ -41,10 +24,10 @@
   AICodeParams,
   AICodeResponse,
   FlowType,
-} from "@/components/workflow/types";
+} from '@/components/workflow/types';
 
 // 从统一的图标管理中导入
-import { Icons } from "@/components/workflow/icons";
+import { Icons } from '@/components/workflow/icons';
 
 // 获取 Code IDEA 模块的图标
 const icons = Icons.codeIdea;
@@ -58,51 +41,9 @@
   aiCodeInputShow,
 }) => {
   const { t } = useTranslation();
-<<<<<<< HEAD
-  const editorRef = useRef<unknown>(null);
-  const textQueue = useRef<string[]>([]);
-  const wsMessageStatus = useRef<string>("end");
-  const temporaryStorageCode = useRef<string>("");
-  const user = useUserStore((state) => state.user);
-  const canvasesDisabled = useFlowsManager((state) => state.canvasesDisabled);
-  const setShowNodeList = useFlowsManager((state) => state.setShowNodeList);
-  const currentFlow = useFlowsManager((state) => state.currentFlow) as FlowType;
-  const codeIDEADrawerlInfo = useFlowsManager(
-    (state) => state.codeIDEADrawerlInfo,
-  ) as CodeIDEADrawerlInfo;
-=======
->>>>>>> 70e63f58
   const setCodeIDEADrawerlInfo = useFlowsManager(
-    (state) => state.setCodeIDEADrawerlInfo,
-  );
-<<<<<<< HEAD
-  const [input, setInput] = useState("");
-  const [output, setOutput] = useState("");
-  const [loading, setLoading] = useState(false);
-  const [prompt, setPrompt] = useState("");
-  const [aiCodeInputShow, setAiCodeInputShow] = useState(false);
-  const [isReciving, setIsReciving] = useState(true);
-  const [rePrompt, setRePrompt] = useState("");
-  const [showPythonPackageModal, setShowPythonPackageModal] = useState(false);
-  const [errCodeMsg, setErrCodeMsg] = useState("");
-  const [codeRunningStatus, setCodeRunningStatus] = useState("");
-  const [generateAIcode, setGenerateAIcode] = useState(false);
-  const [userWheel, setUserWheel] = useState(false);
-  const id = useMemo(
-    () => codeIDEADrawerlInfo.nodeId,
-    [codeIDEADrawerlInfo.nodeId],
-  );
-  const open = useMemo(
-    () => codeIDEADrawerlInfo.open,
-    [codeIDEADrawerlInfo.open],
-  );
-  const { handleChangeNodeParam, currentNode, inputs } = useNodeCommon({
-    id,
-  });
-  const value = useMemo(
-    () => currentNode?.data?.nodeParam?.code,
-    [currentNode],
-=======
+    state => state.setCodeIDEADrawerlInfo
+  );
   const setShowNodeList = useFlowsManager(state => state.setShowNodeList);
   const handleCloseDrawer = useMemoizedFn((): void => {
     setCodeIDEADrawerlInfo({ open: false, nodeId: '' });
@@ -152,56 +93,9 @@
         )}
       </div>
     </div>
->>>>>>> 70e63f58
   );
 };
 
-<<<<<<< HEAD
-  useEffect(() => {
-    const handleKeyDown = (e: Event): void =>
-      (e as KeyboardEvent).stopPropagation();
-    const dom = document.querySelector(".ant-drawer");
-    if (dom) {
-      dom.addEventListener("keydown", handleKeyDown);
-    }
-    return (): void => dom?.removeEventListener("keydown", handleKeyDown);
-  }, [open]);
-
-  const handleGenerateOutput = useMemoizedFn((): void => {
-    if (!isJSON(input)) {
-      message.warning(t("workflow.nodes.codeIDEA.toolInputMustBeJson"));
-      return;
-    }
-    setLoading(true);
-    const inputObject = JSON.parse(input);
-    const variables: Array<{ name: string; content: unknown }> = [];
-    for (const key in inputObject) {
-      if (Object.hasOwn(inputObject, key)) {
-        variables.push({
-          name: key,
-          content: inputObject[key],
-        });
-      }
-    }
-    const params: CodeRunParams = {
-      code: value || "",
-      variables,
-      app_id: currentFlow?.appId,
-      uid: user?.uid.toString(),
-      flow_id: currentFlow?.flowId,
-    };
-    codeRun(params)
-      .then((res: CodeRunResponse): void => {
-        if (res.code === 0) {
-          setOutput(JSON.stringify(res?.data, null, 2));
-          message.success(res?.message);
-          setErrCodeMsg("");
-          setCodeRunningStatus("success");
-        } else {
-          message.error(res?.message);
-          setErrCodeMsg(res?.message || "");
-          setCodeRunningStatus("fail");
-=======
 const CodeEditor = ({
   editorRef,
   value,
@@ -216,7 +110,6 @@
         value={value}
         onChange={(val: string) =>
           handleChangeNodeParam((data, v) => (data.nodeParam.code = v), val)
->>>>>>> 70e63f58
         }
         options={{
           readOnly: canvasesDisabled,
@@ -229,16 +122,6 @@
   );
 };
 
-<<<<<<< HEAD
-  const generateRandomString = useMemoizedFn((): string => {
-    const alphabet = "abcdefghijklmnopqrstuvwxyz";
-    const length = Math.floor(Math.random() * 8) + 5;
-
-    let result = "";
-    for (let i = 0; i < length; i++) {
-      const randomIndex = Math.floor(Math.random() * alphabet.length);
-      result += alphabet[randomIndex];
-=======
 const useAICodeInputBox = ({
   value,
   inputs,
@@ -259,7 +142,6 @@
 
     if (match) {
       return match[1].replace(/\s+/g, '').split(',');
->>>>>>> 70e63f58
     }
     return [];
   });
@@ -267,40 +149,26 @@
     return (
       inputs?.map(
         (input): VarData => ({
-          name: input?.name || "",
+          name: input?.name || '',
           type: input?.schema?.type,
-        }),
+        })
       ) || []
     );
   }, [inputs]);
-<<<<<<< HEAD
-
-  const extractInputs = useMemoizedFn((functionString: string): string[] => {
-    const pattern = /\((.*?)\)/;
-    const match = functionString.match(pattern);
-
-    if (match) {
-      return match[1].replace(/\s+/g, "").split(",");
-    }
-    return [];
-  });
-
-=======
->>>>>>> 70e63f58
   const handleAiCode = useMemoizedFn(
     (inputPrompt?: string, codeRevision = false): void => {
       if (isReciving) return;
       const controller = new AbortController();
-      const vars = extractInputs(value || "");
+      const vars = extractInputs(value || '');
       const params: AICodeParams = {
-        code: value || "",
+        code: value || '',
         prompt: inputPrompt || prompt,
         var: JSON.stringify(
-          varDatas?.filter((item) => vars?.includes(item?.name)),
+          varDatas?.filter(item => vars?.includes(item?.name))
         ),
-        errMsg: codeRevision ? errCodeMsg : "",
+        errMsg: codeRevision ? errCodeMsg : '',
       };
-      wsMessageStatus.current = "start";
+      wsMessageStatus.current = 'start';
       if (editorRef.current) {
         editorRef.current.scrollToTop();
       }
@@ -308,14 +176,6 @@
       setIsReciving(true);
       setGenerateAIcode(false);
       if (prompt) setRePrompt(prompt);
-<<<<<<< HEAD
-      setPrompt("");
-      handleChangeNodeParam((data, value) => (data.nodeParam.code = value), "");
-      fetchEventSource("/xingchen-api/prompt/ai-code", {
-        method: "POST",
-        headers: {
-          "Content-Type": "application/json",
-=======
       setPrompt('');
       handleChangeNodeParam((data, value) => (data.nodeParam.code = value), '');
       fetchEventSource(getFixedUrl('/prompt/ai-generate'), {
@@ -323,7 +183,6 @@
         headers: {
           'Content-Type': 'application/json',
           Authorization: getAuthorization(),
->>>>>>> 70e63f58
         },
         body: JSON.stringify(params),
         signal: controller.signal,
@@ -336,19 +195,19 @@
             const data: AICodeResponse = JSON.parse(e.data);
             const content = data?.payload?.message?.content;
             if (content) {
-              textQueue.current = [...textQueue.current, ...content.split("")];
+              textQueue.current = [...textQueue.current, ...content.split('')];
             }
             if (data?.header?.status === 2) {
-              wsMessageStatus.current = "end";
+              wsMessageStatus.current = 'end';
             }
           }
         },
       });
-    },
+    }
   );
   const handleSendMessage = useMemoizedFn((): void => {
     if (!prompt?.trim()) {
-      message.warning(t("workflow.nodes.codeIDEA.aiDescriptionRequired"));
+      message.warning(t('workflow.nodes.codeIDEA.aiDescriptionRequired'));
       return;
     }
     handleAiCode();
@@ -702,18 +561,18 @@
     let timer: ReturnType<typeof setTimeout> | null = null;
     if (isReciving) {
       timer = setInterval(() => {
-        const content = textQueue.current.slice(0, 1).join("");
+        const content = textQueue.current.slice(0, 1).join('');
         textQueue.current = textQueue.current.slice(1);
         if (content) {
           handleChangeNodeParam(
             (data, value) => (data.nodeParam.code = value),
-            (value || "") + content,
+            (value || '') + content
           );
           if (editorRef.current && !userWheel) {
             editorRef.current.scrollToBottom();
           }
         }
-        if (!textQueue.current.length && wsMessageStatus.current === "end") {
+        if (!textQueue.current.length && wsMessageStatus.current === 'end') {
           setIsReciving(false);
           setGenerateAIcode(true);
         }
@@ -734,11 +593,6 @@
   }, [isReciving, value, userWheel]);
 };
 
-<<<<<<< HEAD
-  const handleCloseDrawer = useMemoizedFn((): void => {
-    setCodeIDEADrawerlInfo({ open: false, nodeId: "" });
-    setShowNodeList(true);
-=======
 function CodeIDEA(): React.ReactElement {
   const { t } = useTranslation();
   const editorRef = useRef<unknown>(null);
@@ -788,7 +642,6 @@
     userWheel,
     value,
     open,
->>>>>>> 70e63f58
   });
   return (
     <Drawer
@@ -800,299 +653,11 @@
     >
       <div
         className="flex flex-col h-full gap-[10px] bg-[#000] relative"
-        onKeyDown={(e) => e.stopPropagation()}
+        onKeyDown={e => e.stopPropagation()}
       >
         {showPythonPackageModal && (
           <CodeIDEAMask setShowPythonPackageModal={setShowPythonPackageModal} />
         )}
-<<<<<<< HEAD
-        <div className="flex items-center justify-between px-[14px] py-5 bg-[#41414d]">
-          <div className="flex items-center gap-4 font-semibold text-lg">
-            <span className="text-[#fff]">
-              {t("workflow.nodes.codeIDEA.language")}
-            </span>
-            <span className="text-[#8D8DB0] flex items-center gap-2">
-              <span>python</span>
-              <span className="w-[1px] h-[10px] bg-[#8D8DB0] mt-1"></span>
-              <div className="flex items-center gap-2 text-[#fff] text-sm mt-1">
-                <span>{t("workflow.nodes.codeIDEA.pythonPackages")}</span>
-                <div
-                  className="flex items-center gap-2 cursor-pointer text-[#275EFF]"
-                  onClick={() => setShowPythonPackageModal(true)}
-                >
-                  <span>{t("workflow.nodes.codeIDEA.viewDetails")}</span>
-                  <img
-                    src={icons.arrowLeft}
-                    className="w-[6px] h-[12px]"
-                    alt=""
-                  />
-                </div>
-              </div>
-            </span>
-          </div>
-          <div className="flex items-center gap-5">
-            {!canvasesDisabled && (
-              <div
-                className="rounded-lg bg-[#4a5961] flex items-center px-[14px] py-2 gap-1.5 text-[#fff] cursor-pointer"
-                onClick={() => {
-                  temporaryStorageCode.current = value;
-                  setAiCodeInputShow(true);
-                }}
-              >
-                <img src={icons.aiCode} className="w-5 h-5" alt="" />
-                <span>{t("workflow.nodes.codeIDEA.aiCode")}</span>
-              </div>
-            )}
-            {!aiCodeInputShow && (
-              <img
-                src={icons.close}
-                className="w-3 h-3 cursor-pointer"
-                alt=""
-                onClick={() => handleCloseDrawer()}
-              />
-            )}
-          </div>
-        </div>
-        <div className="flex-1 global-monaco-editor-python">
-          <MonacoEditor
-            {...({
-              ref: editorRef,
-              defaultLanguage: "python",
-              value: value,
-              onChange: (value: string) =>
-                handleChangeNodeParam(
-                  (data, value) => (data.nodeParam.code = value),
-                  value,
-                ),
-              options: {
-                readOnly: canvasesDisabled,
-                suggestOnTriggerCharacters: true,
-                quickSuggestions: true,
-                renderWhitespace: "all",
-              },
-            } as unknown)}
-          />
-        </div>
-        {aiCodeInputShow && (
-          <div className="w-full bg-[#000]">
-            <div
-              className="mx-[30px] px-5 h-[127px] flex flex-col justify-center gap-2.5 pr-[42px] relative"
-              style={{
-                backgroundImage: `url(${icons.aiCodeBg})`,
-                backgroundSize: "100% 100%",
-                backgroundRepeat: "no-repeat",
-              }}
-            >
-              {isReciving && (
-                <div
-                  className="absolute top-[-30px] left-1/2 transform -translate-x-1/2 -translate-y-1/2 z-50 flex items-center gap-2 justify-center text-[#fff]"
-                  style={{
-                    width: "138px",
-                    height: "48px",
-                    backgroundImage: `url(${icons.runningBg})`,
-                    backgroundSize: "contain",
-                    backgroundRepeat: "no-repeat",
-                  }}
-                >
-                  {value ? (
-                    <img
-                      src={icons.codeGen}
-                      className="w-[22px] h-[22px]"
-                      alt=""
-                    />
-                  ) : (
-                    <img
-                      src={icons.codeThink}
-                      className="w-[22px] h-[22px] flow-rotate-center"
-                      alt=""
-                    />
-                  )}
-                  <span>
-                    {value
-                      ? t("workflow.nodes.codeIDEA.generating")
-                      : t("workflow.nodes.codeIDEA.aiThinking")}
-                  </span>
-                </div>
-              )}
-              <img
-                src={icons.close}
-                className="w-3 h-3 cursor-pointer absolute top-2 right-4"
-                alt=""
-                onClick={() => {
-                  setAiCodeInputShow(false);
-                  handleChangeNodeParam(
-                    (data, value) => (data.nodeParam.code = value),
-                    temporaryStorageCode.current,
-                  );
-                  setIsReciving(false);
-                  setPrompt("");
-                  setGenerateAIcode(false);
-                }}
-              />
-              <Input
-                className="code-idea-input"
-                placeholder={t("workflow.nodes.codeIDEA.inputPlaceholder")}
-                value={prompt}
-                onChange={(e) => setPrompt(e.target.value)}
-                onPressEnter={() => handleSendMessage()}
-              />
-              <div className="flex items-center justify-between text-[#ffffffb3] text-sm">
-                {generateAIcode ? (
-                  <div
-                    className="flex items-center gap-2.5"
-                    style={{
-                      height: "32px",
-                      lineHeight: "32px",
-                    }}
-                  >
-                    <div
-                      className="bg-[#383c43] px-[36px] rounded-lg cursor-pointer hover:text-[#fff] hover:bg-[#5b696a]"
-                      onClick={() => {
-                        setAiCodeInputShow(false);
-                        setGenerateAIcode(false);
-                      }}
-                    >
-                      {t("workflow.nodes.codeIDEA.accept")}
-                    </div>
-                    <div
-                      className="bg-[#383c43] px-[36px] rounded-lg cursor-pointer hover:text-[#fff] hover:bg-[#5b696a]"
-                      onClick={() => {
-                        handleChangeNodeParam(
-                          (data, value) => (data.nodeParam.code = value),
-                          temporaryStorageCode.current,
-                        );
-                        setIsReciving(false);
-                        setGenerateAIcode(false);
-                      }}
-                    >
-                      {t("workflow.nodes.codeIDEA.reject")}
-                    </div>
-                    <div className="bg-[#383a44] hover:bg-[#5b696a] w-[32px] h-[32px] rounded-lg flex items-center justify-center cursor-pointer">
-                      <img
-                        src={icons.refresh}
-                        className="w-[23px] h-[23px]"
-                        alt=""
-                        onClick={() => handleAiCode(rePrompt)}
-                      />
-                    </div>
-                  </div>
-                ) : (
-                  <div className="h-[10px]"></div>
-                )}
-                <div
-                  className="flex items-center justify-center gap-1 cursor-pointer"
-                  style={{
-                    width: "104px",
-                    height: "36px",
-                    backgroundImage: `url(${icons.aiSend})`,
-                    backgroundSize: "contain",
-                    backgroundRepeat: "no-repeat",
-                  }}
-                  onClick={() => handleSendMessage()}
-                >
-                  <img src={icons.codeRun} className="w-3 h-3.5" alt="" />
-                  <span>{t("workflow.nodes.codeIDEA.send")}</span>
-                </div>
-              </div>
-            </div>
-          </div>
-        )}
-        <div className="w-full bg-[#000]">
-          <div
-            className="flex items-center gap-5 px-[30px] mx-auto max-h-[340px]"
-            style={{
-              height: "31vh",
-            }}
-          >
-            <div className="flex-1 bg-[#25252C] rounded-lg p-5 h-full">
-              <div className="flex items-center justify-between text-base mb-4">
-                <div className="text-[#8D8DB0]">
-                  {t("workflow.nodes.codeIDEA.inputTest")}
-                </div>
-                <div className="flex items-center gap-4">
-                  <Tooltip
-                    title={t("workflow.nodes.codeIDEA.autoGenerate")}
-                    overlayClassName="black-tooltip config-secret"
-                  >
-                    <img
-                      src={icons.autoGenerate}
-                      className="w-4 h-4 cursor-pointer"
-                      alt=""
-                      onClick={() =>
-                        setInput(
-                          JSON.stringify(
-                            {
-                              input: generateRandomString(),
-                            },
-                            null,
-                            2,
-                          ),
-                        )
-                      }
-                    />
-                  </Tooltip>
-                  <div
-                    className="flex items-center gap-1.5 text-[#fff] cursor-pointer"
-                    onClick={() => !loading && handleGenerateOutput()}
-                  >
-                    <img src={icons.codeRun} className="w-3 h-3.5" alt="" />
-                    <span>{t("workflow.nodes.codeIDEA.run")}</span>
-                  </div>
-                </div>
-              </div>
-              <JsonMonacoEditor
-                value={input}
-                onChange={(value) => setInput(value)}
-              />
-            </div>
-            <div
-              className="flex-1 bg-[#25252C] rounded-lg p-5 h-full"
-              style={{
-                border:
-                  codeRunningStatus === "success"
-                    ? "1px solid #4f986f"
-                    : codeRunningStatus === "fail"
-                      ? "1px solid #f74e43"
-                      : "",
-                boxShadow:
-                  codeRunningStatus === "success"
-                    ? "0px 0px 26px 2px rgba(79,152,111,0.62) inset"
-                    : codeRunningStatus === "fail"
-                      ? "0px 0px 26px 2px rgba(247,78,67,0.26) inset"
-                      : "",
-              }}
-            >
-              <div className="flex items-center justify-between text-base mb-4">
-                <div className="text-[#8D8DB0]">
-                  {t("workflow.nodes.codeIDEA.outputResult")}
-                </div>
-                {codeRunningStatus === "success" ? (
-                  <div className="flex items-center gap-1 text-[#5CAA7E]">
-                    <img
-                      src={icons.runSuccess}
-                      className="w-[15px] h-[15px]"
-                      alt=""
-                    />
-                    <span>{t("workflow.nodes.codeIDEA.runSuccess")}</span>
-                  </div>
-                ) : null}
-              </div>
-              {loading ? (
-                <Spin indicator={<LoadingOutlined spin />} />
-              ) : codeRunningStatus === "fail" ? (
-                <pre className="text-sm text-[#F74E43] w-[599px] h-[118px] bg-[#fff] rounded-lg py-1 px-2">
-                  {errCodeMsg}
-                </pre>
-              ) : (
-                <JsonMonacoEditor
-                  value={output}
-                  onChange={(value) => setOutput(value)}
-                />
-              )}
-            </div>
-          </div>
-        </div>
-=======
         <CodeIDEAHeader
           setShowPythonPackageModal={setShowPythonPackageModal}
           canvasesDisabled={canvasesDisabled}
@@ -1141,7 +706,6 @@
           errCodeMsg={errCodeMsg}
           output={output}
         />
->>>>>>> 70e63f58
       </div>
     </Drawer>
   );
@@ -1151,14 +715,14 @@
   setShowPythonPackageModal,
 }: CodeIDEAMaskProps): React.ReactElement {
   const { t } = useTranslation();
-  const [codeIDEAPackage, setCodeIDEAPackage] = useState<string>("");
+  const [codeIDEAPackage, setCodeIDEAPackage] = useState<string>('');
 
   useEffect(() => {
     const params = {
-      category: "WORKFLOW",
-      code: "python-dependency",
+      category: 'WORKFLOW',
+      code: 'python-dependency',
     };
-    getCommonConfig(params).then((data) => {
+    getCommonConfig(params).then(data => {
       setCodeIDEAPackage(JSON.stringify(JSON.parse(data?.value), null, 2));
     });
   }, []);
@@ -1168,12 +732,12 @@
       <div
         className="bg-[#25252C] text-[#fff] rounded-2xl border border-[#48484E] px-[10px] py-[20px] flex flex-col overflow-hidden gap-3.5"
         style={{
-          width: "520px",
-          height: "54vh",
+          width: '520px',
+          height: '54vh',
         }}
       >
         <div className="flex items-center justify-between px-[10px]">
-          <div>{t("workflow.nodes.codeIDEA.viewDetails")}</div>
+          <div>{t('workflow.nodes.codeIDEA.viewDetails')}</div>
           <img
             src={icons.close}
             className="w-3 h-3 cursor-pointer"
