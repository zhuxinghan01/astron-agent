--- conflicted
+++ resolved
@@ -1,20 +1,14 @@
-<<<<<<< HEAD
-import React, { useEffect, useState, useMemo } from "react";
-import { Button, Upload, Slider, Input, message, Spin } from "antd";
-import { avatarImageGenerate } from "@/services/common";
-=======
 import React, { useEffect, useState, useMemo } from 'react';
 import { Button, Upload, Slider, Input, message, Spin } from 'antd';
 import { avatarImageGenerate } from '@/services/common';
 import { getFixedUrl, getAuthorization } from '@/components/workflow/utils';
->>>>>>> 70e63f58
-
-import { avatarGenerationMethods } from "@/constants";
-import uploadAct from "@/assets/imgs/knowledge/icon_zhishi_upload_act.png";
-import zoomIn from "@/assets/imgs/main/icon_zoomin.png";
-import zoomOut from "@/assets/imgs/main/icon_zoomout.png";
-import placeholderImage from "@/assets/imgs/common/ai_chat_placeholder.png";
-import close from "@/assets/imgs/workflow/modal-close.png";
+
+import { avatarGenerationMethods } from '@/constants';
+import uploadAct from '@/assets/imgs/knowledge/icon_zhishi_upload_act.png';
+import zoomIn from '@/assets/imgs/main/icon_zoomin.png';
+import zoomOut from '@/assets/imgs/main/icon_zoomout.png';
+import placeholderImage from '@/assets/imgs/common/ai_chat_placeholder.png';
+import close from '@/assets/imgs/workflow/modal-close.png';
 
 const { Dragger } = Upload;
 
@@ -32,16 +26,16 @@
               className="icon-image-container"
               style={{
                 background: `url(${imageUrl}) no-repeat center`,
-                backgroundSize: "cover",
+                backgroundSize: 'cover',
                 transform: `scale(${scale})`,
-                transformOrigin: "center center",
+                transformOrigin: 'center center',
               }}
             >
               <div
                 className="icon-image-container-mask"
                 style={{
                   transform: `scale(${1 / scale})`,
-                  transformOrigin: "center center",
+                  transformOrigin: 'center center',
                 }}
               >
                 <div className="border-4 border-[#275EFF] rounded-xl w-full h-full overflow-hidden">
@@ -49,9 +43,9 @@
                     className="icon-image-origin"
                     style={{
                       background: `url(${imageUrl}) no-repeat center`,
-                      backgroundSize: "cover",
+                      backgroundSize: 'cover',
                       transform: `scale(${scale})`,
-                      transformOrigin: "center center",
+                      transformOrigin: 'center center',
                     }}
                   ></div>
                 </div>
@@ -75,7 +69,7 @@
               step={0.1}
               value={scale}
               className="flex-1 config-slider"
-              onChange={(value) => setScale(value)}
+              onChange={value => setScale(value)}
             />
           </div>
           <img
@@ -102,17 +96,17 @@
   } = props;
 
   const [previewIcon, setPreviewIcon] = useState<unknown>({});
-  const [previewColor, setPreviewColor] = useState("");
-  const [activeTab, setActiveTab] = useState<string | undefined>("upload");
-  const [hoverTab, setHoverTab] = useState<string | undefined>("");
+  const [previewColor, setPreviewColor] = useState('');
+  const [activeTab, setActiveTab] = useState<string | undefined>('upload');
+  const [hoverTab, setHoverTab] = useState<string | undefined>('');
   const [uploadImageObject, setUploadImageObject] = useState({
-    downloadLink: "",
-    s3Key: "",
+    downloadLink: '',
+    s3Key: '',
   });
-  const [generateImageDescription, setGenerateImageDescription] = useState("");
+  const [generateImageDescription, setGenerateImageDescription] = useState('');
   const [generateImageObject, setGenerateImageObject] = useState({
-    downloadLink: "",
-    s3Key: "",
+    downloadLink: '',
+    s3Key: '',
   });
   const [loading, setLoading] = useState(false);
 
@@ -129,24 +123,24 @@
   function generateImage(): void {
     if (loading) return;
     if (!generateImageDescription?.trim()) {
-      message.error("描述不能为空！");
+      message.error('描述不能为空！');
       return;
     }
     setLoading(true);
     avatarImageGenerate(generateImageDescription)
-      .then((data) => {
+      .then(data => {
         setGenerateImageObject(data);
       })
       .finally(() => setLoading(false));
   }
 
   function handleOk(): void {
-    if (activeTab === "upload") {
+    if (activeTab === 'upload') {
       setBotIcon({ ...botIcon, value: uploadImageObject.downloadLink });
-      setBotColor("");
+      setBotColor('');
     } else {
       setBotIcon({ ...botIcon, value: generateImageObject.downloadLink });
-      setBotColor("");
+      setBotColor('');
     }
     setShowModal(false);
   }
@@ -154,20 +148,20 @@
   function beforeUpload(file): boolean {
     const maxSize = 2 * 1024 * 1024;
     if (file.size > maxSize) {
-      message.error("上传文件大小不能超出2M！");
+      message.error('上传文件大小不能超出2M！');
       return false;
     }
     const isJpgOrPng = [
-      "jpg",
-      "jpeg",
-      "png",
-      "gif",
-      "webp",
-      "bmp",
-      "tiff",
-    ].includes(file.type.split("/").pop());
+      'jpg',
+      'jpeg',
+      'png',
+      'gif',
+      'webp',
+      'bmp',
+      'tiff',
+    ].includes(file.type.split('/').pop());
     if (!isJpgOrPng) {
-      message.error("请上传JPG和PNG等格式的图片文件");
+      message.error('请上传JPG和PNG等格式的图片文件');
       return false;
     } else {
       return true;
@@ -175,21 +169,16 @@
   }
 
   const uploadProps = {
-<<<<<<< HEAD
-    name: "file",
-    action: "/xingchen-api/image/upload",
-=======
     name: 'file',
     action: getFixedUrl('/image/upload'),
     headers: {
       Authorization: getAuthorization(),
     },
->>>>>>> 70e63f58
     showUploadList: false,
-    accept: ".png,.jpg,.jpeg,.gif,.webp,.bmp,.tiff",
+    accept: '.png,.jpg,.jpeg,.gif,.webp,.bmp,.tiff',
     beforeUpload,
     onChange: (info): void => {
-      if (info.file.status === "done") {
+      if (info.file.status === 'done') {
         if (
           info.file.response &&
           info.file.response.data &&
@@ -206,15 +195,13 @@
 
   const checkEnableSave = useMemo(() => {
     return (
-      (activeTab === "upload" && !uploadImageObject.downloadLink) ||
-      (activeTab === "chat" && !generateImageObject.downloadLink)
+      (activeTab === 'upload' && !uploadImageObject.downloadLink) ||
+      (activeTab === 'chat' && !generateImageObject.downloadLink)
     );
   }, [activeTab, uploadImageObject, generateImageObject]);
 
   const avatarFilterGenerationMethods = useMemo(() => {
-    return avatarGenerationMethods.filter(
-      (item) => item.activeTab !== "gallery",
-    );
+    return avatarGenerationMethods.filter(item => item.activeTab !== 'gallery');
   }, [avatarGenerationMethods]);
 
   return (
@@ -233,9 +220,9 @@
           {avatarFilterGenerationMethods.map((item, index) => (
             <div
               key={index}
-              className={`flex-1 flex items-center justify-center gap-2 py-2.5 rounded-lg cursor-pointer ${[activeTab, hoverTab].includes(item.activeTab) ? "text-[#275EFF] bg-[#F6F9FF]" : ""}`}
+              className={`flex-1 flex items-center justify-center gap-2 py-2.5 rounded-lg cursor-pointer ${[activeTab, hoverTab].includes(item.activeTab) ? 'text-[#275EFF] bg-[#F6F9FF]' : ''}`}
               onMouseEnter={() => setHoverTab(item.activeTab)}
-              onMouseLeave={() => setHoverTab("")}
+              onMouseLeave={() => setHoverTab('')}
               onClick={() => setActiveTab(item.activeTab)}
             >
               <img
@@ -251,7 +238,7 @@
             </div>
           ))}
         </div>
-        {activeTab === "gallery" && (
+        {activeTab === 'gallery' && (
           <>
             <div className="h-[160px] overflow-auto mt-7">
               <div className="text-[#101828] text-xs font-medium mb-1">
@@ -259,14 +246,14 @@
               </div>
               <div className="flex gap-4 flex-wrap">
                 {icons
-                  .filter((item) => item.code === "common")
+                  .filter(item => item.code === 'common')
                   .map((item, index) => (
                     <div
                       key={index}
                       className="icons-item cursor-pointer"
                       style={{
                         background:
-                          previewIcon.value === item.value ? previewColor : "",
+                          previewIcon.value === item.value ? previewColor : '',
                       }}
                       onClick={() => setPreviewIcon(item)}
                     >
@@ -283,14 +270,14 @@
               </div>
               <div className="flex gap-4 flex-wrap">
                 {icons
-                  .filter((item) => item.code === "sport")
+                  .filter(item => item.code === 'sport')
                   .map((item, index) => (
                     <div
                       key={index}
                       className="icons-item cursor-pointer"
                       style={{
                         background:
-                          previewIcon.value === item.value ? previewColor : "",
+                          previewIcon.value === item.value ? previewColor : '',
                       }}
                       onClick={() => setPreviewIcon(item)}
                     >
@@ -307,14 +294,14 @@
               </div>
               <div className="flex gap-4 flex-wrap">
                 {icons
-                  .filter((item) => item.code === "plant")
+                  .filter(item => item.code === 'plant')
                   .map((item, index) => (
                     <div
                       key={index}
                       className="icons-item cursor-pointer"
                       style={{
                         background:
-                          previewIcon.value === item.value ? previewColor : "",
+                          previewIcon.value === item.value ? previewColor : '',
                       }}
                       onClick={() => setPreviewIcon(item)}
                     >
@@ -331,14 +318,14 @@
               </div>
               <div className="flex gap-4 flex-wrap">
                 {icons
-                  .filter((item) => item.code === "explore")
+                  .filter(item => item.code === 'explore')
                   .map((item, index) => (
                     <div
                       key={index}
                       className="icons-item cursor-pointer"
                       style={{
                         background:
-                          previewIcon.value === item.value ? previewColor : "",
+                          previewIcon.value === item.value ? previewColor : '',
                       }}
                       onClick={() => setPreviewIcon(item)}
                     >
@@ -358,7 +345,7 @@
               {colors.map((item, index) => (
                 <div
                   key={index}
-                  className={`w-[40px] h-[40px] flex justify-center items-center ${item.name === previewColor ? "color-item-active" : ""} cursor-pointer`}
+                  className={`w-[40px] h-[40px] flex justify-center items-center ${item.name === previewColor ? 'color-item-active' : ''} cursor-pointer`}
                   onClick={() => setPreviewColor(item.name)}
                 >
                   <span
@@ -370,7 +357,7 @@
             </div>
           </>
         )}
-        {activeTab === "upload" && (
+        {activeTab === 'upload' && (
           <div className="mt-8">
             {!uploadImageObject.downloadLink && (
               <Dragger {...uploadProps} className="icon-upload">
@@ -392,14 +379,14 @@
             )}
           </div>
         )}
-        {activeTab === "chat" && (
+        {activeTab === 'chat' && (
           <div className="mt-6">
             <div
               className="w-full h-[165px] flex items-center justify-center rounded-lg"
               style={{
                 background:
-                  "linear-gradient(90deg, rgba(223, 231, 253, 0.26) 0%, rgba(239, 227, 253, 0.81) 100%)",
-                border: "1px solid #E4EAFF",
+                  'linear-gradient(90deg, rgba(223, 231, 253, 0.26) 0%, rgba(239, 227, 253, 0.81) 100%)',
+                border: '1px solid #E4EAFF',
               }}
             >
               <Spin spinning={loading}>
@@ -419,8 +406,8 @@
                 className="user-chat-input w-full"
                 maxLength={80}
                 value={generateImageDescription}
-                onChange={(e) => setGenerateImageDescription(e.target.value)}
-                onPressEnter={(e) => {
+                onChange={e => setGenerateImageDescription(e.target.value)}
+                onPressEnter={e => {
                   e.stopPropagation();
                   e.preventDefault();
                   generateImage();
