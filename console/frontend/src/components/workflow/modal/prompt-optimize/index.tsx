--- conflicted
+++ resolved
@@ -1,24 +1,19 @@
-import React, { useState, useEffect, useRef, useMemo } from "react";
-import { createPortal } from "react-dom";
-import { isJSON } from "@/utils";
-import { useMemoizedFn } from "ahooks";
-import { Input, Button, Spin } from "antd";
-import useFlowsManager from "@/components/workflow/store/useFlowsManager";
-import { useNodeCommon } from "@/components/workflow/hooks/useNodeCommon";
-import { WebSocketMessage } from "@/components/workflow/types";
-import { Icons } from "@/components/workflow/icons";
+import React, { useState, useEffect, useRef, useMemo } from 'react';
+import { createPortal } from 'react-dom';
+import { isJSON } from '@/utils';
+import { useMemoizedFn } from 'ahooks';
+import { Input, Button, Spin } from 'antd';
+import useFlowsManager from '@/components/workflow/store/useFlowsManager';
+import { useNodeCommon } from '@/components/workflow/hooks/useNodeCommon';
+import { WebSocketMessage } from '@/components/workflow/types';
+import { Icons } from '@/components/workflow/icons';
 
 const wsOrigin =
-<<<<<<< HEAD
-  import.meta.env.MODE === "development"
-    ? "dev-agent.xfyun.cn"
-=======
   import.meta.env.MODE === 'development' || import.meta.env.MODE === 'test'
     ? 'dev-agent.xfyun.cn'
->>>>>>> 70e63f58
     : window.location.host;
 const wsType =
-  import.meta.env.MODE === "development" || import.meta.env.MODE === "test"
+  import.meta.env.MODE === 'development' || import.meta.env.MODE === 'test'
     ? `ws://`
     : `wss://`;
 
@@ -26,41 +21,41 @@
 
 function PromptModal(): React.ReactElement {
   const promptOptimizeModalInfo = useFlowsManager(
-    (state) => state.promptOptimizeModalInfo,
+    state => state.promptOptimizeModalInfo
   );
   const setPromptOptimizeModalInfo = useFlowsManager(
-    (state) => state.setPromptOptimizeModalInfo,
-  );
-  const currentFlow = useFlowsManager((state) => state.currentFlow);
+    state => state.setPromptOptimizeModalInfo
+  );
+  const currentFlow = useFlowsManager(state => state.currentFlow);
   const setUpdateNodeInputData = useFlowsManager(
-    (state) => state.setUpdateNodeInputData,
+    state => state.setUpdateNodeInputData
   );
   const wsRef = useRef<WebSocket | null>(null);
   const textQueue = useRef<string[]>([]);
-  const wsMessageStatus = useRef<string>("end");
-  const [optimizationPrompt, setOptimizationPrompt] = useState<string>("");
+  const wsMessageStatus = useRef<string>('end');
+  const [optimizationPrompt, setOptimizationPrompt] = useState<string>('');
   const [isReciving, setIsReciving] = useState<boolean>(true);
   const { handleChangeNodeParam, currentNode } = useNodeCommon({
     id: promptOptimizeModalInfo?.nodeId,
   });
   const promptData = useMemo(
     () => currentNode?.data?.nodeParam?.[promptOptimizeModalInfo?.key],
-    [currentNode, promptOptimizeModalInfo],
+    [currentNode, promptOptimizeModalInfo]
   );
   useEffect(() => {
     promptData && handlePromptOptimization();
   }, [promptData]);
 
   const handlePromptOptimization = useMemoizedFn(() => {
-    setOptimizationPrompt(() => "");
-    wsMessageStatus.current = "start";
+    setOptimizationPrompt(() => '');
+    wsMessageStatus.current = 'start';
     setIsReciving(true);
-    const url = wsType + wsOrigin + "/xingchen-api/prompt-enhance";
+    const url = wsType + wsOrigin + '/xingchen-api/prompt-enhance';
     wsRef.current = new WebSocket(url);
     wsRef.current.onopen = (): void => {
       if (wsRef.current) {
         wsRef.current.send(
-          JSON.stringify({ prompt: promptData, name: currentFlow?.name }),
+          JSON.stringify({ prompt: promptData, name: currentFlow?.name })
         );
       }
     };
@@ -68,13 +63,13 @@
       if (wsRef.current) {
         wsRef.current.close();
       }
-      wsMessageStatus.current = "end";
+      wsMessageStatus.current = 'end';
     };
     wsRef.current.onerror = (): void => {
       if (wsRef.current) {
         wsRef.current.close();
       }
-      wsMessageStatus.current = "end";
+      wsMessageStatus.current = 'end';
     };
     wsRef.current.onmessage = (e: MessageEvent): void => {
       if (e && e.data) {
@@ -82,10 +77,10 @@
           const data: WebSocketMessage = JSON.parse(e.data);
           const content = data?.payload?.choices?.text?.[0]?.content;
           if (content) {
-            textQueue.current = [...textQueue.current, ...content.split("")];
+            textQueue.current = [...textQueue.current, ...content.split('')];
           }
           if (data?.header?.status === 2) {
-            wsMessageStatus.current = "end";
+            wsMessageStatus.current = 'end';
           }
         }
       }
@@ -96,14 +91,14 @@
     let timer: ReturnType<typeof setTimeout> | null = null;
     if (isReciving) {
       timer = setInterval((): void => {
-        const value = textQueue.current.slice(0, 1).join("");
+        const value = textQueue.current.slice(0, 1).join('');
         textQueue.current = textQueue.current.slice(1);
         if (value) {
           setOptimizationPrompt(
-            (optimizationPrompt) => optimizationPrompt + value,
+            optimizationPrompt => optimizationPrompt + value
           );
         }
-        if (!textQueue.current.length && wsMessageStatus.current === "end") {
+        if (!textQueue.current.length && wsMessageStatus.current === 'end') {
           setIsReciving(false);
         }
       }, 10);
@@ -123,14 +118,14 @@
   }, [optimizationPrompt, isReciving]);
 
   const handleOk = useMemoizedFn(() => {
-    setPromptOptimizeModalInfo({ open: false, nodeId: "", key: "" });
+    setPromptOptimizeModalInfo({ open: false, nodeId: '', key: '' });
     handleChangeNodeParam((data, value) => {
       if (data.nodeParam && promptOptimizeModalInfo?.key) {
         data.nodeParam[promptOptimizeModalInfo.key] = value;
       }
     }, optimizationPrompt);
     setTimeout(() => {
-      setUpdateNodeInputData((updateNodeInputData) => !updateNodeInputData);
+      setUpdateNodeInputData(updateNodeInputData => !updateNodeInputData);
     });
   });
 
@@ -144,7 +139,7 @@
         ? createPortal(
             <div
               className="mask"
-              onKeyDown={(e) => e.stopPropagation()}
+              onKeyDown={e => e.stopPropagation()}
               style={{
                 zIndex: 1002,
               }}
@@ -156,8 +151,8 @@
                     className="flex items-center gap-1 text-[#275EFF] text-base"
                     onClick={() => !isReciving && handlePromptOptimization()}
                     style={{
-                      opacity: isReciving ? "0.5" : "1",
-                      cursor: isReciving ? "not-allowed" : "pointer",
+                      opacity: isReciving ? '0.5' : '1',
+                      cursor: isReciving ? 'not-allowed' : 'pointer',
                     }}
                   >
                     <img
@@ -177,10 +172,10 @@
                     <TextArea
                       className="mt-5 global-textarea"
                       placeholder="模型固定的引导词，通过调整该内容，可以引导模型聊天方向"
-                      style={{ height: 380, resize: "none" }}
+                      style={{ height: 380, resize: 'none' }}
                       value={optimizationPrompt}
                       onChange={(
-                        event: React.ChangeEvent<HTMLTextAreaElement>,
+                        event: React.ChangeEvent<HTMLTextAreaElement>
                       ) =>
                         !isReciving &&
                         setOptimizationPrompt(event.target.value?.trim())
@@ -203,8 +198,8 @@
                     onClick={() =>
                       setPromptOptimizeModalInfo({
                         open: false,
-                        nodeId: "",
-                        key: "",
+                        nodeId: '',
+                        key: '',
                       })
                     }
                   >
@@ -213,7 +208,7 @@
                 </div>
               </div>
             </div>,
-            document.body,
+            document.body
           )
         : null}
     </>
