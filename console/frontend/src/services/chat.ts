--- conflicted
+++ resolved
@@ -5,17 +5,11 @@
   ChatHistoryResponse,
   RtasrTokenResponse,
   WebBotInfo,
-<<<<<<< HEAD
-} from "@/types/chat";
-import http from "@/utils/http";
-import type { AxiosResponse } from "axios";
-=======
   S3PresignResponse,
 } from '@/types/chat';
 import http from '@/utils/http';
 import { TtsSignResponse } from '@/utils/tts';
 import axios, { type AxiosResponse } from 'axios';
->>>>>>> 70e63f58
 
 /**
  * 获取智能体
@@ -25,10 +19,10 @@
  */
 export async function getBotInfoApi(
   botId: number,
-  workflowVersion?: string,
+  workflowVersion?: string
 ): Promise<BotInfoType> {
   return http.get(
-    `/chat-list/v1/get-bot-info?botId=${botId}&workflowVersion=${workflowVersion}`,
+    `/chat-list/v1/get-bot-info?botId=${botId}&workflowVersion=${workflowVersion}`
   );
 }
 
@@ -38,7 +32,7 @@
  * @returns
  */
 export async function getWorkflowBotInfoApi(
-  botId: number,
+  botId: number
 ): Promise<WebBotInfo> {
   return http.get(`/workflow/web/info?botId=${botId}`);
 }
@@ -49,7 +43,7 @@
  * @returns
  */
 export async function getChatHistory(
-  chatId: number,
+  chatId: number
 ): Promise<ChatHistoryResponse[]> {
   return http.get(`/chat-history/all/${chatId}`);
 }
@@ -58,13 +52,8 @@
  * 获取全部聊天列表
  * @returns
  */
-<<<<<<< HEAD
-export async function postChatList(): Promise<BotInfoType[]> {
-  return http.post("/chat-list/all-chat-list");
-=======
 export async function postChatList(): Promise<PostChatItem[]> {
   return http.post('/chat-list/all-chat-list');
->>>>>>> 70e63f58
 }
 
 /**
@@ -93,7 +82,7 @@
  */
 export async function clearChatList(
   chatId: number,
-  botId: number,
+  botId: number
 ): Promise<{ id: number }> {
   return http.get(`/chat-message/clear?chatId=${chatId}&botId=${botId}`);
 }
@@ -104,9 +93,9 @@
  * @returns
  */
 export async function postCreateChat(
-  botId: number,
+  botId: number
 ): Promise<CreateChatResponse> {
-  return http.post("/chat-list/v1/create-chat-list", { botId });
+  return http.post('/chat-list/v1/create-chat-list', { botId });
 }
 
 /**
@@ -123,7 +112,7 @@
  * @returns
  */
 export async function getRtasrToken(): Promise<RtasrTokenResponse> {
-  return http.post("/rtasr/rtasr-sign");
+  return http.post('/rtasr/rtasr-sign');
 }
 
 /**
@@ -135,16 +124,13 @@
   relateType: number;
   relateId: number;
 }): Promise<{ shareAgentKey: string }> => {
-  return http.post("/share/get-share-key", params);
+  return http.post('/share/get-share-key', params);
 };
 
 /**根据分享key  创建会话 */
 export const createChatByShareKey = (params: {
   shareAgentKey: string;
 }): Promise<{ id: number }> => {
-<<<<<<< HEAD
-  return http.post("/share/add-shared-agent", params);
-=======
   return http.post('/share/add-shared-agent', params);
 };
 
@@ -267,5 +253,4 @@
       'Content-Type': 'multipart/form-data',
     },
   });
->>>>>>> 70e63f58
 };