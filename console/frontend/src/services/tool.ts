<<<<<<< HEAD
import http from "@/utils/http";
import { message } from "antd";
=======
/*
 * @Author: snoopyYang
 * @Date: 2025-09-23 10:08:13
 * @LastEditors: snoopyYang
 * @LastEditTime: 2025-09-23 10:08:24
 * @Description: 插件广场相关接口
 */
import http from '@/utils/http';
import { message } from 'antd';
>>>>>>> 70e63f58
import {
  ListToolSquareParams,
  EnableToolFavoriteParams,
  GetToolDetailParams,
} from "@/types/plugin-store";
import type { ResponseResultPage } from "@/types/global";
import type { Tool, ToolDetail } from "@/types/plugin-store";
/**
 * 获取插件列表
 * @param params 请求参数
 * @returns 插件列表
 */
export function listToolSquare(
  params: ListToolSquareParams,
): Promise<ResponseResultPage<Tool>> {
  return http.post("/tool/list-tool-square", params);
}

/**
 * 收藏插件
 * @param params 请求参数
 * @returns 收藏结果
 */
export async function enableToolFavorite(
  params: EnableToolFavoriteParams,
): Promise<number> {
  return await http.get("/tool/favorite", { params });
}

/**
 * 获取插件详情
 * @param params 请求参数
 * @returns 插件详情
 */
export async function getToolDetail(
  params: GetToolDetailParams,
): Promise<ToolDetail> {
  try {
    const response = await http.get("/tool/detail", {
      params,
    });
    return response as unknown as ToolDetail;
  } catch (error) {
    message.error(error instanceof Error ? error.message : "获取插件详情失败");
    throw error;
  }
}<|MERGE_RESOLUTION|>--- conflicted
+++ resolved
@@ -1,7 +1,3 @@
-<<<<<<< HEAD
-import http from "@/utils/http";
-import { message } from "antd";
-=======
 /*
  * @Author: snoopyYang
  * @Date: 2025-09-23 10:08:13
@@ -11,23 +7,22 @@
  */
 import http from '@/utils/http';
 import { message } from 'antd';
->>>>>>> 70e63f58
 import {
   ListToolSquareParams,
   EnableToolFavoriteParams,
   GetToolDetailParams,
-} from "@/types/plugin-store";
-import type { ResponseResultPage } from "@/types/global";
-import type { Tool, ToolDetail } from "@/types/plugin-store";
+} from '@/types/plugin-store';
+import type { ResponseResultPage } from '@/types/global';
+import type { Tool, ToolDetail } from '@/types/plugin-store';
 /**
  * 获取插件列表
  * @param params 请求参数
  * @returns 插件列表
  */
 export function listToolSquare(
-  params: ListToolSquareParams,
+  params: ListToolSquareParams
 ): Promise<ResponseResultPage<Tool>> {
-  return http.post("/tool/list-tool-square", params);
+  return http.post('/tool/list-tool-square', params);
 }
 
 /**
@@ -36,9 +31,9 @@
  * @returns 收藏结果
  */
 export async function enableToolFavorite(
-  params: EnableToolFavoriteParams,
+  params: EnableToolFavoriteParams
 ): Promise<number> {
-  return await http.get("/tool/favorite", { params });
+  return await http.get('/tool/favorite', { params });
 }
 
 /**
@@ -47,15 +42,15 @@
  * @returns 插件详情
  */
 export async function getToolDetail(
-  params: GetToolDetailParams,
+  params: GetToolDetailParams
 ): Promise<ToolDetail> {
   try {
-    const response = await http.get("/tool/detail", {
+    const response = await http.get('/tool/detail', {
       params,
     });
     return response as unknown as ToolDetail;
   } catch (error) {
-    message.error(error instanceof Error ? error.message : "获取插件详情失败");
+    message.error(error instanceof Error ? error.message : '获取插件详情失败');
     throw error;
   }
 }