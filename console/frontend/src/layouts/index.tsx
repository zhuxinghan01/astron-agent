--- conflicted
+++ resolved
@@ -5,11 +5,7 @@
 import Sidebar from "@/components/sidebar";
 import Header from "@/components/header";
 
-<<<<<<< HEAD
 const hasHeaderList = ['knowledge', 'plugin', 'database', 'rpa'];
-=======
-const hasHeaderList = ["knowledge", "plugin", "database", "rpa"];
->>>>>>> 7692b383
 
 interface BasicLayoutProps {
   showHeader?: boolean;
