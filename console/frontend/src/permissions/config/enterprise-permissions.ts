--- conflicted
+++ resolved
@@ -7,11 +7,7 @@
   ModuleType,
   OperationType,
   RolePermissionConfig,
-<<<<<<< HEAD
-} from "../permission-type";
-=======
 } from '@/types/permission';
->>>>>>> 70e63f58
 
 export const ENTERPRISE_PERMISSIONS: RolePermissionConfig[] = [
   // 企业空间 - 超级管理员
