--- conflicted
+++ resolved
@@ -32,13 +32,6 @@
       const url = new URL(window.location.href);
       url.searchParams.set('v', String(now));
 
-<<<<<<< HEAD
-      // 下一帧替换刷新，避免产生历史记录并尽量减少闪烁
-      requestAnimationFrame(() => {
-        window.location.replace(url.toString());
-      });
-    }
-=======
       function suppressAndReload(e) {
         console.log('suppressAndReload error:', e);
         e?.preventDefault?.();
@@ -46,41 +39,40 @@
         e?.stopImmediatePropagation?.();
         //safeReload();
       }
->>>>>>> f6efb156
 
-    function suppressAndReload(e) {
-      console.log('suppressAndReload error:', e);
-      e?.preventDefault?.();
-      e?.stopPropagation?.();
-      e?.stopImmediatePropagation?.();
-      safeReload();
-    }
+      function suppressAndReload(e) {
+        console.log('suppressAndReload error:', e);
+        e?.preventDefault?.();
+        e?.stopPropagation?.();
+        e?.stopImmediatePropagation?.();
+        safeReload();
+      }
 
-    // 专属事件：Vite 预加载失败
-    window.addEventListener('vite:preloadError', suppressAndReload, true);
+      // 专属事件：Vite 预加载失败
+      window.addEventListener('vite:preloadError', suppressAndReload, true);
 
-    // 一些浏览器/场景下的模块导入失败错误
-    window.addEventListener(
-      'error',
-      e => {
-        const msg = e?.message || '';
-        if (
-          msg.includes('Failed to fetch dynamically imported module') ||
-          msg.includes('Importing a module script failed')
-        ) {
+      // 一些浏览器/场景下的模块导入失败错误
+      window.addEventListener(
+        'error',
+        e => {
+          const msg = e?.message || '';
+          if (
+            msg.includes('Failed to fetch dynamically imported module') ||
+            msg.includes('Importing a module script failed')
+          ) {
+            suppressAndReload(e);
+          }
+        },
+        true
+      );
+
+      // Promise 拒绝形态的动态 import 失败
+      window.addEventListener('unhandledrejection', e => {
+        const msg = String(e?.reason?.message || e?.reason || '');
+        if (msg.includes('Failed to fetch dynamically imported module')) {
           suppressAndReload(e);
         }
-      },
-      true
-    );
-
-    // Promise 拒绝形态的动态 import 失败
-    window.addEventListener('unhandledrejection', e => {
-      const msg = String(e?.reason?.message || e?.reason || '');
-      if (msg.includes('Failed to fetch dynamically imported module')) {
-        suppressAndReload(e);
-      }
-    });
+      });
   </script>
   <script type="module" src="/src/main.tsx"></script>
 
