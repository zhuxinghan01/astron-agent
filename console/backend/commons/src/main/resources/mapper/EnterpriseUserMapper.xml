<?xml version="1.0" encoding="UTF-8"?>
<!DOCTYPE mapper PUBLIC "-//mybatis.org//DTD Mapper 3.0//EN" "http://mybatis.org/dtd/mybatis-3-mapper.dtd">
<<<<<<< HEAD
<mapper namespace="com.iflytek.astra.console.commons.mapper.space.EnterpriseUserMapper">

<select id="selectByUidAndEnterpriseId"
            resultType="com.iflytek.astra.console.commons.entity.space.EnterpriseUser">
=======
<mapper namespace="com.iflytek.astron.console.commons.mapper.space.EnterpriseUserMapper">

<select id="selectByUidAndEnterpriseId"
            resultType="com.iflytek.astron.console.commons.entity.space.EnterpriseUser">
>>>>>>> 07dca841
        select u.* from agent_enterprise_user u left join agent_enterprise e on(u.enterprise_id=e.id)
        where u.uid = #{uid} and u.enterprise_id = #{enterpriseId} and e.deleted = 0
    </select>

<<<<<<< HEAD
    <select id="selectVOPageByParam" resultType="com.iflytek.astra.console.commons.dto.space.EnterpriseUserVO">
=======
    <select id="selectVOPageByParam" resultType="com.iflytek.astron.console.commons.dto.space.EnterpriseUserVO">
>>>>>>> 07dca841
        select u.* from agent_enterprise_user u
        <where>
            <if test="enterpriseId != null">
                and u.enterprise_id = #{enterpriseId}
            </if>
            <if test="nickname != null and nickname != ''">
                and u.nickname like concat('%',#{nickname},'%')
            </if>
            <if test="role != null and role != 0">
                and u.role = #{role}
            </if>
        </where>
        order by u.id desc
    </select>
</mapper><|MERGE_RESOLUTION|>--- conflicted
+++ resolved
@@ -1,25 +1,14 @@
 <?xml version="1.0" encoding="UTF-8"?>
 <!DOCTYPE mapper PUBLIC "-//mybatis.org//DTD Mapper 3.0//EN" "http://mybatis.org/dtd/mybatis-3-mapper.dtd">
-<<<<<<< HEAD
-<mapper namespace="com.iflytek.astra.console.commons.mapper.space.EnterpriseUserMapper">
-
-<select id="selectByUidAndEnterpriseId"
-            resultType="com.iflytek.astra.console.commons.entity.space.EnterpriseUser">
-=======
 <mapper namespace="com.iflytek.astron.console.commons.mapper.space.EnterpriseUserMapper">
 
 <select id="selectByUidAndEnterpriseId"
             resultType="com.iflytek.astron.console.commons.entity.space.EnterpriseUser">
->>>>>>> 07dca841
         select u.* from agent_enterprise_user u left join agent_enterprise e on(u.enterprise_id=e.id)
         where u.uid = #{uid} and u.enterprise_id = #{enterpriseId} and e.deleted = 0
     </select>
 
-<<<<<<< HEAD
-    <select id="selectVOPageByParam" resultType="com.iflytek.astra.console.commons.dto.space.EnterpriseUserVO">
-=======
     <select id="selectVOPageByParam" resultType="com.iflytek.astron.console.commons.dto.space.EnterpriseUserVO">
->>>>>>> 07dca841
         select u.* from agent_enterprise_user u
         <where>
             <if test="enterpriseId != null">
