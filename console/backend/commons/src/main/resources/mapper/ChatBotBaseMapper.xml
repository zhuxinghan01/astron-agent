<?xml version="1.0" encoding="UTF-8"?>
<!DOCTYPE mapper PUBLIC "-//mybatis.org//DTD Mapper 3.0//EN" "http://mybatis.org/dtd/mybatis-3-mapper.dtd">
<<<<<<< HEAD
<mapper namespace="com.iflytek.astra.console.commons.mapper.bot.ChatBotBaseMapper">

    <select id="botDetail" resultType="com.iflytek.astra.console.commons.entity.bot.BotDetail">
=======
<mapper namespace="com.iflytek.astron.console.commons.mapper.bot.ChatBotBaseMapper">

    <select id="botDetail" resultType="com.iflytek.astron.console.commons.entity.bot.BotDetail">
>>>>>>> 07dca841
        SELECT a.id AS botId,
        a.prompt,
        case when a.support_context then 1 else 0 end as supportContext,
        a.uid as uid,
        a.bot_type as botType,
        a.bot_name AS botName,
        a.bot_name_en AS botNameEn,
        a.avatar AS avatar,
        a.pc_background as pcBackground,
        a.app_background as appBackground,
        a.prologue,
        a.bot_desc AS botDesc,
        a.model,
        a.mass_bot_id as massBotId,
        a.create_time as createTime,
        a.bot_desc_en AS botDescEn,
        a.bot_template AS botTemplate,
        a.prompt_type AS promptType,
        a.input_example AS inputExample,
        a.vcn_cn AS vcnCn,
        a.vcn_en AS vcnEn,
        a.vcn_speed AS vcnSpeed,
        a.version,
        a.opened_tool AS openedTool,
        a.client_hide as clientHide,
        b.hot_num as hotNum,
        b.id as marketBotId,
        case when a.support_system then 1 else 0 end as supportSystem,
        CAST(support_upload AS SIGNED) as supportUpload,
        CASE
        WHEN (b.bot_status IS NULL OR b.bot_status = 0)
        THEN -9
        ELSE b.bot_status END AS botStatus
        FROM chat_bot_base a
        LEFT JOIN chat_bot_market b ON a.id = b.bot_id
        where a.id = #{botId}
        and a.is_delete = 0
    </select>

<<<<<<< HEAD
    <resultMap id="ChatBotBaseResultMap" type="com.iflytek.astra.console.commons.entity.bot.ChatBotBase">
=======
    <resultMap id="ChatBotBaseResultMap" type="com.iflytek.astron.console.commons.entity.bot.ChatBotBase">
>>>>>>> 07dca841
        <result column="id" property="id"/>
        <result column="uid" property="uid"/>
    </resultMap>

    <select id="selectByBotIds" parameterType="java.util.List" resultMap="ChatBotBaseResultMap">
        SELECT id, uid, bot_name, avatar
        FROM chat_bot_base
        WHERE is_delete = 0
        AND id IN
        <foreach item="botId" index="index" collection="botIds" open="(" separator="," close=")">
            #{botId}
        </foreach>
    </select>


</mapper><|MERGE_RESOLUTION|>--- conflicted
+++ resolved
@@ -1,14 +1,8 @@
 <?xml version="1.0" encoding="UTF-8"?>
 <!DOCTYPE mapper PUBLIC "-//mybatis.org//DTD Mapper 3.0//EN" "http://mybatis.org/dtd/mybatis-3-mapper.dtd">
-<<<<<<< HEAD
-<mapper namespace="com.iflytek.astra.console.commons.mapper.bot.ChatBotBaseMapper">
-
-    <select id="botDetail" resultType="com.iflytek.astra.console.commons.entity.bot.BotDetail">
-=======
 <mapper namespace="com.iflytek.astron.console.commons.mapper.bot.ChatBotBaseMapper">
 
     <select id="botDetail" resultType="com.iflytek.astron.console.commons.entity.bot.BotDetail">
->>>>>>> 07dca841
         SELECT a.id AS botId,
         a.prompt,
         case when a.support_context then 1 else 0 end as supportContext,
@@ -48,11 +42,7 @@
         and a.is_delete = 0
     </select>
 
-<<<<<<< HEAD
-    <resultMap id="ChatBotBaseResultMap" type="com.iflytek.astra.console.commons.entity.bot.ChatBotBase">
-=======
     <resultMap id="ChatBotBaseResultMap" type="com.iflytek.astron.console.commons.entity.bot.ChatBotBase">
->>>>>>> 07dca841
         <result column="id" property="id"/>
         <result column="uid" property="uid"/>
     </resultMap>
