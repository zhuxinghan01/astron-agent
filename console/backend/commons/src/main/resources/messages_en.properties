# System-level messages
system.success=Success
system.error=System error
system.s3.upload.error=S3 file upload failed
system.s3.presign.error=S3 presigned URL generation failed

# Authentication and authorization related messages
auth.password.incorrect=Incorrect password
user.username.notempty=Username cannot be empty
user.password.notempty=Password cannot be empty
user.nickname.max.length=Nickname length exceeds limit
user.avatar.max.length=Avatar URL length exceeds limit
refresh.token.notempty=Refresh token cannot be empty
user.not.found=User not found
user.password.incorrect=Password incorrect
error.data.already.exists=Data already exists
error.s3.upload=S3 file upload failed
error.s3.presign=S3 presigned URL generation failed
error.login.info=Login information error
error.user.no.approvel=This account has no permission
error.params=Parameter error
error.bot.chain.submit=Agent not built yet, please debug and preview first
error.chat.req.zj=Sorry, I haven't learned about this topic yet and cannot provide relevant information. You can choose other questions, and I will try my best to answer them.
error.long.content.chat.id=Conversation CHAT_ID error
error.long.content.wrong.business.type=Business type error
error.long.content.miss.file.info=Missing file related information
error.long.content.file.size.out.limit=File size exceeds limit
error.long.content.file.num.out.limit=Daily upload file count exceeds limit
error.too.many.bots=Current created agents have reached the limit
error.duplicate.bot.name=Agent name duplicate, please check
error.create.bot.failed=Create agent failed
error.update.bot.failed=Update agent failed
error.clone.bot.failed=Clone agent failed
error.bot.belong.error=Agent does not belong to this user
error.bot.status.invalid=Creator has taken this assistant offline
error.share.url.invalid=This sharing link has expired
error.file.not.process=File not processed
error.activity.not.found=Invalid parameter, data not found

# Token validation messages
token.expired=Token expired
token.access.revoked=Access token has been revoked
token.refresh.revoked=Refresh token has been revoked
token.refresh.revoked.database=Refresh token has been revoked in database
token.refresh.invalid=Refresh token invalid or revoked
token.user.not.exist=User does not exist
token.invalid.format=Token format invalid or signature verification failed

# HTTP status related messages
http.bad.request=Bad request parameters
http.unauthorized=Unauthorized access
http.forbidden=Access forbidden
http.not.found=Resource not found
http.method.not.allowed=Request method not allowed
http.request.timeout=Request timeout
http.conflict=Resource conflict
http.unsupported.media.type=Unsupported media type
http.parameter.error=Parameter error
http.validation.error=Parameter validation failed
http.too.many.requests=Too many requests
http.internal.server.error=Internal server error
http.service.unavailable=Service unavailable
http.gateway.timeout=Gateway timeout
http.url.not.found=Requested URL not found

# Business common messages
business.error=Business processing failed
business.data.not.found=Data not found
business.data.already.exists=Data already exists
business.operation.failed=Operation failed
business.insufficient.permissions=Insufficient permissions

# Chat service related messages
error.chat.req=Illegal request
error.bot.not.exists=Agent does not exist
error.chat.list=Current chat window abnormal, please create new window for conversation
error.chat.req.not.belong=Sorry, current chat window abnormal, please refresh and try again.
error.chat.tree=Chat list abnormal, please try creating new conversation
error.chat.normal.tree=Current chat window abnormal, please create new window for conversation

# Distributed lock related messages
lock.error.acquire_timeout=Distributed lock acquisition timeout
lock.error.release_failed=Distributed lock release failed
lock.error.key_parse_failed=Distributed lock key parsing failed
lock.error.redis_connection_error=Redis connection error
lock.error.config_error=Distributed lock configuration error
lock.error.unknown_error=Distributed lock unknown error

# Space application related messages
space.application.please.join.enterprise.first=Please join enterprise first
space.application.duplicate.not.allowed=Please do not apply repeatedly
space.application.user.already.in.space=User is already in this space
space.application.join.failed=Join failed
space.application.failed=Application failed
space.application.record.not.found=Application record not found
space.application.current.space.inconsistent=Current space inconsistent
space.application.status.incorrect=Application status incorrect
space.application.approval.failed=Approval failed

# Enterprise team related messages
enterprise.not.exists=Enterprise team does not exist
enterprise.user.not.in.enterprise=User not in enterprise team
enterprise.please.buy.plan.first=Please purchase enterprise team plan first
enterprise.name.exists=Enterprise team name already exists
enterprise.user.already.created=User has already created enterprise team
enterprise.create.failed=Create failed
enterprise.update.failed=Update failed

# Enterprise user related messages
enterprise.user.not.in.team=User not in team
enterprise.user.super.admin.cannot.be.removed=Super admin cannot be removed
enterprise.user.remove.failed=Remove user failed
enterprise.user.role.type.incorrect=Role type incorrect
enterprise.user.update.role.failed=Update role failed
enterprise.user.super.admin.cannot.leave.team=Super admin cannot leave team
enterprise.user.leave.failed=Leave team/enterprise failed

# Invitation management related messages
invite.space.user.full=Current space users full
invite.team.user.full=Current team users full
invite.enterprise.user.full=Current enterprise users full
invite.user.already.space.member=User is already space member
invite.user.already.invited=User already invited
invite.failed=Invitation failed
invite.user.already.team.member=User is already team member
invite.record.not.found=Invitation record not found
invite.current.user.not.invitee=Current user is not invitee
invite.already.refused=Invitation already refused
invite.already.accepted=Invitation already accepted
invite.already.withdrawn=Invitation already withdrawn
invite.already.expired=Invitation already expired
invite.enterprise.inconsistent=Current enterprise team inconsistent
invite.status.not.supported=Current invitation status not supported
invite.please.upload.phone.numbers=Please upload phone numbers
invite.exceed.batch.import.limit=Exceed batch import limit
invite.no.corresponding.users.found=No corresponding users found
invite.read.upload.file.failed=Read upload file failed
invite.add.team.user.failed=Add team user failed
invite.add.space.user.failed=Add space user failed
invite.unsupported.type=Invitation type not supported
invite.parameter.exception=Parameter exception
invite.space.already.deleted=Space already deleted

# Space management related messages
space.name.exists=Space name already exists
space.enterprise.team.max.exceeded=Enterprise team space count reached limit
space.personal.pro.max.exceeded=Personal pro space count reached limit
space.free.user.max.exceeded=Free user space count reached limit
space.not.exists=Space does not exist
space.delete.failed=Delete failed
space.name.duplicate=Space name duplicate
space.user.not.in.space=User not in space
space.user.not.owner=User is not space owner
space.user.not.enterprise.user=User is not enterprise user
space.user.not.enterprise.admin=User is not enterprise team admin

# Space user management related messages
space.user.unsupported.role.type=Unsupported role type
space.user.space.not.belong.to.enterprise=Space does not belong to any enterprise
space.user.not.in.enterprise.team=User not in enterprise team
space.user.already.exists=User is already in this space
space.user.add.failed=Add failed
space.user.not.exists=User is not in this space
space.user.cannot.remove.owner=Cannot remove space owner
space.user.remove.failed=Remove failed
space.user.owner.role.cannot.change=Space owner role cannot be changed
space.user.owner.cannot.leave=Space owner cannot leave space
space.user.personal.space.cannot.transfer=Personal space cannot be transferred
space.user.non.owner.cannot.transfer=Non-owner cannot transfer space
space.user.not.member=User is not space member
space.user.transfer.failed=Transfer space failed

# Permission validation related messages
permission.no.enterprise.id=Missing enterprise team ID
permission.not.belong.enterprise=User does not belong to current enterprise team
permission.not.support.enterprise.role=Unsupported enterprise role type
permission.no.enterprise.config=Enterprise permission configuration does not exist
permission.denied=Insufficient permissions
permission.package.expired=Package expired
permission.not.belong.space=User does not belong to current space
permission.not.support.space.role=Unsupported space role type
permission.no.space.config=Space permission configuration does not exist
permission.no.space.id=Missing space ID

# Basic 8000+
model.url.check.failed=URL validation failed
common.response.failed={0}
param.miss=Missing parameter
appid.cannot.empty=appId cannot be empty
delimiter.same=Duplicate delimiter exists
file.empty=File is empty
param.error=Parameter error
filter.conf.miss=Missing filter configuration
exceed.authority=Unauthorized operation
data.not.exist=Data does not exist
common.base.config.not.exist=Base configuration does not exist, application creation failed
common.remote.caller.failed=Remote call exception

# Workflow 8100+
workflow.version.add.failed=Workflow version addition exception
workflow.version.get.name.failed=Get workflow version name exception
workflow.version.reduction.failed=Workflow version restoration exception
workflow.version.publish.failed=Workflow version publish result exception
workflow.version.get.max.failed=Query workflow maximum version number failed, please try again later.
workflow.dsl.upload.failed=Your uploaded DSL file is incorrect, please retry
workflow.template.not.exist=Template workflow does not exist!
workflow.high.param.failed=Advanced configuration parameter replacement exception
workflow.protocol.node.info.cannot.empty=Protocol node information cannot be empty
workflow.protocol.length.limit=Protocol data length exceeds limit
workflow.not.exist=Workflow does not exist
workflow.feedback.failed=Workflow feedback failed
workflow.query.length.outrange=Query input too long, supports input no more than 30 characters
workflow.export.failed=Export failed
workflow.version.not.found=No corresponding workflow version found
workflow.name.existed=Workflow name duplicate!
workflow.not.public=Workflow is not public, cannot copy
workflow.not.publish=Workflow not published
workflow.import.failed=Import failed
workflow.no.workflow=Flow not found
parse.input.param.type.failed=Parse flow input parameter type failed
workflow.protocol.empty=Workflow protocol is empty
bot.not.exist=Bot does not exist
prompt.group.save.failed=Save control group protocol failed
prompt.group.prompt.cannot.empty=Control group protocol cannot be empty
work.flow.dls.upload.failed=Your uploaded DSL file is incorrect, please retry
work.flow.mcp.server.registry.failed=Mcp-server registration failed
failed.get.trace=Trace log retrieval failed

# Plugin 8300+
toolbox.not.exist.modify=Toolbox to be modified does not exist
toolbox.not.exist.delete=Toolbox to be deleted does not exist
toolbox.cannot.delete.related=Toolbox has bot association usage, cannot delete
toolbox.not.exist=Tool does not exist
toolbox.already.collect=Already collected
toolbox.no.collect=Tool not collected yet
toolbox.param.type.cannot.empty=Parameter type cannot be empty
toolbox.param.cannot.empty=Parameter cannot be empty
toolbox.param.and.desc.cannot.empty=Parameter value and parameter description cannot be empty
toolbox.param.get.source.illegal=Value source illegal
toolbox.param.type.not.match=Parameter type mismatch
toolbox.url.illegal=URL non-compliant
toolbox.ip.in.blacklist=IP address in blacklist
toolbox.url.short.not.supported=Short URL not supported
toolbox.url.http.https.only=Only http, https protocols supported
toolbox.add.version.failed=Plugin add version failed
toolbox.cannot.delete.related.workflow=Toolbox has workflow association usage, cannot delete
toolbox.not.number.type=Not Number type
toolbox.not.integer.type=Not Integer type
toolbox.not.boolean.type=Not Boolean type
toolbox.mcp.write.failed=Write MCP service data failed
toolbox.mcp.reg.failed=MCP registration failed
toolbox.name.empty=Tool name is empty
workflow.mcp.server.registry.failed=MCP-Server registration failed
toolbox.tool.call.failed=Tool debugging failed
toolbox.mcp.get.detail.failed=Get MCP tool details failed
toolbox.auth.failed=Authorization failed
toolbox.generate.server.url.failed=Generate Server URL failed
rpa.is.usage=RPA has been applied to workflow, deletion failed

# Database 8500+
database.name.not.empty=Database name cannot be empty
database.name.exist=Database name already exists
database.create.failed=Create failed
database.update.failed=Update database failed
database.delete.failed.cited=Database is referenced, cannot delete
database.query.failed=Query database list failed
database.not.exist=Database does not exist
database.table.name.exist=Table name already exists
database.table.field.cannot.empty=Table fields cannot be empty
database.table.create.failed=Create table failed
database.id.cannot.empty=Database ID cannot be empty
database.table.query.list.failed=Get table list failed
database.table.query.field.failed=Get table field list failed
database.table.update.failed=Update table failed
database.table.delete.failed.cited=Table is referenced, cannot delete
database.table.delete.failed=Delete table failed
database.table.operation.failed=Table operation failed
database.table.field.illegal=Illegal field
database.table.field.lack=Missing required field
database.template.generate.failed=Template generation failed
database.table.query.data.failed=Query table data failed
database.import.failed=Import data failed
database.table.copy.failed=Copy table failed
database.cannot.empty=Field name, data type, description and required field cannot be empty!
database.type.illegal=Data type illegal
database.copy.failed=Copy database failed
database.count.limited=Database table count reached limit, cannot create new table
database.field.cannot.beyond.20=Table field count cannot exceed 20
database.table.export.failed=Export table data failed
database.table.illegal.default=Default value does not match field type
database.table.field.import.default=Import file header non-compliant
database.too.many.export.ids=Export data volume exceeds limit

# Knowledge base 8700+
repo.name.duplicate=Duplicate knowledge base exists
repo.type.not.match=Knowledge base does not match type
repo.not.exist=Knowledge base does not exist
repo.subscription.failed=Knowledge base subscription failed
repo.status.illegal=Knowledge base status illegal
repo.file.upload.failed.pic.5mb=Upload failed, image size cannot exceed 5MB
repo.file.upload.failed.file.20mb=Upload failed, file size cannot exceed 20MB
repo.file.upload.failed.words.100w=Upload failed, file character count must be less than 1 million
repo.file.type.empty.xingchen=Xingchen file type is empty
repo.file.upload.failed.file.10mb.xingchen=Upload failed, Xingchen this type file size cannot exceed 10MB
repo.file.upload.failed.file.100mb.xingchen=Upload failed, Xingchen this type file size cannot exceed 100MB
repo.file.upload.failed=Upload failed
repo.file.slice.failed=Slice failed
repo.file.slice.range.16.1024=Slice length range [16, 1024]
repo.file.all.clean.failed=All files cleaning failed
repo.file.get.knowledge.failed=Get knowledge point failed
repo.file.embedding.failed=Embedding failed
repo.file.size.limited=File limit exceeded, please delete other files or activate membership to try again!
repo.file.name.cannot.empty=File name cannot be empty
repo.folder.name.illegal=Does not conform to folder naming rules
repo.file.not.exist=File does not exist
repo.file.delete.failed=Delete failed
repo.folder.not.exist=Folder does not exist
repo.file.download.failed=File download failed
repo.knowledge.not.exist=Knowledge block does not exist
repo.knowledge.get.failed=No knowledge points retrieved
repo.knowledge.all.embedding.failed=All knowledge points embedding failed
repo.knowledge.no.task=No corresponding task found
repo.knowledge.download.failed=Download & parse file error
repo.knowledge.add.failed=Add knowledge point failed
repo.knowledge.modify.failed=Modify knowledge point failed
repo.knowledge.delete.failed=Delete knowledge block failed
repo.knowledge.tag.too.long=Tag too long, please control within 30 characters
repo.knowledge.splitting=Generating slice preview, please wait
repo.some.ids.must.input=(repoId and parentId) or datasetId required
repo.not.found=Repo not found
repo.file.disabled=Document disabled
repo.knowledge.query.failed=Knowledge retrieval failed
repo.delete.failed.bot.used=Knowledge base has bot association usage, cannot delete
repo.file.upload.type.not.exist=Upload failed: File type not supported

# Model 8900+
model.not.compatible.openai=Interface return format not compatible with OpenAI protocol
model.apikey.error=Interface address or API KEY error, please check and retry
model.check.failed=Model validation failed, please check and retry
model.api.key.not.found=Private key configuration not found
model.apikey.load.error=API Key load failed
model.name.existed=Model name duplicate
model.not.exist=Model does not exist
model.get.fine.tuning.failed=Get fine-tuning model failed
model.get.shelf.failed=Shelf model retrieval failed
public.model.get.shelf.failed=Public model retrieval failed
model.delete.failed.apply.agent=Model used for agent, cannot delete
model.delete.failed.apply.workflow=Model referenced by workflow, cannot delete
model.url.illegal.failed=Illegal URL
not.custom.model=Not custom model

# Notification center related messages
notification.not.exists=Notification message does not exist
notification.send.failed=Send notification failed
notification.mark.read.failed=Mark as read failed
notification.delete.failed=Delete notification failed
notification.receiver.empty=Receiver cannot be empty
notification.type.invalid=Message type cannot be empty
notification.permission.denied=No permission to operate this notification
notification.expired=Notification expired
notification.already.read=Notification already marked as read
notification.title.not.empty=Message title cannot be empty
notification.ids.invalid=Notification ID list invalid
notification.query.page.invalid=Page parameters invalid

# Invitation message templates
invite.message.space.title=Space Invitation Reminder
invite.message.space.content=<h3>Space Invitation Reminder</h3>{0} invited you to join space "{1}", <a href="{2}" target="_blank" style="color: blue;">Click to view</a>
invite.message.enterprise.title=Team Invitation Reminder
invite.message.enterprise.content=<h3>Team Invitation Reminder</h3>{0} invited you to join team "{1}", <a href="{2}" target="_blank" style="color: blue;">Click to view</a>

# Prompt related
loose.prefix.prompt=Please use the following document fragments as known information:[]\n\
Please answer the question accurately based on the original text above and your knowledge\n\
When answering user questions, please answer in the language the user asked\n\
If the above content cannot answer the user information, combine your knowledge to answer the user's question\n\
<<<<<<< HEAD
Answer the user's questions concisely and professionally, and do not add fabricated content to the answer.
loose.suffix.prompt=\nMy next input is: {{}}
=======
Answer the user's questions concisely and professionally, and do not add fabricated content to the answer.
>>>>>>> a06b6985
<|MERGE_RESOLUTION|>--- conflicted
+++ resolved
@@ -374,9 +374,4 @@
 Please answer the question accurately based on the original text above and your knowledge\n\
 When answering user questions, please answer in the language the user asked\n\
 If the above content cannot answer the user information, combine your knowledge to answer the user's question\n\
-<<<<<<< HEAD
-Answer the user's questions concisely and professionally, and do not add fabricated content to the answer.
-loose.suffix.prompt=\nMy next input is: {{}}
-=======
-Answer the user's questions concisely and professionally, and do not add fabricated content to the answer.
->>>>>>> a06b6985
+Answer the user's questions concisely and professionally, and do not add fabricated content to the answer.