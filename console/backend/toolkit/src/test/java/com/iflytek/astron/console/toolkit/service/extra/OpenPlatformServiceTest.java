package com.iflytek.astron.console.toolkit.service.extra;

import com.alibaba.fastjson2.JSON;
import com.alibaba.fastjson2.JSONArray;
import com.alibaba.fastjson2.JSONObject;
import com.iflytek.astron.console.commons.dto.workflow.CloneSynchronize;
import com.iflytek.astron.console.commons.exception.BusinessException;
import com.iflytek.astron.console.commons.service.workflow.WorkflowBotService;
import com.iflytek.astron.console.toolkit.config.properties.ApiUrl;
import com.iflytek.astron.console.toolkit.config.properties.CommonConfig;
import com.iflytek.astron.console.toolkit.tool.OpenPlatformTool;
import com.iflytek.astron.console.toolkit.util.OkHttpUtil;
import com.iflytek.astron.console.commons.dto.workflow.CloneSynchronize;
import org.junit.jupiter.api.BeforeEach;
import org.junit.jupiter.api.DisplayName;
import org.junit.jupiter.api.Nested;
import org.junit.jupiter.api.Test;
import org.junit.jupiter.api.extension.ExtendWith;
import org.mockito.*;
import org.mockito.junit.jupiter.MockitoExtension;

import java.lang.reflect.Field;
import java.util.*;

import static org.assertj.core.api.Assertions.*;
import static org.mockito.ArgumentMatchers.*;
import static org.mockito.Mockito.*;

@ExtendWith(MockitoExtension.class)
class OpenPlatformServiceTest {

<<<<<<< HEAD
    @Mock
    ApiUrl apiUrl;
    @Mock
    CommonConfig commonConfig;
=======
    @Mock ApiUrl apiUrl;
>>>>>>> d6069c87
    @Mock
    WorkflowBotService botMassService;

    @InjectMocks
    OpenPlatformService service;

    @BeforeEach
    void setSecret() throws Exception {
        // Manually inject private @Value field in test environment
        Field f = OpenPlatformService.class.getDeclaredField("secret");
        f.setAccessible(true);
        f.set(service, "sec-xyz");
    }

    // ================ syncWorkflowClone ================

    @Test
    @DisplayName("syncWorkflowClone - should build CloneSynchronize and call botMassService, return its result")
    void syncWorkflowClone_shouldBuildDto_andDelegate() {
<<<<<<< HEAD
        ArgumentCaptor<CloneSynchronize> cap =
                ArgumentCaptor.forClass(CloneSynchronize.class);
        when(botMassService.massCopySynchronize(any())).thenReturn(123);
=======
        ArgumentCaptor<com.iflytek.astron.console.commons.entity.workflow.CloneSynchronize> cap =
                ArgumentCaptor.forClass(com.iflytek.astron.console.commons.entity.workflow.CloneSynchronize.class);
        when(botMassService.maasCopySynchronize(any())).thenReturn(123);
>>>>>>> d6069c87

        Integer ret = service.syncWorkflowClone("u1", 11L, 22L, "F-1", 33L);

        assertThat(ret).isEqualTo(123);
        verify(botMassService).maasCopySynchronize(cap.capture());
        var dto = cap.getValue();
        assertThat(dto.getUid()).isEqualTo("u1");
        assertThat(dto.getOriginId()).isEqualTo(11L);
        assertThat(dto.getCurrentId()).isEqualTo(22L);
        assertThat(dto.getFlowId()).isEqualTo("F-1");
        assertThat(dto.getSpaceId()).isEqualTo(33L);
    }

    @Test
    @DisplayName("syncWorkflowClone - exception from downstream should propagate outward")
    void syncWorkflowClone_shouldPropagateException() {
        when(botMassService.maasCopySynchronize(any()))
                .thenThrow(new RuntimeException("down"));

        assertThatThrownBy(() -> service.syncWorkflowClone("u", 1L, 2L, "F", 3L))
                .isInstanceOf(RuntimeException.class)
                .hasMessageContaining("down");
    }

    // ================ syncWorkflowUpdate ================

    @Nested
    class SyncWorkflowUpdateTests {

        @Test
        @DisplayName("syncWorkflowUpdate - success: should correctly assemble URL/Headers/Body and return data")
        void syncWorkflowUpdate_success() {
            when(apiUrl.getOpenPlatform()).thenReturn("http://open");

            Map<String, Object> data = new LinkedHashMap<>();
            data.put("ok", true);

            try (MockedStatic<OpenPlatformTool> sign = mockStatic(OpenPlatformTool.class);
                 MockedStatic<OkHttpUtil> http = mockStatic(OkHttpUtil.class)) {

                // Signature stub: verify appId and secret, return fixed signature
                sign.when(() -> OpenPlatformTool.getSignature(eq(commonConfig.getAppId()), eq("sec-xyz"), anyLong()))
                    .thenReturn("SIG-123");

                // HTTP stub: precisely verify URL/Headers/Body, return code=0 response
                http.when(() -> OkHttpUtil.post(anyString(), anyMap(), anyString()))
                    .thenAnswer(inv -> {
                        String url = inv.getArgument(0);
                        @SuppressWarnings("unchecked")
                        Map<String, String> headers = inv.getArgument(1);
                        String body = inv.getArgument(2);

                        assertThat(url).isEqualTo("http://open/workflow/updateSynchronize");
                        // header: appId, signature, timestamp
                        assertThat(headers).containsEntry("appId", commonConfig.getAppId());
                        assertThat(headers).containsEntry("signature", "SIG-123");
                        assertThat(headers).containsKey("timestamp");
                        assertThat(headers.get("timestamp")).matches("\\d{10}"); // second-level timestamp

                        // body: fields and values
                        JSONObject jo = JSON.parseObject(body);
                        assertThat(jo.getLong("massId")).isEqualTo(9L);
                        assertThat(jo.getString("botDesc")).isEqualTo("desc");
                        assertThat(jo.getString("prologue")).isEqualTo("pro");
                        JSONArray arr = jo.getJSONArray("inputExample");
                        assertThat(arr.toJavaList(String.class)).containsExactly("i1", "i2");

                        Map<String, Object> resp = new LinkedHashMap<>();
                        resp.put("code", 0);
                        resp.put("desc", "ok");
                        resp.put("data", data);
                        return JSON.toJSONString(resp);
                    });

                Object out = service.syncWorkflowUpdate(9L, "desc", "pro", Arrays.asList("i1", "i2"));

                // data returned as-is
                assertThat(out).isInstanceOfAny(Map.class, JSONObject.class);
                assertThat(JSON.toJSONString(out)).contains("\"ok\":true");

                // Verify signature function was called (fixed appId/secret, arbitrary long timestamp)
                sign.verify(() -> OpenPlatformTool.getSignature(
                        eq(commonConfig.getAppId()), eq("sec-xyz"), anyLong()));
            }
        }

        @Test
        @DisplayName("syncWorkflowUpdate - platform returns non-zero should throw BusinessException(common.response.failed)")
        void syncWorkflowUpdate_failed_shouldThrowBusinessException() {
            when(apiUrl.getOpenPlatform()).thenReturn("http://open");

            try (MockedStatic<OpenPlatformTool> sign = mockStatic(OpenPlatformTool.class);
                 MockedStatic<OkHttpUtil> http = mockStatic(OkHttpUtil.class)) {

                sign.when(() -> OpenPlatformTool.getSignature(anyString(), anyString(), anyLong()))
                    .thenReturn("SIG-X");

                Map<String, Object> resp = new LinkedHashMap<>();
                resp.put("code", 1);
                resp.put("desc", "bad");
                resp.put("data", null);

                http.when(() -> OkHttpUtil.post(anyString(), anyMap(), anyString()))
                    .thenReturn(JSON.toJSONString(resp));

                assertThatThrownBy(() ->
                        service.syncWorkflowUpdate(1L, "d", "p", Collections.emptyList()))
                        .isInstanceOf(BusinessException.class)
                        .hasMessageContaining("common.response.failed");
            }
        }

        @Test
        @DisplayName("syncWorkflowUpdate - allows null parameters and proceeds with request normally")
        void syncWorkflowUpdate_nulls_shouldStillCallHttp() {
            when(apiUrl.getOpenPlatform()).thenReturn("http://open");

            try (MockedStatic<OpenPlatformTool> sign = mockStatic(OpenPlatformTool.class);
                 MockedStatic<OkHttpUtil> http = mockStatic(OkHttpUtil.class)) {

                sign.when(() -> OpenPlatformTool.getSignature(anyString(), anyString(), anyLong()))
                    .thenReturn("SIG-N");

                http.when(() -> OkHttpUtil.post(anyString(), anyMap(), anyString()))
                    .thenAnswer(inv -> {
                        String body = inv.getArgument(2);
                        JSONObject jo = JSON.parseObject(body);
                        // Allow nulls
                        assertThat(jo.get("botDesc")).isNull();
                        assertThat(jo.get("prologue")).isNull();
                        assertThat(jo.get("inputExample")).isNull();
                        return JSON.toJSONString(new LinkedHashMap<String, Object>() {{
                            put("code", 0); put("desc", "ok"); put("data", Collections.singletonMap("x", 1));
                        }});
                    });

                Object out = service.syncWorkflowUpdate(2L, null, null, null);
                assertThat(JSON.toJSONString(out)).contains("\"x\":1");
            }
        }
    }
}<|MERGE_RESOLUTION|>--- conflicted
+++ resolved
@@ -29,14 +29,10 @@
 @ExtendWith(MockitoExtension.class)
 class OpenPlatformServiceTest {
 
-<<<<<<< HEAD
     @Mock
     ApiUrl apiUrl;
     @Mock
     CommonConfig commonConfig;
-=======
-    @Mock ApiUrl apiUrl;
->>>>>>> d6069c87
     @Mock
     WorkflowBotService botMassService;
 
@@ -56,15 +52,9 @@
     @Test
     @DisplayName("syncWorkflowClone - should build CloneSynchronize and call botMassService, return its result")
     void syncWorkflowClone_shouldBuildDto_andDelegate() {
-<<<<<<< HEAD
         ArgumentCaptor<CloneSynchronize> cap =
                 ArgumentCaptor.forClass(CloneSynchronize.class);
-        when(botMassService.massCopySynchronize(any())).thenReturn(123);
-=======
-        ArgumentCaptor<com.iflytek.astron.console.commons.entity.workflow.CloneSynchronize> cap =
-                ArgumentCaptor.forClass(com.iflytek.astron.console.commons.entity.workflow.CloneSynchronize.class);
         when(botMassService.maasCopySynchronize(any())).thenReturn(123);
->>>>>>> d6069c87
 
         Integer ret = service.syncWorkflowClone("u1", 11L, 22L, "F-1", 33L);
 
