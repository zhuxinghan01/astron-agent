package com.iflytek.astron.console.toolkit.entity.vo.rpa;

import com.iflytek.astron.console.toolkit.entity.enumVo.DebugStatus;

import java.time.Instant;
import java.util.Map;
import java.util.UUID;
import java.util.concurrent.atomic.AtomicInteger;

public class DebugSession {
    private final String debugId = UUID.randomUUID().toString();

    private final String projectId;
    private final Integer version;
    private final String execPosition;
    private final Map<String, Object> params;


    private volatile String apiToken;
<<<<<<< HEAD
    // RPA return
    private volatile String executionId;
    private volatile DebugStatus status = DebugStatus.CREATED;
    // Error or prompt message
    private volatile String message;
    // If the third party does not provide, keep 0
    private volatile int progress = 0;
    private volatile Instant createdAt = Instant.now();
    private volatile Instant updatedAt = Instant.now();
    // Lifecycle (ms)
=======
    // Returned by RPA
    private volatile String executionId;
    private volatile DebugStatus status = DebugStatus.CREATED;
    // Error or informational message
    private volatile String message;
    // Remains 0 if not provided by third party
    private volatile int progress = 0;
    private volatile Instant createdAt = Instant.now();
    private volatile Instant updatedAt = Instant.now();
    // Lifecycle duration (ms)
>>>>>>> 61ab479a
    private final long expireAtEpochMilli;
    private final AtomicInteger retries = new AtomicInteger(0);
    // Current polling interval (ms)
    private volatile long nextPollMs;

    public DebugSession(String projectId, Integer version, String execPosition, Map<String, Object> params, String apiToken, long timeoutSeconds, long initialPollMs) {
        this.projectId = projectId;
        this.version = version;
        this.execPosition = (execPosition == null || execPosition.isBlank()) ? "EXECUTOR" : execPosition;
        this.apiToken = apiToken;
        this.params = params;
        this.expireAtEpochMilli = System.currentTimeMillis() + timeoutSeconds * 1000;
        this.nextPollMs = initialPollMs;
    }

    public String getDebugId() {
        return debugId;
    }

    public String getProjectId() {
        return projectId;
    }

    public Integer getVersion() {
        return version;
    }

    public String getExecPosition() {
        return execPosition;
    }

    public Map<String, Object> getParams() {
        return params;
    }

    public String getExecutionId() {
        return executionId;
    }

    public void setExecutionId(String executionId) {
        this.executionId = executionId;
        touch();
    }

    public DebugStatus getStatus() {
        return status;
    }

    public void setStatus(DebugStatus status) {
        this.status = status;
        touch();
    }

    public String getMessage() {
        return message;
    }

    public void setMessage(String message) {
        this.message = message;
        touch();
    }

    public int getProgress() {
        return progress;
    }

    public void setProgress(int progress) {
        this.progress = progress;
        touch();
    }

    public Instant getCreatedAt() {
        return createdAt;
    }

    public Instant getUpdatedAt() {
        return updatedAt;
    }

    public void touch() {
        this.updatedAt = Instant.now();
    }

    public boolean isExpired() {
        return System.currentTimeMillis() > expireAtEpochMilli;
    }

    public int incRetries() {
        return retries.incrementAndGet();
    }

    public int getRetries() {
        return retries.get();
    }

    public long getNextPollMs() {
        return nextPollMs;
    }

    public void setNextPollMs(long nextPollMs) {
        this.nextPollMs = nextPollMs;
    }

    public String getApiToken() {
        return apiToken;
    }

    public void setApiToken(String apiToken) {
        this.apiToken = apiToken;
    }
}<|MERGE_RESOLUTION|>--- conflicted
+++ resolved
@@ -17,18 +17,6 @@
 
 
     private volatile String apiToken;
-<<<<<<< HEAD
-    // RPA return
-    private volatile String executionId;
-    private volatile DebugStatus status = DebugStatus.CREATED;
-    // Error or prompt message
-    private volatile String message;
-    // If the third party does not provide, keep 0
-    private volatile int progress = 0;
-    private volatile Instant createdAt = Instant.now();
-    private volatile Instant updatedAt = Instant.now();
-    // Lifecycle (ms)
-=======
     // Returned by RPA
     private volatile String executionId;
     private volatile DebugStatus status = DebugStatus.CREATED;
@@ -39,7 +27,6 @@
     private volatile Instant createdAt = Instant.now();
     private volatile Instant updatedAt = Instant.now();
     // Lifecycle duration (ms)
->>>>>>> 61ab479a
     private final long expireAtEpochMilli;
     private final AtomicInteger retries = new AtomicInteger(0);
     // Current polling interval (ms)
