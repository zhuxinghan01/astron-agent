package com.iflytek.astron.console.toolkit.entity.dto.rpa;

import jakarta.validation.constraints.NotBlank;
import lombok.Data;

import java.util.Map;

@Data
public class StartReq {
    @NotBlank
    private String projectId;
    private String execPosition = "EXECUTOR";
<<<<<<< HEAD
    // Can be empty, default RPA currently enabled version
=======
    // Nullable, defaults to current active RPA version
>>>>>>> 61ab479a
    private Integer version;
    private Map<String, Object> params = Map.of();
}<|MERGE_RESOLUTION|>--- conflicted
+++ resolved
@@ -10,11 +10,7 @@
     @NotBlank
     private String projectId;
     private String execPosition = "EXECUTOR";
-<<<<<<< HEAD
-    // Can be empty, default RPA currently enabled version
-=======
     // Nullable, defaults to current active RPA version
->>>>>>> 61ab479a
     private Integer version;
     private Map<String, Object> params = Map.of();
 }