package com.iflytek.astron.console.toolkit.sse;

import cn.hutool.core.bean.BeanUtil;
import cn.hutool.core.thread.ThreadUtil;
import cn.hutool.core.util.ArrayUtil;
import cn.hutool.core.util.NumberUtil;
import cn.hutool.core.util.StrUtil;
import com.baomidou.mybatisplus.core.toolkit.Wrappers;
import com.fasterxml.jackson.core.JsonGenerator;
import com.fasterxml.jackson.databind.ObjectMapper;
import com.iflytek.astron.console.commons.entity.workflow.Workflow;
import com.iflytek.astron.console.commons.util.SseEmitterUtil;
import com.iflytek.astron.console.toolkit.common.constant.WorkflowConst;
import com.iflytek.astron.console.toolkit.entity.core.workflow.sse.ChatResponse;
import com.iflytek.astron.console.toolkit.entity.core.workflow.sse.Choice;
import com.iflytek.astron.console.toolkit.entity.core.workflow.sse.Node;
import com.iflytek.astron.console.toolkit.mapper.workflow.WorkflowMapper;
import com.iflytek.astron.console.toolkit.service.extra.CoreSystemService;
import com.iflytek.astron.console.toolkit.util.JacksonUtil;
import com.iflytek.astron.console.toolkit.util.SpringUtils;
import lombok.Getter;
import lombok.extern.slf4j.Slf4j;
import okhttp3.Response;
import okhttp3.sse.EventSource;
import okhttp3.sse.EventSourceListener;
import org.apache.commons.lang3.StringUtils;
import org.jetbrains.annotations.NotNull;
import org.jetbrains.annotations.Nullable;

import java.net.SocketTimeoutException;
import java.util.*;

@Slf4j
@Getter
public class WorkflowSseEventSourceListener extends EventSourceListener {

    private volatile WorkflowMapper workflowMapper;
    private volatile CoreSystemService coreSystemService;
    private volatile long sessionStartTime;

    private static final ObjectMapper UTF8_MAPPER = new ObjectMapper();
    static {
        UTF8_MAPPER.getFactory().configure(JsonGenerator.Feature.ESCAPE_NON_ASCII, false);
    }

    public static final String STOP = "stop";

    /**
     * 1 : Direct output 2 : Typewriter mode
     */
    public static final int[] outputTypeEnum = new int[] {1, 2};

    String sseId;
    String flowId;
    boolean promptDebugger;
    int outputType = 1;
    String version;

    // Message ordering related
    final LinkedList<String> nodeIdQueue = new LinkedList<>();
    final Map<String, Queue<ChatResponse>> nodeToMsgQueueMap = new HashMap<>();
    final Map<String, String> nodeFinishedMap = new HashMap<>();

    public WorkflowSseEventSourceListener(String sseId) {
        this.sseId = sseId;
<<<<<<< HEAD
        // 不做任何 Bean 获取或 heavy 初始化，遵循“构造器不含业务逻辑”
=======
        // Do not perform any Bean retrieval or heavy initialization, and follow the principle that
        // "constructors should not contain business logic".
>>>>>>> cc23a7c6
    }

    public WorkflowSseEventSourceListener(String flowId, String sseId, int outputType, boolean promptDebugger, String version) {
        this.flowId = flowId;
        this.sseId = sseId;
<<<<<<< HEAD
        // 非法值降级，避免构造器抛出异常（CT_CONSTRUCTOR_THROW 告警来源之一）
=======
        // Degrade illegal values to prevent the constructor from throwing exceptions (one of the sources of
        // CT_CONSTRUCTOR_THROW warnings)
>>>>>>> cc23a7c6
        if (!ArrayUtil.contains(outputTypeEnum, outputType)) {
            log.warn("unsupported outputType {}, fallback to 1 (Direct output)", outputType);
            this.outputType = 1;
        } else {
            this.outputType = outputType;
        }
        this.promptDebugger = promptDebugger;
        this.version = version;
    }

    private void ensureBeans() {
        if (workflowMapper == null) {
            try {
                workflowMapper = SpringUtils.getBean(WorkflowMapper.class);
            } catch (Exception e) {
                log.error("Failed to init WorkflowMapper from Spring context.", e);
            }
        }
        if (coreSystemService == null) {
            try {
                coreSystemService = SpringUtils.getBean(CoreSystemService.class);
            } catch (Exception e) {
                log.error("Failed to init CoreSystemService from Spring context.", e);
            }
        }
    }

    @Override
    public void onOpen(@NotNull EventSource eventSource, @NotNull Response response) {
        ensureBeans();
        log.info("WorkflowSseEventSourceListener[{}] onOpen, response = {}", sseId, response);
        sessionStartTime = System.currentTimeMillis();
        SseEmitterUtil.EVENTSOURCE_MAP.put(sseId, eventSource);
    }

    @Override
    public void onEvent(@NotNull EventSource eventSource, String id, String type, @NotNull String data) {
        ensureBeans();
        log.info("WorkflowSseEventSourceListener[{}] onEvent data = {}", sseId, data);
        ChatResponse chatResponse = JacksonUtil.parseObject(data, ChatResponse.class);
        if (chatResponse == null) {
            log.warn("WorkflowSseEventSourceListener[{}] received null ChatResponse after parse.", sseId);
            return;
        }

        if (!promptDebugger) {
            if (chatResponse.getCode() != 0) {
                if (workflowMapper != null) {
                    workflowMapper.update(Wrappers.lambdaUpdate(Workflow.class)
                            .eq(Workflow::getFlowId, flowId)
                            .set(Workflow::getCanPublish, false));
                }
            } else {
                if (StringUtils.isBlank(version)) {
                    if (workflowMapper != null) {
                        workflowMapper.update(Wrappers.lambdaUpdate(Workflow.class)
                                .eq(Workflow::getFlowId, flowId)
                                .set(Workflow::getCanPublish, true));
                    }
                } else {
                    if (workflowMapper != null) {
                        workflowMapper.update(Wrappers.lambdaUpdate(Workflow.class)
                                .eq(Workflow::getFlowId, flowId)
                                .set(Workflow::getCanPublish, false));
                    }
                }
            }
        } else {
            // Check if this is the last frame
            if (chatResponse.getWorkflowStep() != null
                    && chatResponse.getWorkflowStep().getNode() != null
                    && chatResponse.getChoices() != null
                    && !chatResponse.getChoices().isEmpty()) {

                Node node = chatResponse.getWorkflowStep().getNode();
                Choice choice = chatResponse.getChoices().get(0);
                if (node.getId().equalsIgnoreCase(WorkflowConst.NodeType.FLOW_END)
                        && choice.getFinishReason() != null
                        && choice.getFinishReason().toString().equalsIgnoreCase(STOP)) {
                    if (coreSystemService != null) {
                        coreSystemService.deleteComparisons(flowId, version);
                    }
                }
            }
        }
        sendMessage(chatResponse);
    }

    @Override
    public void onClosed(@NotNull EventSource eventSource) {
        log.info("WorkflowSseEventSourceListener[{}] onClosed", sseId);
        SseEmitterUtil.close(sseId);
    }

    private void sendMessage(ChatResponse chatResponse) {
        chatResponse.setExecutedTime(NumberUtil.div(System.currentTimeMillis() - sessionStartTime, 1000));
        switch (outputType) {
            case 1:
                SseEmitterUtil.sendMessage(sseId, chatResponse);
                break;
            case 2:
                sendFrameLikeTypeWriter(chatResponse, 20L);
                break;
            default:
<<<<<<< HEAD
                // 理论不可达，已在构造器里做了降级
=======
                // Theoretically unreachable; degradation has been implemented in the constructor
>>>>>>> cc23a7c6
                log.warn("Unsupported outputType {}, fallback to direct output.", outputType);
                SseEmitterUtil.sendMessage(sseId, chatResponse);
        }
    }

    private void sendOrderedMessage(ChatResponse chatResponse) {
        if (chatResponse.getChoices() == null || chatResponse.getChoices().isEmpty()
                || chatResponse.getWorkflowStep() == null || chatResponse.getWorkflowStep().getNode() == null) {
            SseEmitterUtil.sendMessage(sseId, chatResponse);
            return;
        }

        Choice choice = chatResponse.getChoices().get(0);
        Node node = chatResponse.getWorkflowStep().getNode();
        String nodeId = node.getId();

        if (StringUtils.startsWithAny(nodeId, WorkflowConst.NodeType.MESSAGE, WorkflowConst.NodeType.END)) {
            nodeFinishedMap.put(nodeId, node.getFinishReason());

            nodeToMsgQueueMap.computeIfAbsent(nodeId, k -> {
                nodeIdQueue.add(k);
                return new LinkedList<>();
            }).add(chatResponse);

            String fstNodeId = nodeIdQueue.peek();
            if (fstNodeId != null) {
                ChatResponse fstCR = nodeToMsgQueueMap.get(fstNodeId).poll();
                if (fstCR != null) {
                    chatResponse.setOrderedMsg(choice.getDelta().getContent());
                }
                if (STOP.equals(nodeFinishedMap.get(fstNodeId))) {
                    nodeIdQueue.poll();
                }
            }

            SseEmitterUtil.sendMessage(sseId, chatResponse);
        } else {
            chatResponse.setOrderedMsg(choice.getDelta().getContent());
            SseEmitterUtil.sendMessage(sseId, chatResponse);
        }

        if (STOP.equals(choice.getFinishReason())) {
            // Clear all unsent ordered messages
            nodeIdQueue.forEach(n -> {
                Queue<ChatResponse> q = nodeToMsgQueueMap.get(n);
                if (q != null) {
                    q.forEach(msg -> {
                        ChatResponse blankFrame = new ChatResponse();
                        blankFrame.setOrderedMsg(msg.getChoices().get(0).getDelta().getContent());
                        SseEmitterUtil.sendMessage(sseId, blankFrame);
                    });
                }
            });
        }
    }

    @Override
    public void onFailure(@NotNull EventSource eventSource,
            @Nullable Throwable t,
            @Nullable Response response) {
        String errorMsg;
        if (t instanceof SocketTimeoutException) {
            errorMsg = "Request timeout, please try again later";
        } else {
            errorMsg = "Connection failed, please try again later";
        }

        if (t != null) {
            log.error("WorkflowSseEventSourceListener[{}] onFailure, response = {}, error = {}", sseId, response, t.getMessage(), t);
        } else {
            log.error("WorkflowSseEventSourceListener[{}] onFailure, response = {}, error = <null Throwable>", sseId, response);
        }

        ChatResponse errorResponse = new ChatResponse(errorMsg);
        SseEmitterUtil.sendAndCompleteWithError(sseId, errorResponse);
    }

    private void sendFrameLikeTypeWriter(ChatResponse chatResponse, long interval) {
        if (chatResponse.getWorkflowStep() != null
                && chatResponse.getWorkflowStep().getNode() != null
                && StrUtil.startWithAny(chatResponse.getWorkflowStep().getNode().getId(),
                        WorkflowConst.NodeType.MESSAGE, WorkflowConst.NodeType.END)) {

            String content = null;
            if (chatResponse.getChoices() != null && !chatResponse.getChoices().isEmpty()
                    && chatResponse.getChoices().get(0).getDelta() != null) {
                content = chatResponse.getChoices().get(0).getDelta().getContent();
            }

            if (StrUtil.isEmpty(content)) {
                SseEmitterUtil.sendMessage(sseId, chatResponse);
            } else {
                try {
                    for (int j = 0; j < content.length(); j++) {
                        ChatResponse oneWordResponse = new ChatResponse();
                        BeanUtil.copyProperties(chatResponse, oneWordResponse);
                        oneWordResponse.getChoices().get(0).getDelta().setContent(String.valueOf(content.charAt(j)));
                        try {
                            String json = UTF8_MAPPER.writeValueAsString(oneWordResponse);
                            SseEmitterUtil.sendMessage(sseId, json);
                        } catch (Exception e) {
                            log.error("JSON serialization failed", e);
                        }
                        char codePoint = content.charAt(j);
                        if ((codePoint >= 65 && codePoint <= 90) // A-Z
                                || (codePoint >= 97 && codePoint <= 122)) {
                            ThreadUtil.sleep(1);
                        } else if (interval > 0) {
                            ThreadUtil.sleep(interval);
                        }
                    }
                } catch (IllegalStateException e) {
                    log.error("Expired content to send, SSE already closed");
                } catch (Exception e) {
                    log.error("SSE sending exception", e);
                }
            }
        } else {
            SseEmitterUtil.sendMessage(sseId, chatResponse);
        }
    }
}<|MERGE_RESOLUTION|>--- conflicted
+++ resolved
@@ -63,23 +63,15 @@
 
     public WorkflowSseEventSourceListener(String sseId) {
         this.sseId = sseId;
-<<<<<<< HEAD
-        // 不做任何 Bean 获取或 heavy 初始化，遵循“构造器不含业务逻辑”
-=======
         // Do not perform any Bean retrieval or heavy initialization, and follow the principle that
         // "constructors should not contain business logic".
->>>>>>> cc23a7c6
     }
 
     public WorkflowSseEventSourceListener(String flowId, String sseId, int outputType, boolean promptDebugger, String version) {
         this.flowId = flowId;
         this.sseId = sseId;
-<<<<<<< HEAD
-        // 非法值降级，避免构造器抛出异常（CT_CONSTRUCTOR_THROW 告警来源之一）
-=======
         // Degrade illegal values to prevent the constructor from throwing exceptions (one of the sources of
         // CT_CONSTRUCTOR_THROW warnings)
->>>>>>> cc23a7c6
         if (!ArrayUtil.contains(outputTypeEnum, outputType)) {
             log.warn("unsupported outputType {}, fallback to 1 (Direct output)", outputType);
             this.outputType = 1;
@@ -184,11 +176,7 @@
                 sendFrameLikeTypeWriter(chatResponse, 20L);
                 break;
             default:
-<<<<<<< HEAD
-                // 理论不可达，已在构造器里做了降级
-=======
                 // Theoretically unreachable; degradation has been implemented in the constructor
->>>>>>> cc23a7c6
                 log.warn("Unsupported outputType {}, fallback to direct output.", outputType);
                 SseEmitterUtil.sendMessage(sseId, chatResponse);
         }
