package com.iflytek.astron.console.toolkit.service.workflow;

import cn.hutool.core.collection.CollUtil;
import cn.hutool.core.collection.CollectionUtil;
import cn.hutool.core.date.DateUnit;
import cn.hutool.core.date.DateUtil;
import cn.hutool.core.lang.Assert;
import cn.hutool.core.util.ReUtil;
import cn.hutool.core.util.StrUtil;
import com.alibaba.fastjson2.JSON;
import com.alibaba.fastjson2.JSONArray;
import com.alibaba.fastjson2.JSONObject;
import com.alibaba.fastjson2.TypeReference;
import com.baomidou.mybatisplus.core.conditions.query.LambdaQueryWrapper;
import com.baomidou.mybatisplus.core.toolkit.Wrappers;
import com.baomidou.mybatisplus.extension.plugins.pagination.Page;
import com.baomidou.mybatisplus.extension.service.impl.ServiceImpl;
import com.fasterxml.jackson.databind.JsonNode;
import com.fasterxml.jackson.databind.ObjectMapper;
import com.fasterxml.jackson.databind.node.ObjectNode;
import com.iflytek.astron.console.commons.constant.ResponseEnum;
import com.iflytek.astron.console.commons.data.UserInfoDataService;
import com.iflytek.astron.console.commons.dto.bot.BotDetail;
import com.iflytek.astron.console.commons.dto.bot.BotMarketForm;
import com.iflytek.astron.console.commons.entity.bot.ChatBotBase;
import com.iflytek.astron.console.commons.entity.bot.UserLangChainInfo;
import com.iflytek.astron.console.commons.entity.user.UserInfo;
import com.iflytek.astron.console.commons.entity.workflow.Workflow;
import com.iflytek.astron.console.commons.enums.bot.BotTypeEnum;
import com.iflytek.astron.console.commons.exception.BusinessException;
import com.iflytek.astron.console.commons.mapper.UserLangChainInfoMapper;
import com.iflytek.astron.console.commons.mapper.bot.ChatBotBaseMapper;
import com.iflytek.astron.console.commons.response.ApiResult;
import com.iflytek.astron.console.commons.service.bot.BotMarketDataService;
import com.iflytek.astron.console.commons.util.RequestContextUtil;
import com.iflytek.astron.console.commons.util.SseEmitterUtil;
import com.iflytek.astron.console.commons.util.space.SpaceInfoUtil;
import com.iflytek.astron.console.toolkit.common.Result;
import com.iflytek.astron.console.toolkit.common.constant.CommonConst;
import com.iflytek.astron.console.toolkit.common.constant.WorkflowConst;
import com.iflytek.astron.console.toolkit.config.properties.ApiUrl;
import com.iflytek.astron.console.toolkit.config.properties.BizConfig;
import com.iflytek.astron.console.toolkit.config.properties.CommonConfig;
import com.iflytek.astron.console.toolkit.entity.biz.external.app.AkSk;
import com.iflytek.astron.console.toolkit.entity.biz.workflow.*;
import com.iflytek.astron.console.toolkit.entity.biz.workflow.channel.AiuiAgentInfo;
import com.iflytek.astron.console.toolkit.entity.biz.workflow.node.*;
import com.iflytek.astron.console.toolkit.entity.common.PageData;
import com.iflytek.astron.console.toolkit.entity.core.workflow.*;
import com.iflytek.astron.console.toolkit.entity.core.workflow.node.InputOutput;
import com.iflytek.astron.console.toolkit.entity.core.workflow.node.NodeData;
import com.iflytek.astron.console.toolkit.entity.core.workflow.node.Property;
import com.iflytek.astron.console.toolkit.entity.core.workflow.node.Schema;
import com.iflytek.astron.console.toolkit.entity.core.workflow.sse.ChatResponse;
import com.iflytek.astron.console.toolkit.entity.core.workflow.sse.ChatSysReq;
import com.iflytek.astron.console.toolkit.entity.dto.*;
import com.iflytek.astron.console.toolkit.entity.dto.eval.NodeSimpleDto;
import com.iflytek.astron.console.toolkit.entity.dto.eval.WorkflowComparisonSaveReq;
import com.iflytek.astron.console.toolkit.entity.dto.talkagent.TalkAgentConfigDto;
import com.iflytek.astron.console.toolkit.entity.table.ConfigInfo;
import com.iflytek.astron.console.toolkit.entity.table.database.DbTable;
import com.iflytek.astron.console.toolkit.entity.table.eval.EvalSet;
import com.iflytek.astron.console.toolkit.entity.table.eval.EvalSetVer;
import com.iflytek.astron.console.toolkit.entity.table.eval.EvalSetVerData;
import com.iflytek.astron.console.toolkit.entity.table.model.Model;
import com.iflytek.astron.console.toolkit.entity.table.relation.FlowDbRel;
import com.iflytek.astron.console.toolkit.entity.table.relation.FlowRepoRel;
import com.iflytek.astron.console.toolkit.entity.table.relation.FlowToolRel;
import com.iflytek.astron.console.toolkit.entity.table.repo.FileInfoV2;
import com.iflytek.astron.console.toolkit.entity.table.tool.*;
import com.iflytek.astron.console.toolkit.entity.table.workflow.*;
import com.iflytek.astron.console.toolkit.entity.tool.McpServerTool;
import com.iflytek.astron.console.toolkit.entity.vo.*;
import com.iflytek.astron.console.toolkit.entity.vo.eval.EvalSetVerDataVo;
import com.iflytek.astron.console.toolkit.handler.*;
import com.iflytek.astron.console.toolkit.mapper.ConfigInfoMapper;
import com.iflytek.astron.console.toolkit.mapper.database.DbTableMapper;
import com.iflytek.astron.console.toolkit.mapper.eval.EvalSetMapper;
import com.iflytek.astron.console.toolkit.mapper.eval.EvalSetVerDataMapper;
import com.iflytek.astron.console.toolkit.mapper.eval.EvalSetVerMapper;
import com.iflytek.astron.console.toolkit.mapper.relation.FlowDbRelMapper;
import com.iflytek.astron.console.toolkit.mapper.relation.FlowRepoRelMapper;
import com.iflytek.astron.console.toolkit.mapper.relation.FlowToolRelMapper;
import com.iflytek.astron.console.toolkit.mapper.repo.FileInfoV2Mapper;
import com.iflytek.astron.console.toolkit.mapper.tool.*;
import com.iflytek.astron.console.toolkit.mapper.trace.ChatInfoMapper;
import com.iflytek.astron.console.toolkit.mapper.trace.NodeInfoMapper;
import com.iflytek.astron.console.toolkit.mapper.workflow.*;
import com.iflytek.astron.console.toolkit.service.extra.AppService;
import com.iflytek.astron.console.toolkit.service.extra.CoreSystemService;
import com.iflytek.astron.console.toolkit.service.extra.OpenPlatformService;
import com.iflytek.astron.console.toolkit.service.model.ModelService;
import com.iflytek.astron.console.toolkit.sse.WorkflowSseEventSourceListener;
import com.iflytek.astron.console.toolkit.tool.DataPermissionCheckTool;
import com.iflytek.astron.console.toolkit.tool.JsonConverter;
import com.iflytek.astron.console.toolkit.tool.MyThreadTool;
import com.iflytek.astron.console.toolkit.util.JacksonUtil;
import com.iflytek.astron.console.toolkit.util.OkHttpUtil;
import com.iflytek.astron.console.toolkit.util.RedisUtil;
import com.iflytek.astron.console.toolkit.util.S3Util;
import com.iflytek.astron.console.toolkit.util.ssrf.SsrfParamGuard;
import com.iflytek.astron.console.toolkit.util.ssrf.SsrfProperties;
import com.iflytek.astron.console.toolkit.util.ssrf.SsrfValidators;
import jakarta.annotation.Resource;
import jakarta.servlet.http.HttpServletRequest;
import lombok.extern.slf4j.Slf4j;
import net.sf.jsqlparser.parser.CCJSqlParserUtil;
import net.sf.jsqlparser.statement.Statement;
import net.sf.jsqlparser.util.TablesNamesFinder;
import okhttp3.Request;
import okhttp3.Response;
import okhttp3.internal.Util;
import okhttp3.internal.sse.RealEventSource;
import okhttp3.sse.EventSource;
import okhttp3.sse.EventSourceListener;
import org.apache.commons.collections4.CollectionUtils;
import org.apache.commons.collections4.MapUtils;
import org.apache.commons.lang3.StringUtils;
import org.jetbrains.annotations.NotNull;
import org.jetbrains.annotations.Nullable;
import org.springframework.beans.BeanUtils;
import org.springframework.beans.factory.annotation.Autowired;
import org.springframework.beans.factory.annotation.Value;
import org.springframework.core.io.support.PathMatchingResourcePatternResolver;
import org.springframework.data.redis.core.RedisTemplate;
import org.springframework.http.HttpHeaders;
import org.springframework.stereotype.Service;
import org.springframework.transaction.annotation.Propagation;
import org.springframework.transaction.annotation.Transactional;
import org.springframework.web.multipart.MultipartFile;
import org.springframework.web.servlet.mvc.method.annotation.SseEmitter;

import java.io.IOException;
import java.io.InputStream;
import java.net.URL;
import java.net.URLDecoder;
import java.nio.charset.StandardCharsets;
import java.text.SimpleDateFormat;
import java.time.LocalDateTime;
import java.time.ZoneOffset;
import java.util.*;
import java.util.concurrent.CountDownLatch;
import java.util.concurrent.TimeUnit;
import java.util.regex.Matcher;
import java.util.regex.Pattern;
import java.util.stream.Collectors;

/**
 * Workflow service providing comprehensive workflow management functionality. Handles workflow
 * creation, modification, execution, publishing, and related operations. Includes support for
 * workflow nodes, edges, versions, debugging, and multi-round conversations.
 *
 * @author WorkflowService Team
 * @since 1.0.0
 */
@Service
@Slf4j
@SuppressWarnings({"PMD.NcssCount", "PMD.CyclomaticComplexity"})
public class WorkflowService extends ServiceImpl<WorkflowMapper, Workflow> {

    public static final String PROTOCOL_ADD_PATH = "/workflow/v1/protocol/add";
    public static final String PROTOCOL_UPDATE_PATH = "/workflow/v1/protocol/update/";
    public static final String PROTOCOL_DELETE_PATH = "/workflow/v1/protocol/delete";
    public static final String NODE_DEBUG_PATH = "/workflow/v1/node/debug/";
    public static final String PROTOCOL_BUILD_PATH = "/workflow/v1/protocol/build/";
    public static final String CODE_RUN_PATH = "/workflow/v1/run";
    public static final String CLONED_SUFFIX_PATTERN = "[(]\\d+[)]$";

    private static final String JSON_KEY_BOT_ID = "botId";
    private static final String PUBLISH_SUCCESS = "成功";
    private static final int DEFAULT_ORDER = 0;
    private static final String NP_PROJECT_ID = "projectId";
    private static final String NP_ASSISTANT_ID = "assistantId";
    private static final String NP_VERSION = "version";
    private static final String FIELD_IS_LATEST = "isLatest";
    private static final String FIELD_LATEST_VER = "latestVersion";
    private static final String FIELD_CURR_VER = "currentVersion";

    @Value("${spring.profiles.active}")
    String env;
    @org.springframework.beans.factory.annotation.Value("${mcp-server.file-path}")
    private String mcpServerFilePath;

    // MCP server cache, key is the ID from file, value is JSONObject
    private static volatile Map<String, JSONObject> MCP_SERVER_CACHE = new HashMap<>();
    // Cache last load time
    private static volatile long lastCacheLoadTime = 0;
    // Cache expiration time (30 seconds)
    private static final long CACHE_EXPIRE_TIME = 30000;
    // Cache load lock
    private static final Object CACHE_LOAD_LOCK = new Object();

    @Autowired
    WorkflowDialogMapper workflowDialogMapper;
    @Autowired
    AppService appService;
    @Autowired
    S3Util s3Util;
    @Autowired
    ApiUrl apiUrl;
    @Autowired
    DataPermissionCheckTool dataPermissionCheckTool;
    @Autowired
    BizConfig bizConfig;
    @Autowired
    EvalSetMapper evalSetMapper;
    @Autowired
    ConfigInfoMapper configInfoMapper;
    @Autowired
    EvalSetVerDataMapper evalSetVerDataMapper;
    @Autowired
    EvalSetVerMapper evalSetVerMapper;
    @Autowired
    OpenPlatformService openPlatformService;
    @Autowired
    FlowToolRelMapper flowToolRelMapper;
    @Autowired
    FlowRepoRelMapper flowRepoRelMapper;
    @Autowired
    FlowReleaseChannelMapper flowReleaseChannelMapper;
    @Autowired
    FlowReleaseAiuiInfoMapper flowReleaseAiuiInfoMapper;
    @Autowired
    CoreSystemService coreSystemService;
    @Autowired
    FlowProtocolTempMapper flowProtocolTempMapper;
    @Autowired
    WorkflowMapper workflowMapper;
    @Autowired
    NodeInfoMapper nodeInfoMapper;
    @Autowired
    ChatInfoMapper chatInfoMapper;
    @Autowired
    RedisUtil redisUtil;
    @Autowired
    private ModelService modelService;
    @Autowired
    McpServerHandler mcpServerHandler;
    @Resource
    FileInfoV2Mapper fileInfoV2Mapper;
    @Autowired
    private UserLangChainInfoMapper userLangChainInfoDao;
    @Autowired
    private ChatBotBaseMapper chatBotBaseMapper;
    @Autowired
    private McpToolConfigMapper mcpToolConfigMapper;
    @Resource
    RedisTemplate<String, Object> redisTemplate;
    @Autowired
    private BotMarketDataService chatBotMarketService;
    @Autowired
    private WorkflowComparisonMapper workflowComparisonMapper;
    @Autowired
    private WorkflowFeedbackMapper workflowFeedbackMapper;
    @Autowired
    private WorkflowVersionMapper workflowVersionMapper;
    @Autowired
    private FlowDbRelMapper flowDbRelMapper;
    @Autowired
    private DbTableMapper dbTableMapper;
    @Autowired
    private ToolBoxMapper toolBoxMapper;
    @Autowired
    private PromptTemplateMapper promptTemplateMapper;
    @Autowired
    private ToolBoxOperateHistoryMapper toolBoxOperateHistoryMapper;
    @Autowired
    private CommonConfig commonConfig;
    @Autowired
    private UserInfoDataService userInfoDataService;
    @Autowired
    private RpaUserAssistantFieldMapper rpaUserAssistantFieldMapper;
    @Autowired
    private RpaHandler rpaHandler;
    @Autowired
    private WorkflowConfigMapper workflowConfigMapper;

    /**
     * Query workflow list with pagination (in-memory pagination, can be replaced with database
     * pagination if needed).
     *
     * @param apiSpaceId Space ID from API parameter
     * @param current Current page number
     * @param pageSize Page size
     * @param search Search keyword for workflow name or flowId
     * @param status Workflow status filter
     * @param order Sort order (1: by create time desc, 2: by update time desc)
     * @param flowId Specific flow ID to exclude from results
     * @return Paginated workflow list
     */
    public PageData<WorkflowVo> listPage(Long apiSpaceId,
            Integer current,
            Integer pageSize,
            String search,
            Integer status,
            Integer order,
            String flowId) {
        // 1) Parse spaceId priority: Header > parameter
        final Long headSpaceId = SpaceInfoUtil.getSpaceId();
        final Long spaceId = headSpaceId != null ? (apiSpaceId == null ? headSpaceId : apiSpaceId) : apiSpaceId;

        // 2) Special user whitelist, whether can view all workflows
        boolean specFlag = false;
        final ConfigInfo specialUser = configInfoMapper.getByCategoryAndCode("SPECIAL_USER", "workflow-all-view");
        if (specialUser != null && Objects.equals(specialUser.getValue(), UserInfoManagerHandler.getUserId())) {
            specFlag = true;
        }

        UserInfo userInfo = UserInfoManagerHandler.get();
        final String uid = userInfo.getUid();

        final LambdaQueryWrapper<Workflow> wrapper;
        if (spaceId == null) {
            wrapper = Wrappers.lambdaQuery(Workflow.class)
                    .eq(Workflow::getDeleted, false)
                    .isNull(Workflow::getSpaceId)
                    .orderByDesc(Workflow::getOrder)
                    .orderByDesc(Workflow::getUpdateTime);
        } else {
            wrapper = Wrappers.lambdaQuery(Workflow.class)
                    .eq(Workflow::getDeleted, false)
                    .eq(Workflow::getSpaceId, spaceId)
                    .orderByDesc(Workflow::getOrder)
                    .orderByDesc(Workflow::getUpdateTime);
        }
        if (!specFlag && spaceId == null) {
            wrapper.eq(Workflow::getUid, uid);
        }
        if (search != null) {
            dealWithSearchParam(search, wrapper);
        }
        if (order != null) {
            if (order == 1) {
                wrapper.orderByDesc(Workflow::getCreateTime);
            } else if (order == 2) {
                wrapper.orderByDesc(Workflow::getUpdateTime);
            }
        }

        final List<Workflow> list = this.list(wrapper);
        final List<WorkflowVo> workflowVos = new ArrayList<>(list.size());

        final Map<String, String> workflowVersionMap = new HashMap<>();
        fixOnStatusList(list, workflowVersionMap);

        // Filter/mapping
        delwithResultList(status, list, workflowVos, flowId, workflowVersionMap);

        final int safeCurrent = Math.max(1, Optional.ofNullable(current).orElse(1));
        final int safeSize = Math.max(1, Optional.ofNullable(pageSize).orElse(10));
        final int start = Math.min((safeCurrent - 1) * safeSize, workflowVos.size());
        final int end = Math.min(start + safeSize, workflowVos.size());

        final PageData<WorkflowVo> pageData = new PageData<>();
        pageData.setPageData(workflowVos.subList(start, end));
        pageData.setTotalCount((long) workflowVos.size());
        return pageData;
    }

    /**
     * Handle search parameter: decode + escape + like name/flowId.
     */
    private static void dealWithSearchParam(String search, LambdaQueryWrapper<Workflow> wrapper) {
        try {
            final String decode = URLDecoder.decode(search, StandardCharsets.UTF_8.name());
            final String escaped = decode
                    .replace("\\", "\\\\")
                    .replace("_", "\\_")
                    .replace("%", "\\%");
            wrapper.and(w -> w.like(Workflow::getName, escaped).or().like(Workflow::getFlowId, escaped));
        } catch (Exception e) {
            // Invalid search, return empty results
            log.warn("Invalid search parameter: {}", search, e);
            wrapper.and(w -> w.eq(Workflow::getId, -1L));
        }
    }

    /**
     * Filter status and map to VO.
     */
    private void delwithResultList(Integer status,
            List<Workflow> list,
            List<WorkflowVo> workflowVos,
            String flowId,
            Map<String, String> workflowVersionMap) {
        for (Workflow w : list) {
            WorkflowVo vo = new WorkflowVo();
            org.springframework.beans.BeanUtils.copyProperties(w, vo, "data", "publishedData");
            vo.setAddress(s3Util.getS3Prefix());
            vo.setColor(w.getAvatarColor());
            vo.setHaQaNode(checkFlowHasQaNode(w)); // Project tool method (not shown), keep original implementation if none
            if (StringUtils.isNotBlank(w.getData())) {
                vo.setIoInversion(getIoTrans(JSON.parseObject(w.getData(), BizWorkflowData.class).getNodes()));
            }
            vo.setSourceCode(String.valueOf(CommonConst.PlatformCode.COMMON));
            vo.setVersion(workflowVersionMap.get(w.getFlowId()));

            if (status != null && status != -1) {
                if (Objects.equals(status, w.getStatus()) && !w.getFlowId().equals(flowId)) {
                    workflowVos.add(vo);
                }
            } else {
                workflowVos.add(vo);
            }
        }
    }

    /**
     * Correct publish status, refresh to "latest published version" data and version number when
     * necessary.
     */
    private void fixOnStatusList(List<Workflow> list, Map<String, String> workflowVersionMap) {
        for (Workflow workflow : list) {
            JSONObject extObj = JSON.parseObject(workflow.getExt());
            int statusFlag = 0;
            Integer botId;
            if (StringUtils.isBlank(workflow.getExt())) {
                UserLangChainInfo userLangChainInfo = userLangChainInfoDao.selectOne(new LambdaQueryWrapper<UserLangChainInfo>().eq(UserLangChainInfo::getFlowId, workflow.getFlowId()));
                if (userLangChainInfo != null) {
                    botId = userLangChainInfo.getBotId();
                } else {
                    botId = -1;
                }
            } else {
                botId = extObj.getInteger(JSON_KEY_BOT_ID);
            }

            if (botId != -1) {
                // Get publish records from publish management (success means published)
                Long count = workflowVersionMapper.selectCount(
                        Wrappers.lambdaQuery(WorkflowVersion.class)
                                .eq(WorkflowVersion::getFlowId, workflow.getFlowId())
                                .eq(WorkflowVersion::getPublishResult, PUBLISH_SUCCESS));
                if (count > 0) {
                    statusFlag = 1;
                    final WorkflowVo maxVersionByFlowId = getMaxVersionByFlowId(workflow.getFlowId());
                    if (maxVersionByFlowId != null) {
                        workflowVersionMap.put(workflow.getFlowId(), maxVersionByFlowId.getVersion());
                        workflow.setData(maxVersionByFlowId.getData());
                    }
                }
                // No publish record, fallback to bot status
                if (statusFlag != 1) {
                    BotDetail result = chatBotBaseMapper.botDetail(botId);
                    if (result != null) {
                        Integer botStatus = result.getBotStatus();
                        if (Objects.equals(2, botStatus)) {
                            statusFlag = 1;
                        }
                        workflow.setName(result.getBotName());
                        workflow.setDescription(result.getBotDesc());
                        workflow.setAvatarIcon(result.getAvatar());
                    }
                }
            } else {
                statusFlag = workflow.getStatus();
            }
            workflow.setStatus(statusFlag);
        }
    }

    /**
     * Details: get by id (could be flowId or primary key).
     */
    public WorkflowVo detail(String id, Long apiSpaceId) {
        final Long headSpaceId = SpaceInfoUtil.getSpaceId();
        final Long spaceId = headSpaceId != null ? (apiSpaceId == null ? headSpaceId : apiSpaceId) : apiSpaceId;

        boolean specFlag = false;
        ConfigInfo specialUser = configInfoMapper.getByCategoryAndCode("SPECIAL_USER", "workflow-all-view");
        if (specialUser != null && Objects.equals(specialUser.getValue(), UserInfoManagerHandler.getUserId())) {
            specFlag = true;
        }

        final Workflow workflow;
        if (id.length() >= 19) {
            workflow = getOne(Wrappers.lambdaQuery(Workflow.class).eq(Workflow::getFlowId, id));
        } else {
            workflow = getById(Long.parseLong(id));
        }
        if (workflow == null) {
            throw new BusinessException(ResponseEnum.WORKFLOW_NOT_EXIST);
        }

        if (!specFlag) {
            dataPermissionCheckTool.checkWorkflowVisibleForDetail(workflow, spaceId);
        }

        // Tool/node version tips
        workflow.setData(buildFlowToolLastVersion(workflow.getData()));
        workflow.setData(buildFlowLastVersion(workflow.getData()));
        workflow.setData(buildFlowRpaLastVersion(workflow.getData()));
        WorkflowVo vo = new WorkflowVo();
        org.springframework.beans.BeanUtils.copyProperties(workflow, vo);
        vo.setAddress(s3Util.getS3Prefix());
        vo.setColor(workflow.getAvatarColor());
        vo.setSourceCode(String.valueOf(CommonConst.PlatformCode.COMMON));
        // Is it a voice intelligent agent
        if (Objects.equals(workflow.getType(), BotTypeEnum.TALK.getType())) {
            WorkflowConfig workflowConfig = workflowConfigMapper.selectOne(new LambdaQueryWrapper<WorkflowConfig>()
                    .eq(WorkflowConfig::getFlowId, workflow.getFlowId())
                    .eq(WorkflowConfig::getVersionNum, "-1")
                    .eq(WorkflowConfig::getDeleted, false));
            vo.setFlowConfig(workflowConfig.getConfig());
        }
        if (StringUtils.isBlank(workflow.getExt())) {
            UserLangChainInfo userLangChainInfo = userLangChainInfoDao.selectOne(new LambdaQueryWrapper<UserLangChainInfo>().eq(UserLangChainInfo::getFlowId, workflow.getFlowId()));
            if (userLangChainInfo != null) {
                int botId = userLangChainInfo.getBotId();
                JSONObject jsonObject = updateNameAndDesc(botId, vo);
                vo.setExt(jsonObject.toJSONString());
            }
        } else {
            JSONObject jsonObject = JSON.parseObject(workflow.getExt());
            Integer botId = jsonObject.getInteger(JSON_KEY_BOT_ID);
            updateNameAndDesc(botId, vo);
        }

        // Whether bound to AIUI agent
        FlowReleaseChannel releaseChannel = flowReleaseChannelMapper.selectOne(
                Wrappers.lambdaQuery(FlowReleaseChannel.class)
                        .eq(FlowReleaseChannel::getFlowId, vo.getFlowId())
                        .eq(FlowReleaseChannel::getChannel, WorkflowConst.ReleaseChannel.AIUI));
        if (releaseChannel != null) {
            FlowReleaseAiuiInfo aiuiInfo = flowReleaseAiuiInfoMapper.selectById(releaseChannel.getInfoId());
            String data = aiuiInfo.getData();
            if (data != null) {
                List<AiuiAgentInfo> agentInfos = JSON.parseArray(data, AiuiAgentInfo.class);
                if (CollectionUtils.isNotEmpty(agentInfos)) {
                    vo.setBindAiuiAgent(true);
                }
            }
        }
        return vo;
    }

    /**
     * Check if RPA is the latest version
     *
     * @param data
     * @return
     */

    /**
     * Holder for temporary data when scanning RPA nodes in a workflow. Aggregates current versions in
     * the flow, involved RPA nodes, and assistant IDs.
     */
    private static final class RpaScan {
        /** Mapping of projectId -> current version found in the workflow protocol. */
        final Map<String, Integer> flowProjectVersionMap = new HashMap<>();
        /** All RPA nodes in the workflow protocol. */
        final List<BizWorkflowNode> rpaNodes = new ArrayList<>();
        /** Assistant IDs collected from RPA nodes (used to look up API keys). */
        final Set<Long> assistantIds = new HashSet<>();

        /**
         * Whether the scan result is insufficient to proceed (no nodes or missing key fields).
         *
         * @return true if any of the required collections is empty; false otherwise
         */
        boolean isEmpty() {
            return flowProjectVersionMap.isEmpty() || assistantIds.isEmpty() || rpaNodes.isEmpty();
        }
    }

    /**
     * Determine whether each RPA node is on the latest version and backfill flags into node params.
     * <p>
     * Behavior:
     * </p>
     * <ul>
     * <li>On parse failure, no RPA nodes, or insufficient info, return the original JSON.</li>
     * <li>On remote/query failures, mark nodes conservatively as {@code isLatest=false} but do not
     * abort.</li>
     * <li>Write back {@code isLatest}, {@code latestVersion}, and {@code currentVersion} for RPA
     * nodes.</li>
     * </ul>
     *
     * @param data workflow data JSON string (BizWorkflowData)
     * @return original JSON if no effective change, otherwise the updated JSON string
     */
    private String buildFlowRpaLastVersion(String data) {
        if (StringUtils.isBlank(data)) {
            return data;
        }
        final BizWorkflowData biz = parseWorkflowDataSafe(data);
        if (biz == null || CollUtil.isEmpty(biz.getNodes())) {
            return data;
        }

        // (1) Scan RPA nodes and collect projectId/version/assistantId
        final RpaScan scan = scanRpaNodes(biz.getNodes());
        if (scan.isEmpty()) {
            return data;
        }

        // (2) Fetch API keys by assistantId (deduplicated)
        final Set<String> apiKeys = fetchApiKeysByAssistants(scan.assistantIds);
        if (apiKeys.isEmpty()) {
            // No keys available: conservatively mark as not latest and write back
            markWithoutOnlineData(scan.rpaNodes);
            return JSONObject.toJSONString(biz);
        }

        // (3) Fetch online "latest version" map (if multiple keys return versions, use the maximum)
        final Map<String, Integer> latestMap = fetchLatestVersionMap(apiKeys);

        // (4) Mark nodes and serialize only when changes are made
        final boolean changed = markNodesWithLatest(biz, scan.rpaNodes, latestMap);
        return changed ? JSONObject.toJSONString(biz) : data;
    }

    /**
     * Parse workflow JSON (BizWorkflowData) safely.
     *
     * @param json workflow data JSON string
     * @return parsed BizWorkflowData instance, or null if parsing fails
     */
    private @Nullable BizWorkflowData parseWorkflowDataSafe(String json) {
        try {
            return JSON.parseObject(json, BizWorkflowData.class);
        } catch (Exception ex) {
            log.warn("buildFlowRpaLastVersion: failed to parse workflow data", ex);
            return null;
        }
    }

    /**
     * Scan workflow nodes to extract RPA nodes and collect key fields.
     *
     * @param nodes workflow node list
     * @return RpaScan aggregated result including RPA nodes, project/version map, and assistant IDs
     */
    private RpaScan scanRpaNodes(List<BizWorkflowNode> nodes) {
        final RpaScan scan = new RpaScan();
        for (BizWorkflowNode n : nodes) {
            if (n == null || n.getId() == null)
                continue;
            if (!n.getId().startsWith(WorkflowConst.NodeType.RPA))
                continue;

            scan.rpaNodes.add(n);
            final JSONObject np = Optional.ofNullable(n.getData()).map(BizNodeData::getNodeParam).orElse(null);
            if (np == null)
                continue;

            final String projectId = np.getString(NP_PROJECT_ID);
            final Integer version = np.getInteger(NP_VERSION);
            final Long assistantId = np.getLong(NP_ASSISTANT_ID);

            if (StringUtils.isNotBlank(projectId) && version != null) {
                // If the same projectId appears multiple times in the flow, keep the maximum version as the current
                // baseline.
                scan.flowProjectVersionMap.merge(projectId, version, Math::max);
            }
            if (assistantId != null) {
                scan.assistantIds.add(assistantId);
            }
        }
        return scan;
    }

    /**
     * Fetch API keys for the given assistant IDs.
     * <p>
     * On any exception, returns an empty set and logs a warning.
     * </p>
     *
     * @param assistantIds assistant IDs collected from RPA nodes
     * @return deduplicated API key set; never null
     */
    private Set<String> fetchApiKeysByAssistants(Set<Long> assistantIds) {
        try {
            List<RpaUserAssistantField> fields = rpaUserAssistantFieldMapper.selectList(
                    new LambdaQueryWrapper<RpaUserAssistantField>()
                            .select(RpaUserAssistantField::getFieldValue)
                            .in(RpaUserAssistantField::getAssistantId, assistantIds));
            if (CollectionUtil.isEmpty(fields))
                return Collections.emptySet();
            return fields.stream()
                    .map(RpaUserAssistantField::getFieldValue)
                    .filter(StringUtils::isNotBlank)
                    .collect(Collectors.toSet());
        } catch (Exception ex) {
            log.warn("buildFlowRpaLastVersion: failed to query assistant fields, assistantIds={}", assistantIds, ex);
            return Collections.emptySet();
        }
    }

    /**
     * Build an online latest-version map for RPA projects: projectId -&gt; latestVersion. If multiple
     * API keys return different versions for the same project, the maximum is taken.
     * <p>
     * Note: If the remote endpoint is paginated, extend this method to iterate pages.
     * </p>
     *
     * @param apiKeys API keys used to query the remote RPA list
     * @return mapping from projectId to its latest version; never null
     */
    private Map<String, Integer> fetchLatestVersionMap(Set<String> apiKeys) {
        final Map<String, Integer> latest = new HashMap<>();
        for (String key : apiKeys) {
            try {
                // If the remote API is paginated, extend here with a loop to fetch all pages.
                JSONObject rpaList = rpaHandler.getRpaList(1, 99, key);
                if (rpaList == null)
                    continue;
                JSONArray records = rpaList.getJSONArray("records");
                if (records == null || records.isEmpty())
                    continue;

                for (int i = 0; i < records.size(); i++) {
                    JSONObject rec = records.getJSONObject(i);
                    if (rec == null)
                        continue;
                    String projectId = rec.getString("project_id");
                    Integer version = rec.getInteger("version");
                    if (StringUtils.isBlank(projectId) || version == null)
                        continue;
                    latest.merge(projectId, version, Math::max);
                }
            } catch (Exception ex) {
                log.warn("buildFlowRpaLastVersion: failed to fetch RPA list for one apiKey", ex);
            }
        }
        return latest;
    }

    /**
     * When no online data is available, conservatively mark nodes as not latest and backfill
     * {@code currentVersion} for display convenience.
     *
     * @param rpaNodes RPA nodes to mark
     */
    private void markWithoutOnlineData(List<BizWorkflowNode> rpaNodes) {
        for (BizWorkflowNode n : rpaNodes) {
            final JSONObject np = Optional.ofNullable(n.getData()).map(BizNodeData::getNodeParam).orElse(null);
            if (np == null)
                continue;
            final Integer curr = np.getInteger(NP_VERSION);
            if (curr != null)
                np.put(FIELD_CURR_VER, curr);
            if (n.getData() != null)
                n.getData().setIsLatest(false); // Conservative: unknown treated as not latest
        }
    }

    /**
     * Mark each RPA node with latest flags and optional latest/current version values.
     *
     * @param biz whole BizWorkflowData (used to decide whether serialization is needed)
     * @param rpaNodes RPA nodes to annotate
     * @param latestMap mapping of projectId to its latest online version
     * @return true if any node state changed; false otherwise
     */
    private boolean markNodesWithLatest(BizWorkflowData biz,
            List<BizWorkflowNode> rpaNodes,
            Map<String, Integer> latestMap) {
        boolean changed = false;
        for (BizWorkflowNode n : rpaNodes) {
            final BizNodeData d = n.getData();
            final JSONObject np = Optional.ofNullable(d).map(BizNodeData::getNodeParam).orElse(null);
            if (np == null)
                continue;

            final String projectId = np.getString(NP_PROJECT_ID);
            final Integer currVer = np.getInteger(NP_VERSION);
            if (currVer != null)
                np.put(FIELD_CURR_VER, currVer);

            boolean isLatest = false;
            Integer latestVer = latestMap.get(projectId);
            if (latestVer != null) {
                np.put(FIELD_LATEST_VER, latestVer);
                isLatest = Objects.equals(currVer, latestVer);
            } else {
                // No online version found: conservative false
                isLatest = true;
            }
            if (d != null && !Objects.equals(d.getIsLatest(), isLatest)) {
                d.setIsLatest(isLatest);
                changed = true;
            }
        }
        return changed;
    }

    /**
     * Mark tool nodes based on current tool information in data, whether it's the "latest version", and
     * backfill tool name when not latest.
     *
     * @param data Workflow data JSON string
     * @return Updated workflow data with version flags
     */
    private String buildFlowToolLastVersion(String data) {
        if (StringUtils.isBlank(data))
            return data;

        BizWorkflowData bizWorkflowData = JSON.parseObject(data, BizWorkflowData.class);
        Map<String, String> toolVersionMap = new HashMap<>();

        bizWorkflowData.getNodes().forEach(n -> {
            if (n.getId().startsWith(WorkflowConst.NodeType.PLUGIN)) {
                String pluginId = n.getData().getNodeParam().getString("pluginId");
                String version = n.getData().getNodeParam().getString("version");
                toolVersionMap.put(pluginId, version);
            } else if (n.getId().startsWith(WorkflowConst.NodeType.AGENT)) {
                JSONObject tools = JSONObject.parseObject(n.getData().getNodeParam().getString("plugin"));
                parseTools(tools.getString("tools"), toolVersionMap);
            }
        });

        if (!toolVersionMap.isEmpty()) {
            List<ToolBox> tools = toolBoxMapper.getToolsLastVersion(new ArrayList<>(toolVersionMap.keySet()));
            Map<String, String> toolLastVersionMap = new LinkedHashMap<>();
            Map<String, String> toolLastPluginMap = new LinkedHashMap<>();
            tools.forEach(tool -> {
                toolLastVersionMap.put(tool.getToolId(), tool.getVersion());
                toolLastPluginMap.put(tool.getToolId(), tool.getName());
            });

            bizWorkflowData.getNodes().forEach(n -> {
                if (n.getId().startsWith(WorkflowConst.NodeType.PLUGIN)) {
                    String pluginId = n.getData().getNodeParam().getString("pluginId");
                    String version = n.getData().getNodeParam().getString("version");
                    markLatestFlagForPluginNode(n, pluginId, version, toolLastVersionMap, toolLastPluginMap);
                } else if (n.getId().startsWith(WorkflowConst.NodeType.AGENT)) {
                    JSONObject plugins = JSONObject.parseObject(n.getData().getNodeParam().getString("plugin"));
                    JSONArray toolsArray = JSONArray.parseArray(plugins.getString("toolsList"));
                    Map<String, String> lastVersionMap = new LinkedHashMap<>();
                    parseTools(plugins.getString("tools"), lastVersionMap);
                    toolsArray.forEach(item -> {
                        JSONObject toolObj = (JSONObject) item;
                        String pluginId = toolObj.getString("toolId");
                        String version = lastVersionMap.get(pluginId);
                        boolean isLatest = computeLatestFlag(pluginId, version, toolLastVersionMap);
                        toolObj.put("isLatest", isLatest);
                        if (!isLatest)
                            toolObj.put("pluginName", toolLastPluginMap.get(pluginId));
                    });
                    plugins.put("toolsList", toolsArray);
                    n.getData().getNodeParam().put("plugin", plugins);
                }
            });
        }
        return JSONObject.toJSONString(bizWorkflowData);
    }

    private static boolean computeLatestFlag(String pluginId,
            String version,
            Map<String, String> toolLastVersionMap) {
        final String last = toolLastVersionMap.get(pluginId);
        if (StringUtils.isBlank(version)) {
            // No version info, and no online version => consider as latest
            return last == null;
        }
        if (last == null) {
            return "V1.0".equals(version);
        }
        return version.equals(last);
    }

    private static void markLatestFlagForPluginNode(BizWorkflowNode n,
            String pluginId,
            String version,
            Map<String, String> toolLastVersionMap,
            Map<String, String> toolLastPluginMap) {
        boolean isLatest = computeLatestFlag(pluginId, version, toolLastVersionMap);
        n.getData().setIsLatest(isLatest);
        if (!isLatest) {
            n.getData().setPluginName(toolLastPluginMap.get(pluginId));
        }
    }

    /**
     * Mark "sub-workflow" nodes whether they are the latest version, and fill in version when
     * necessary.
     *
     * @param data Workflow data JSON string
     * @return Updated workflow data with version information
     */
    private String buildFlowLastVersion(String data) {
        if (StringUtils.isBlank(data))
            return data;

        BizWorkflowData bizWorkflowData = JSON.parseObject(data, BizWorkflowData.class);
        bizWorkflowData.getNodes().forEach(n -> {
            if (n.getId().startsWith(WorkflowConst.NodeType.FLOW)) {
                Object flowIdObj = n.getData().getNodeParam().get("flowId");
                if (flowIdObj == null)
                    return;
                String flowId = String.valueOf(flowIdObj);
                WorkflowVo maxVersionByFlowId = getMaxVersionByFlowId(flowId);
                if (maxVersionByFlowId == null) {
                    n.getData().setIsLatest(true);
                    n.getData().getNodeParam().put("version", StringUtils.EMPTY);
                } else {
                    if (n.getData().getNodeParam().containsKey("version")) {
                        String version = String.valueOf(n.getData().getNodeParam().get("version"));
                        n.getData().setIsLatest(StringUtils.equals(maxVersionByFlowId.getVersion(), version));
                    } else {
                        n.getData().setIsLatest(true);
                        n.getData().getNodeParam().put("version", maxVersionByFlowId.getVersion());
                    }
                }
            }
        });
        return JSONObject.toJSONString(bizWorkflowData);
    }

    /**
     * Query the latest published version information for a specific flowId.
     *
     * @param flowId Flow ID to query
     * @return Latest version information, null if not found
     */
    public WorkflowVo getMaxVersionByFlowId(String flowId) {
        log.info("Query workflow maximum version number, flowId: {}", flowId);
        try {
            Workflow workflow = workflowMapper.selectOne(
                    Wrappers.lambdaQuery(Workflow.class)
                            .eq(Workflow::getFlowId, flowId)
                            .eq(Workflow::getDeleted, false)
                            .orderByDesc(Workflow::getUpdateTime)
                            .last("LIMIT 1"));
            if (workflow == null) {
                return null;
            }

            dataPermissionCheckTool.checkWorkflowBelong(workflow, SpaceInfoUtil.getSpaceId());

            WorkflowVersion workflowVersion = workflowVersionMapper.selectOne(
                    Wrappers.lambdaQuery(WorkflowVersion.class)
                            .eq(WorkflowVersion::getFlowId, flowId)
                            .eq(WorkflowVersion::getPublishResult, PUBLISH_SUCCESS)
                            .orderByDesc(WorkflowVersion::getCreatedTime)
                            .last("LIMIT 1"));

            if (workflowVersion == null)
                return null;

            WorkflowVo vo = new WorkflowVo();
            if (StringUtils.isNotBlank(workflowVersion.getData())) {
                vo.setIoInversion(getIoTrans(JSON.parseObject(workflowVersion.getData(), BizWorkflowData.class).getNodes()));
            }
            vo.setVersion(workflowVersion.getName());
            vo.setData(workflowVersion.getData());
            return vo;
        } catch (Exception e) {
            log.error("Query workflow maximum version number exception, flowId: {}", flowId, e);
            throw new BusinessException(ResponseEnum.WORKFLOW_VERSION_GET_MAX_FAILED);
        }
    }


    /**
     * Parse Agent's tools field (supports array string or object array).
     *
     * @param jsonString JSON string to parse
     * @param toolVersionMap Map to store tool versions
     * @return Updated tool version map
     */
    public Map<String, String> parseTools(String jsonString, Map<String, String> toolVersionMap) {
        JSONArray toolsArray = JSONArray.parseArray(jsonString);
        if (toolsArray == null || toolsArray.isEmpty())
            return toolVersionMap;

        Object first = toolsArray.getFirst();
        if (first instanceof String) {
            List<String> list = toolsArray.toJavaList(String.class);
            for (String toolId : list)
                toolVersionMap.put(toolId, null);
        } else if (first instanceof JSONObject) {
            toolsArray.forEach(item -> {
                JSONObject toolObj = (JSONObject) item;
                String toolId = toolObj.getString("tool_id");
                String version = toolObj.getString("version");
                if (StringUtils.isNotBlank(toolId)) {
                    toolVersionMap.put(toolId, version);
                }
            });
        }
        return toolVersionMap;
    }

    private @NotNull JSONObject updateNameAndDesc(int botId, WorkflowVo vo) {
        JSONObject jsonObject = new JSONObject();
        jsonObject.put(JSON_KEY_BOT_ID, botId);
        BotDetail result = chatBotBaseMapper.botDetail(botId);
        if (result != null) {
            Integer botStatus = result.getBotStatus();
            if (botStatus != null && Arrays.asList(1, 2, 4).contains(botStatus)) {
                vo.setStatus(botStatus);
            }
            vo.setName(result.getBotName());
            vo.setDescription(result.getBotDesc());
            vo.setAvatarIcon(result.getAvatar());
        }
        return jsonObject;
    }

    /**
     * Create workflow: first call core "add protocol", then store locally.
     *
     * @param createReq Create request parameters
     * @param request HTTP request
     * @return Created workflow
     */
    public Workflow create(WorkflowReq createReq, HttpServletRequest request) {
        // Name duplication check (isolated by space)
        final Long spaceId = createReq.getSpaceId();
        Workflow one = getOne(
                Wrappers.lambdaQuery(Workflow.class)
                        .eq(Workflow::getName, createReq.getName())
                        .eq(spaceId == null, Workflow::getUid, UserInfoManagerHandler.getUserId())
                        .eq(spaceId != null, Workflow::getSpaceId, spaceId)
                        .eq(Workflow::getDeleted, false)
                        .last("limit 1"));
        if (one != null) {
            throw new BusinessException(ResponseEnum.WORKFLOW_NAME_EXISTED);
        }

        createReq.setAppId(commonConfig.getAppId());
        if (Boolean.TRUE.equals(createReq.getCommonUser())) {
            // Dedicated cloud commonUser logic
            createReq.setAppId(commonConfig.getAppId());
            createReq.setDomain("generalv3.5");
        }

        // Core system - add protocol, return flowId
        ApiResult<String> addResult = callProtocolAdd(createReq);
        if (addResult.code() != 0) {
            throw new BusinessException(ResponseEnum.RESPONSE_FAILED, addResult.message());
        }

        // Product side database storage
        Workflow workflow = new Workflow();
        org.springframework.beans.BeanUtils.copyProperties(createReq, workflow);
        if (createReq.getAdvancedConfig() != null) {
            workflow.setAdvancedConfig(new JSONObject(createReq.getAdvancedConfig()).toJSONString());
        }
        Date now = new Date();
        workflow.setCreateTime(now);
        workflow.setUpdateTime(now);
        workflow.setFlowId(addResult.data());
        if (spaceId != null)
            workflow.setSpaceId(spaceId);
        workflow.setUid(UserInfoManagerHandler.getUserId());
        if (StringUtils.isBlank(workflow.getAvatarColor()))
            workflow.setAvatarColor("#FFEAD5");
        if (StringUtils.isBlank(workflow.getAvatarIcon()))
            workflow.setAvatarIcon("icon/common/emojiitem_00_10@2x.png");
        if (createReq.getExt() != null && !createReq.getExt().isEmpty()) {
            workflow.setExt(new JSONObject(createReq.getExt()).toJSONString());
        }
        ConfigInfo init = configInfoMapper.getByCategoryAndCode("WORKFLOW_INIT_DATA", "workflow");
        if (StringUtils.isBlank(workflow.getData()) && init != null) {
            workflow.setData(init.getValue());
        }
        workflow.setOrder(DEFAULT_ORDER);
        // Add voice intelligent agent configuration
        if (createReq.getFlowConfig() != null) {
            WorkflowConfig config = new WorkflowConfig();
            config.setFlowId(workflow.getFlowId());
            config.setBotId(createReq.getExt().getInteger("botId"));
            config.setVersionNum("-1");
            config.setConfig(JSON.toJSONString(createReq.getFlowConfig()));
            workflowConfigMapper.insert(config);
        }
        ConfigInfo initDataConfig = configInfoMapper.getByCategoryAndCode("WORKFLOW_INIT_DATA", "workflow");
        if (StringUtils.isBlank(workflow.getData()) && initDataConfig != null) {
            workflow.setData(initDataConfig.getValue());
        }
        // Default Advanced Configuration
        ConfigInfo initAdvanceConfig = configInfoMapper.getByCategoryAndCode("WORKFLOW_INIT_DATA", "config");
        if (initAdvanceConfig != null) {
            workflow.setAdvancedConfig(initAdvanceConfig.getValue());
        }
        workflow.setType(createReq.getFlowType());
        save(workflow);

        // Sync to Spark database
        // Integer botId = botUtil.syncToSparkDatabase(workflow, UserInfoManagerHandler.getUserId());
        // JSONObject data = new JSONObject();
        // data.put("botId",botId);
        // //Update botId
        // workflow.setExt(data.toJSONString());
        // updateById(workflow);
        return workflow;
    }


    /**
     * Clone workflow (current login space).
     *
     * @param id Workflow ID to clone
     * @return Cloned workflow
     */
    @Transactional(rollbackFor = Exception.class)
    public Workflow clone(Long id) {
        final Long spaceId = SpaceInfoUtil.getSpaceId();
        final Workflow src = getById(id);
        Assert.notNull(src, () -> new BusinessException(ResponseEnum.WORKFLOW_NOT_EXIST));
        dataPermissionCheckTool.checkWorkflowVisible(src, spaceId);

        src.setStatus(WorkflowConst.Status.UNPUBLISHED);

        final String uid = UserInfoManagerHandler.getUserId();

        // Core add protocol
        WorkflowReq flowReq = new WorkflowReq();
        org.springframework.beans.BeanUtils.copyProperties(src, flowReq);
        ApiResult<String> addResult = callProtocolAdd(flowReq);
        if (addResult.code() != 0) {
            throw new BusinessException(ResponseEnum.RESPONSE_FAILED, addResult.message());
        }
        String nFlowId = addResult.data();

        BizWorkflowData data = handleDataClone(nFlowId, src.getData());
        // if (data != null) {
        // flowReq.setData(data);
        // saveRemote(flowReq, nFlowId); // Sync to core
        // }

        final Workflow replica = new Workflow();
        org.springframework.beans.BeanUtils.copyProperties(src, replica);
        String cloneName = nextCloneName(src.getName());
        replica.setId(null);
        if (spaceId != null)
            replica.setSpaceId(spaceId);
        replica.setUid(uid);
        replica.setName(cloneName);
        Date now = new Date();
        replica.setCreateTime(now);
        replica.setUpdateTime(now);
        replica.setFlowId(nFlowId);
        if (data != null)
            replica.setData(JSON.toJSONString(data));
        if (src.getPublishedData() != null) {
            replica.setPublishedData(JSON.toJSONString(handleDataClone(nFlowId, src.getPublishedData())));
        }
        replica.setAppUpdatable(false);
        replica.setOrder(DEFAULT_ORDER);
        replica.setExt(null);
        save(replica);
        Integer botId = openPlatformService.syncWorkflowClone(uid, src.getId(), replica.getId(), replica.getFlowId(), spaceId);
        JSONObject result = new JSONObject();
        if (result != null) {
            JSONObject ext = new JSONObject();
            ext.put(JSON_KEY_BOT_ID, Integer.valueOf(String.valueOf(botId)));
            replica.setName(result.getString("botName"));
            replica.setExt(ext.toJSONString());
            updateById(replica);
            if (Objects.equals(src.getType(), BotTypeEnum.TALK.getType())) {
                WorkflowConfig workflowConfig = workflowConfigMapper.selectOne(new LambdaQueryWrapper<WorkflowConfig>()
                        .eq(WorkflowConfig::getFlowId, src.getFlowId())
                        .eq(WorkflowConfig::getVersionNum, "-1")
                        .eq(WorkflowConfig::getDeleted, false));
                workflowConfig.setId(null);
                workflowConfig.setFlowId(replica.getFlowId());
                workflowConfig.setBotId(botId);
                workflowConfig.setCreatedTime(new Date());
                workflowConfig.setUpdatedTime(new Date());
                workflowConfigMapper.insert(workflowConfig);
            }
        }
        return replica;
    }

    /**
     * Clone capability for certain internal workflows (with request context).
     *
     * @param id Workflow ID
     * @param spaceId Space ID
     * @param request HTTP request
     * @return Cloned workflow
     */
    @Transactional(rollbackFor = Exception.class, propagation = Propagation.REQUIRES_NEW)
    public Workflow cloneForXfYun(Long id, Long spaceId, Integer flowType, Integer botId, TalkAgentConfigDto flowConfig, HttpServletRequest request) {
        if (flowType == null) {
            flowType = BotTypeEnum.WORKFLOW_BOT.getType();
        }
        String uid = RequestContextUtil.getUID();
        log.info("cloneForXfYun uid = {}", uid);
        Workflow src = getById(id);
        if (src == null || Boolean.TRUE.equals(src.getDeleted())) {
            throw new BusinessException(ResponseEnum.WORKFLOW_TEMPLATE_NOT_EXIST);
        }
        src.setStatus(WorkflowConst.Status.UNPUBLISHED);

        // Prevent reusing old bot during cloning
        src.setExt(null);

        WorkflowReq flowReq = new WorkflowReq();
        org.springframework.beans.BeanUtils.copyProperties(src, flowReq);
        ApiResult<String> addResult = callProtocolAdd(flowReq);
        if (addResult.code() != 0) {
            throw new BusinessException(ResponseEnum.RESPONSE_FAILED, addResult.message());
        }
        String nFlowId = addResult.data();

        BizWorkflowData data = handleDataClone(nFlowId, src.getData());

        Workflow replica = new Workflow();
        BeanUtils.copyProperties(src, replica);
        replica.setType(flowType);
        String cloneName = nextCloneName(src.getName());

        replica.setId(null);
        if (spaceId != null)
            replica.setSpaceId(spaceId);
        replica.setUid(uid);
        replica.setName(cloneName);
        Date now = new Date();
        replica.setCreateTime(now);
        replica.setUpdateTime(now);
        replica.setFlowId(nFlowId);
        if (data != null)
            replica.setData(JSON.toJSONString(data));
        if (src.getPublishedData() != null) {
            replica.setPublishedData(JSON.toJSONString(handleDataClone(nFlowId, src.getPublishedData())));
        }
        replica.setAppUpdatable(false);
        replica.setOrder(DEFAULT_ORDER);
        JSONObject jsonData = new JSONObject();
        jsonData.put("botId", botId);
        // Update botId
        replica.setExt(jsonData.toJSONString());
        save(replica);
        // New configuration information for voice intelligent agents
        if (Objects.equals(BotTypeEnum.TALK.getType(), flowType)) {
            WorkflowConfig config = new WorkflowConfig();
            // Obtain the configuration of the source intelligent agent
            if (flowConfig == null) {
                config = workflowConfigMapper.selectOne(new LambdaQueryWrapper<WorkflowConfig>()
                        .eq(WorkflowConfig::getFlowId, src.getFlowId())
                        .eq(WorkflowConfig::getVersionNum, "-1")
                        .eq(WorkflowConfig::getDeleted, false));
                config.setId(null);
            } else {
                config.setConfig(JSON.toJSONString(flowConfig));
            }
            config.setFlowId(replica.getFlowId());
            config.setBotId(botId);
            config.setVersionNum("-1");
            workflowConfigMapper.insert(config);

        }
        // Fix appId
        if (!commonConfig.getAppId().equals(replica.getAppId())) {
            replaceAppId(commonConfig.getAppId(), replica.getFlowId());
        }
        return replica;
    }

    private String nextCloneName(String origin) {
        String name = origin;
        while (getOne(Wrappers.lambdaQuery(Workflow.class)
                .eq(Workflow::getUid, UserInfoManagerHandler.getUserId())
                .eq(Workflow::getName, name)
                .last("limit 1")) != null) {
            if (ReUtil.contains(CLONED_SUFFIX_PATTERN, name)) {
                int idx = name.lastIndexOf("(");
                String prefix = name.substring(0, idx);
                int num = Integer.parseInt(name.substring(idx + 1, name.length() - 1)) + 1;
                name = prefix + "(" + num + ")";
            } else {
                name = name + "(1)";
            }
        }
        return name;
    }


    /**
     * Update basic info: local changes + core sync (basic elements only).
     *
     * @param updateDto Update request
     * @return Updated workflow
     */
    public Workflow updateInfo(WorkflowReq updateDto) {
        final Long headSpaceId = SpaceInfoUtil.getSpaceId();
        final Long apiSpaceId = updateDto.getSpaceId();
        final Long spaceId = headSpaceId != null ? (apiSpaceId == null ? headSpaceId : apiSpaceId) : apiSpaceId;

        updateDto.setSpaceId(spaceId);
        Workflow workflow = saveLocal(updateDto);

        // Sync to core: only sync basic elements, protocol is synced during build
        updateDto.setData(null);
        updateDto.setAppId(workflow.getAppId());
        saveRemote(updateDto, workflow.getFlowId());
        return workflow;
    }


    /**
     * Build: local save protocol + core sync + call core build SSE.
     *
     * @param buildDto Build request
     * @return Build result
     * @throws InterruptedException If interrupted during execution
     */
    public ApiResult<Void> build(WorkflowReq buildDto) throws InterruptedException {
        buildDto.setSpaceId(SpaceInfoUtil.getSpaceId());

        // 1) Local update (including SSRF validation, binding relationship sync)
        Workflow workflow = saveLocal(buildDto);

        // 2) Sync to core
        buildDto.setAppId(workflow.getAppId());
        saveRemote(buildDto, workflow.getFlowId());

        // 3) Call core build (SSE)
        String url = apiUrl.getWorkflow().concat(PROTOCOL_BUILD_PATH).concat(workflow.getFlowId());
        log.info("workflow protocol build, url = {}", url);

        Request request = new Request.Builder().url(url).post(Util.EMPTY_REQUEST).build();
        CountDownLatch latch = new CountDownLatch(1);
        JSONObject wholeRespJson = new JSONObject();

        RealEventSource realEventSource = new RealEventSource(request, new EventSourceListener() {
            @Override
            public void onOpen(@NotNull EventSource eventSource, @NotNull Response response) {
                log.info("build onOpen, response = {}", response);
            }

            @Override
            public void onEvent(@NotNull EventSource eventSource, String id, String type, @NotNull String data) {
                log.info("build response data = {}", data);
                wholeRespJson.putAll(JSON.parseObject(data));
            }

            @Override
            public void onClosed(@NotNull EventSource eventSource) {
                log.info("build onClosed");
                latch.countDown();
            }

            @Override
            public void onFailure(@NotNull EventSource eventSource, Throwable t, Response response) {
                try {
                    if (t instanceof java.net.SocketTimeoutException) {
                        log.error("build onFailure (timeout), res = {}", response, t);
                    } else if (t != null) {
                        log.error("build onFailure, res = {}", response, t);
                    } else {
                        log.error("build onFailure, res = {}, error = <null Throwable>", response);
                    }
                } finally {
                    latch.countDown();
                }
            }
        });
        try {
            realEventSource.connect(OkHttpUtil.getHttpClient());
            latch.await();
            String message = wholeRespJson.getString("message");
            if (StringUtils.isNotBlank(message)) {
                int code = Integer.parseInt(message.substring(0, message.indexOf(":")));
                if (code != 0)
                    throw new BusinessException(ResponseEnum.RESPONSE_FAILED, message);
            }
            return ApiResult.success();
        } finally {
            // Prevent leaks
            realEventSource.cancel();
        }
    }


    /**
     * Single node debug: convert Biz protocol to core protocol and call.
     *
     * @param nodeId Node ID
     * @param debugDto Debug request
     * @return Debug result
     */
    public ApiResult<Object> nodeDebug(String nodeId, WorkflowDebugDto debugDto) {
        BizWorkflowData bizWorkflowData = debugDto.getData();
        BizWorkflowNode node = bizWorkflowData.getNodes().get(0);
        String prefix = node.getId().split("::")[0];
        String type = node.getType();
        BizNodeData bizNodeData = node.getData();

        // Fill app/ak/sk
        String appId = bizNodeData.getNodeParam().getString("appId");
        AkSk aksk = appService.remoteCallAkSk(appId);
        ConfigInfo configInfo = configInfoMapper.getByCategoryAndCode("NODE_API_K_S", "NODE");
        List<String> configs = new ArrayList<>();
        if (configInfo != null) {
            configs = Arrays.asList(configInfo.getValue().split(","));
        }
        try {
            if (!configs.contains(prefix)) {
                bizNodeData.getNodeParam().put("apiKey", aksk.getApiKey());
                bizNodeData.getNodeParam().put("apiSecret", aksk.getApiSecret());

                if (!node.getId().startsWith(WorkflowConst.NodeType.FLOW)
                        && CommonConst.FIXED_APPID_ENV.contains(env)) {
                    buidKeyInfo(bizNodeData);
                }
                String source = bizNodeData.getNodeParam().getString("source");
                if ("openai".equals(source)) {
                    Long modelId = bizNodeData.getNodeParam().getLong("modelId");
                    if (modelId != null) {
                        Model model = modelService.getById(modelId);
                        bizNodeData.getNodeParam().put("apiKey", model.getApiKey());
                        bizNodeData.getNodeParam().put("apiSecret", StringUtils.EMPTY);
                    }
                }
            }
            if (SpaceInfoUtil.getSpaceId() != null && "database".equals(prefix)) {
                bizNodeData.getNodeParam().put("uid", Objects.requireNonNull(UserInfoManagerHandler.getUserId()).toString());
            }
            checkAndEditData(bizNodeData, prefix);
            fixOnRepoNode(type, bizNodeData, prefix);
        } catch (Exception ignored) {
            if (!node.getId().startsWith(WorkflowConst.NodeType.FLOW)
                    && CommonConst.FIXED_APPID_ENV.contains(env)) {
                buidKeyInfo(bizNodeData);
                checkAndEditData(bizNodeData, prefix);
                fixOnRepoNode(type, bizNodeData, prefix);
            }
        }

        // Build core protocol
        FlowProtocol protocol = new FlowProtocol();
        org.springframework.beans.BeanUtils.copyProperties(debugDto, protocol);
        FlowProtocolData protocolData = new FlowProtocolData();
        protocol.setId(debugDto.getFlowId());
        protocolData.setEdges(bizEdgesToSysEdges(bizWorkflowData.getEdges()));
        protocolData.setNodes(bizNodesToSysNodes(bizWorkflowData.getNodes()));
        protocol.setData(protocolData);

        String url = apiUrl.getWorkflow().concat(NODE_DEBUG_PATH);
        String body = JSON.toJSONString(protocol);

        log.info("node debug, url = {}, body = {}", url, body);
        String response = OkHttpUtil.post(url, body);
        log.info("node debug, response = {}", response);

        NodeDebugResponse nodeDebugResponse = null;
        try {
            nodeDebugResponse = JSON.parseObject(response, NodeDebugResponse.class);
        } catch (Exception e) {
            throw new BusinessException(ResponseEnum.RESPONSE_FAILED, response);
        }
        if (nodeDebugResponse.getCode() != 0) {
            throw new BusinessException(ResponseEnum.RESPONSE_FAILED, nodeDebugResponse.getMessage());
        }
        return ApiResult.success(nodeDebugResponse.getData());
    }

    /**
     * Logical delete: local flag + call core delete + cleanup tool/knowledge base relationships.
     *
     * @param id Workflow ID
     * @param spaceId Space ID
     * @return Delete result
     */
    @Transactional(rollbackFor = Exception.class)
    public ApiResult<Void> logicDelete(Long id, Long spaceId) {
        if (id == null)
            return ApiResult.error(ResponseEnum.PARAM_MISS);

        Workflow workflow = getById(id);
        if (workflow == null)
            throw new BusinessException(ResponseEnum.WORKFLOW_NOT_EXIST);

        dataPermissionCheckTool.checkWorkflowBelong(workflow, spaceId);

        workflow.setDeleted(true);
        updateById(workflow);

        String flowId = workflow.getFlowId();
        if (flowId != null) {
            String url = apiUrl.getWorkflow().concat(PROTOCOL_DELETE_PATH);
            String body = new JSONObject()
                    .fluentPut("app_id", workflow.getAppId())
                    .fluentPut("flow_id", flowId)
                    .toString();
            log.info("call workflow delete request url = {}, body = {}", url, body);
            String response = OkHttpUtil.post(url, body);
            log.info("call workflow delete response = {}", response);
        }

        // Clear relationships
        flowToolRelMapper.delete(Wrappers.lambdaQuery(FlowToolRel.class).eq(FlowToolRel::getFlowId, flowId));
        flowRepoRelMapper.delete(Wrappers.lambdaQuery(FlowRepoRel.class).eq(FlowRepoRel::getFlowId, flowId));
        return ApiResult.success();
    }


    private List<Edge> bizEdgesToSysEdges(List<BizWorkflowEdge> bizWorkflowEdges) {
        List<Edge> edges = new ArrayList<>(bizWorkflowEdges.size());
        bizWorkflowEdges.forEach(item -> {
            Edge e = new Edge();
            e.setSourceNodeId(item.getSource());
            e.setTargetNodeId(item.getTarget());
            String sourceHandle = item.getSourceHandle();
            if (StringUtils.isNotBlank(sourceHandle) &&
                    StringUtils.containsAny(sourceHandle, "intent-one-of", "branch_one_of", "fail_one_of")) {
                sourceHandle = "intent_chain|".concat(sourceHandle);
            }
            e.setSourceHandle(sourceHandle);
            e.setTargetHandle(item.getTargetHandle());
            edges.add(e);
        });
        return edges;
    }

    private List<Node> bizNodesToSysNodes(List<BizWorkflowNode> bizWorkflowNodes) {
        List<Node> nodes = new ArrayList<>(bizWorkflowNodes.size());
        bizWorkflowNodes.forEach(item -> {
            Node n = new Node();
            n.setId(item.getId());
            n.setData(bizNodeDataToSysNodeData(item.getData()));
            nodes.add(n);
        });
        return nodes;
    }


    private NodeData bizNodeDataToSysNodeData(BizNodeData bizNodeData) {
        NodeData nodeData = new NodeData();
        nodeData.setNodeMeta(bizNodeData.getNodeMeta());
        nodeData.getNodeMeta().put("aliasName", bizNodeData.getLabel());

        // inputs
        List<BizInputOutput> bizInputs = bizNodeData.getInputs();
        List<InputOutput> inputs = new ArrayList<>(bizInputs.size());
        inputCopy(bizInputs, inputs);

        // outputs
        List<BizInputOutput> bizOutputs = bizNodeData.getOutputs();
        List<InputOutput> outputs = new ArrayList<>(bizOutputs.size());
        outputCopy(bizOutputs, outputs);

        nodeData.setInputs(inputs);
        nodeData.setOutputs(outputs);

        JSONObject jsonObject = new JSONObject();
        jsonObject.putAll(bizNodeData.getNodeParam());
        nodeData.setNodeParam(handleNodeParam(jsonObject));
        nodeData.setRetryConfig(handleRetryConfig(bizNodeData));
        return nodeData;
    }


    private static @Nullable JSONObject handleRetryConfig(BizNodeData bizNodeData) {
        JSONObject retryConfig = bizNodeData.getRetryConfig();
        if (retryConfig != null) {
            String customOutput = retryConfig.getString("customOutput");
            if (StringUtils.isNotBlank(customOutput)) {
                retryConfig.put("customOutput", JSONObject.parseObject(customOutput));
            }
        }
        return retryConfig;
    }

    private void inputCopy(List<BizInputOutput> bizInputs, List<InputOutput> inputs) {
        if (CollectionUtils.isEmpty(bizInputs))
            return;

        bizInputs.forEach(bi -> {
            // Empty input filtering
            if (isInputContentEmpty(bi.getSchema().getValue().getContent()))
                return;

            InputOutput i = new InputOutput();
            org.springframework.beans.BeanUtils.copyProperties(bi, i);

            // schema
            BizSchema bs = bi.getSchema();
            Schema s = new Schema();
            if ("time".equalsIgnoreCase(bs.getType())) {
                bs.setType("string");
            }
            org.springframework.beans.BeanUtils.copyProperties(bs, s);
            if (bs.getType() != null && bs.getType().startsWith("array-")) {
                String[] split = bs.getType().split("-");
                s.setType(split[0]);
                Property p = new Property();
                p.setType(split.length > 1 ? split[1] : "object");
                s.setItems(p);
            }

            // value
            BizValue bv = bs.getValue();
            if (bv != null) {
                com.iflytek.astron.console.toolkit.entity.core.workflow.node.Value v = new com.iflytek.astron.console.toolkit.entity.core.workflow.node.Value();
                org.springframework.beans.BeanUtils.copyProperties(bv, v);
                s.setValue(v);
            }
            i.setSchema(s);
            inputs.add(i);
        });
    }

    private void outputCopy(List<BizInputOutput> bizOutputs, List<InputOutput> outputs) {
        if (CollectionUtils.isEmpty(bizOutputs))
            return;

        bizOutputs.forEach(bo -> {
            InputOutput o = new InputOutput();
            org.springframework.beans.BeanUtils.copyProperties(bo, o);

            BizSchema bs = bo.getSchema();
            Schema s = new Schema();
            org.springframework.beans.BeanUtils.copyProperties(bs, s);

            if (bs.getType() != null && bs.getType().startsWith("array-")) {
                String[] split = bs.getType().split("-");
                s.setType(split[0]);
                Property p = new Property();
                p.setType(split.length > 1 ? split[1] : "object");
                if ("object".equals(p.getType())) {
                    p.setProperties(bizPropertiesToPropertyMap(bs.getProperties()));
                    // Required field collection
                    List<String> required = new ArrayList<>();
                    if (bs.getProperties() != null) {
                        bs.getProperties().forEach(bp -> {
                            if (Boolean.TRUE.equals(bp.getRequired()))
                                required.add(bp.getName());
                        });
                    }
                    p.setRequired(required);
                }
                s.setItems(p);
            } else {
                s.setProperties(bizPropertiesToPropertyMap(bs.getProperties()));
            }

            BizValue bv = bs.getValue();
            if (bv != null) {
                com.iflytek.astron.console.toolkit.entity.core.workflow.node.Value v = new com.iflytek.astron.console.toolkit.entity.core.workflow.node.Value();
                org.springframework.beans.BeanUtils.copyProperties(bv, v);
                s.setValue(v);
            }

            // Compatible with description
            if (s.getDescription() == null) {
                s.setDescription(bs.getDft() == null ? null : bs.getDft().toString());
                s.setDft(null);
            }

            o.setSchema(s);
            outputs.add(o);
        });
    }


    public ApiResult<String> saveDialog(WorkflowDialog dialog) {
        Workflow workflow = getById(dialog.getWorkflowId());
        dataPermissionCheckTool.checkWorkflowVisible(workflow, SpaceInfoUtil.getSpaceId());

        String answerItem = dialog.getAnswerItem();
        if (answerItem != null && answerItem.length() >= 2 && answerItem.startsWith("\"") && answerItem.endsWith("\"")) {
            dialog.setAnswerItem(answerItem.substring(1, answerItem.length() - 1));
        }
        dialog.setUid(UserInfoManagerHandler.getUserId());
        dialog.setCreateTime(new Date());
        workflowDialogMapper.insert(dialog);
        return ApiResult.success(dialog.getChatId());
    }

    public List<WorkflowDialog> listDialog(Long workflowId, Integer type) {
        return workflowDialogMapper.selectList(
                Wrappers.lambdaQuery(WorkflowDialog.class)
                        .eq(WorkflowDialog::getUid, UserInfoManagerHandler.getUserId())
                        .eq(WorkflowDialog::getWorkflowId, workflowId)
                        .eq(WorkflowDialog::getType, type)
                        .eq(WorkflowDialog::getDeleted, false)
                        .orderByDesc(WorkflowDialog::getCreateTime)
                        .last("limit 10"));
    }

    /**
     * Private method
     *
     * @param workflowReq Workflow request
     * @return API result with flow ID
     */
    /**
     * Call core "add protocol", return flowId.
     */
    public ApiResult<String> callProtocolAdd(WorkflowReq workflowReq) {
        String url = apiUrl.getWorkflow().concat(PROTOCOL_ADD_PATH);
        String body = new JSONObject()
                .fluentPut("app_id", workflowReq.getAppId())
                .fluentPut("name", workflowReq.getName())
                .fluentPut("description", workflowReq.getDescription())
                .fluentPut("data", null)
                .toString();
        log.info("workflow protocol add, url = {}, body = {}", url, body);

        String response = OkHttpUtil.post(url, body);
        log.info("workflow protocol add, response = {}", response);

        Result<?> result = JSON.parseObject(response, Result.class);
        if (result.getCode() != 0) {
            throw new BusinessException(ResponseEnum.RESPONSE_FAILED, result.getMessage());
        }
        JSONObject jsonObject = JSON.parseObject(String.valueOf(result.getData()));
        String flowId = jsonObject.getString("flow_id");
        return ApiResult.success(flowId);
    }

    /**
     * Save local information (including protocol, SSRF validation, knowledge base/tool/database binding
     * relationship sync).
     * <p>
     * Note: This method is lengthy, mainly containing your original business rules; I only enhanced
     * null checks/logging/boundaries and preserved behavioral consistency.
     * </p>
     *
     * @param saveReq Save request
     * @return Saved workflow
     */
    private Workflow saveLocal(WorkflowReq saveReq) {
        // 1) Load and permission check
        Workflow workflow = loadAndCheckWorkflow(saveReq);

        // 2) Sync bot basic info & basic field updates
        Integer botId = syncBaseBotAndPatchBasics(saveReq, workflow);

        // 3) Merge/validate advanced configuration
        mergeAdvancedConfigSafe(saveReq, workflow);
        if (saveReq.getFlowConfig() != null) {
            WorkflowConfig workflowConfig = workflowConfigMapper.selectOne(new LambdaQueryWrapper<WorkflowConfig>()
                    .eq(WorkflowConfig::getFlowId, workflow.getFlowId())
                    .eq(WorkflowConfig::getVersionNum, "-1")
                    .eq(WorkflowConfig::getDeleted, false));
            if (workflowConfig != null) {
                workflowConfig.setConfig(JSON.toJSONString(saveReq.getFlowConfig()));
                workflowConfig.setUpdatedTime(new Date());
                workflowConfigMapper.updateById(workflowConfig);
            } else {
                WorkflowConfig config = new WorkflowConfig();
                config.setFlowId(workflow.getFlowId());
                config.setBotId(botId);
                config.setVersionNum("-1");
                config.setConfig(JSON.toJSONString(saveReq.getFlowConfig()));
                workflowConfigMapper.insert(config);
            }

        }
        // 4) Validate & write protocol data (nodes/edges & length limit & merge write)
        BizWorkflowData bizWorkflowData = saveReq.getData();
        writeProtocolDataIfPresent(workflow, bizWorkflowData);

        // 5) SSRF/URL whitelist/blacklist validation (only when data exists)
        if (bizWorkflowData != null) {
            validateSsrfForNodes(bizWorkflowData);
        }

        // 6) Status change and persistence
        touchAndPersist(workflow);

        // 7) Sync "prologue" etc. (only for XFYUN source with advancedConfig)
        syncPrologueIfNeeded(workflow, saveReq);

        // 8) Asynchronously refresh binding relationships (tools/knowledge base/database)
        scheduleRelationsRefresh(workflow.getFlowId(), bizWorkflowData);

        return workflow;
    }

    // ========== 1. Load and permission check ==========
    private Workflow loadAndCheckWorkflow(WorkflowReq saveReq) {
        Workflow workflow = getById(saveReq.getId());
        if (workflow == null) {
            throw new BusinessException(ResponseEnum.WORKFLOW_NOT_EXIST);
        }
        dataPermissionCheckTool.checkWorkflowVisible(workflow, saveReq.getSpaceId());
        return workflow;
    }

    // ========== 2. Sync bot basic info & basic field updates ==========
    private Integer syncBaseBotAndPatchBasics(WorkflowReq saveReq, Workflow workflow) {
        // Sync bot basic info (name/description/avatar/category)
        Integer botId = updateBaseBot(saveReq, workflow.getExt());

        // ---- Update basic info ----
        if (StringUtils.isNotBlank(saveReq.getName())) {
            workflow.setName(saveReq.getName());
        }
        if (saveReq.getCategory() != null) {
            workflow.setCategory(saveReq.getCategory());
        }
        if (StringUtils.isNotBlank(saveReq.getDescription())) {
            workflow.setDescription(saveReq.getDescription());
        }
        if (StringUtils.isNotBlank(saveReq.getAvatarIcon())) {
            workflow.setAvatarIcon(saveReq.getAvatarIcon());
        }
        return botId;
    }

    // ========== 3. Merge/validate advanced configuration ==========
    private void mergeAdvancedConfigSafe(WorkflowReq saveReq, Workflow workflow) {
        if (saveReq.getAdvancedConfig() == null) {
            return;
        }
        try {
            ObjectMapper mapper = new ObjectMapper();
            ObjectNode original = workflow.getAdvancedConfig() == null
                    ? mapper.createObjectNode()
                    : (ObjectNode) mapper.readTree(workflow.getAdvancedConfig());
            ObjectNode updateNode = (ObjectNode) mapper.readTree(new JSONObject(saveReq.getAdvancedConfig()).toJSONString());
            mergeJsonNodes(original, updateNode);
            workflow.setAdvancedConfig(mapper.writeValueAsString(original));
        } catch (Exception ex) {
            log.error("update advancedConfig error, original:{}, update:{}, error:{}",
                    workflow.getAdvancedConfig(),
                    new JSONObject(saveReq.getAdvancedConfig()).toJSONString(), ex);
            throw new BusinessException(ResponseEnum.WORKFLOW_HIGH_PARAM_FAILED);
        }
    }

    // ========== 4. Write protocol data (including validation and length limits) ==========
    private void writeProtocolDataIfPresent(Workflow workflow, BizWorkflowData bizWorkflowData) {
        if (bizWorkflowData == null) {
            return;
        }
        if (CollectionUtils.isEmpty(bizWorkflowData.getNodes())) {
            throw new BusinessException(ResponseEnum.WORKFLOW_PROTOCOL_NODE_INFO_CANNOT_EMPTY);
        }
        String dataString = JSON.toJSONString(bizWorkflowData);
        if (dataString.getBytes(StandardCharsets.UTF_8).length > CommonConst.MEDIUM_TEXT_BYTES_LIMIT) {
            throw new BusinessException(ResponseEnum.WORKFLOW_PROTOCOL_LENGTH_LIMIT);
        }
        String old = workflow.getData();
        if (StringUtils.isNotEmpty(old)) {
            JSONObject dataInfo = JSON.parseObject(old);
            dataInfo.put("nodes", bizWorkflowData.getNodes());
            dataInfo.put("edges", bizWorkflowData.getEdges());
            workflow.setData(JSON.toJSONString(dataInfo));
        } else {
            workflow.setData(dataString);
        }
    }

    // ========== 5. SSRF/URL validation ==========
    private void validateSsrfForNodes(BizWorkflowData bizWorkflowData) {
        List<String> ipBlacklist = loadIpBlacklist();
        SsrfProperties ssrfProps = new SsrfProperties();
        ssrfProps.setIpBlaklist(ipBlacklist);
        SsrfParamGuard ssrfGuard = new SsrfParamGuard(ssrfProps);

        for (BizWorkflowNode node : bizWorkflowData.getNodes()) {
            JSONObject nodeParam = node.getData().getNodeParam();
            if (nodeParam == null) {
                continue;
            }
            final boolean isAgent = node.getId().startsWith(WorkflowConst.NodeType.AGENT);
            final String url = isAgent
                    ? Optional.ofNullable(nodeParam.getJSONObject("modelConfig")).map(o -> o.getString("api")).orElse(null)
                    : nodeParam.getString("url");
            if (StringUtils.isBlank(url)) {
                continue;
            }
            ensureHttpLikeScheme(url);
            try {
                SsrfValidators.Normalized n = SsrfValidators.normalizeFlex(SsrfValidators.stripUserInfo(url));
                URL norm = n.effectiveUrl;
                String rebuilt = SsrfValidators.rebuildWithOriginalScheme(norm, n.originalScheme, n.wsLike);
                String hostOnly = rebuilt + "://" + norm.getHost() + (norm.getPort() != -1 ? (":" + norm.getPort()) : "");
                ssrfGuard.validateUrlParam(hostOnly);
            } catch (BusinessException e) {
                throw e;
            } catch (Exception e) {
                log.error("workflow model url check failed :", e);
                throw new BusinessException(ResponseEnum.MODEL_URL_CHECK_FAILED);
            }
        }
    }

    private List<String> loadIpBlacklist() {
        List<ConfigInfo> cfgList = configInfoMapper.getListByCategory("NETWORK_SEGMENT_BLACK_LIST");
        if (cfgList == null || cfgList.isEmpty() || StringUtils.isBlank(cfgList.get(0).getValue())) {
            return Collections.emptyList();
        }
        return Arrays.stream(cfgList.get(0).getValue().split(","))
                .map(String::trim)
                .filter(StringUtils::isNotBlank)
                .distinct()
                .toList();
    }

    private void ensureHttpLikeScheme(String url) {
        String lower = StringUtils.left(url.trim(), 6).toLowerCase(Locale.ROOT);
        if (!(lower.startsWith("http:") || lower.startsWith("https:")
                || lower.startsWith("ws:") || lower.startsWith("wss:"))) {
            throw new BusinessException(ResponseEnum.MODEL_URL_CHECK_FAILED);
        }
    }

    // ========== 6. Update status and persist ==========
    private void touchAndPersist(Workflow workflow) {
        workflow.setUpdateTime(new Date());
        workflow.setAppUpdatable(false);
        workflow.setEditing(true);
        updateById(workflow);
    }

    // ========== 7. Conditional sync prologue ==========
    private void syncPrologueIfNeeded(Workflow workflow, WorkflowReq saveReq) {
        if (!Objects.equals(workflow.getSource(), CommonConst.PlatformCode.XFYUN)
                || saveReq.getAdvancedConfig() == null) {
            return;
        }
        JSONObject advancedConfig = JSONObject.parseObject(workflow.getAdvancedConfig());
        if (advancedConfig.get("prologue") != null) {
            JSONObject prologue = JSONObject.parseObject(advancedConfig.get("prologue").toString());
            String prologueText = Optional.ofNullable(prologue.get("prologueText")).map(Object::toString).orElse("");
            List<String> inputExample = Optional.ofNullable(prologue.getList("inputExample", String.class))
                    .orElseGet(ArrayList::new);
            openPlatformService.syncWorkflowUpdate(workflow.getId(), workflow.getDescription(), prologueText, inputExample);
        }
    }

    // ========== 8. Asynchronous relationship refresh ==========
    private void scheduleRelationsRefresh(String flowId, BizWorkflowData bizWorkflowData) {
        MyThreadTool.execute(() -> refreshToolRelations(flowId, bizWorkflowData));
        MyThreadTool.execute(() -> refreshRepoRelations(flowId, bizWorkflowData));
        MyThreadTool.execute(() -> refreshDbRelations(flowId, bizWorkflowData));
    }

    // ---- Binding relationship refresh: tools / knowledge base / database ----
    private void refreshToolRelations(String flowId, BizWorkflowData bizWorkflowData) {
        List<FlowToolRel> nowTools = new ArrayList<>();
        if (bizWorkflowData != null) {
            bizWorkflowData.getNodes().forEach(n -> {
                if (n.getId().startsWith(WorkflowConst.NodeType.PLUGIN)) {
                    String pluginId = n.getData().getNodeParam().getString("pluginId");
                    String version = n.getData().getNodeParam().getString("version");
                    if (StringUtils.isNotBlank(pluginId)) {
                        FlowToolRel rel = new FlowToolRel();
                        rel.setFlowId(flowId);
                        rel.setToolId(pluginId);
                        rel.setVersion(version);
                        nowTools.add(rel);
                    }
                }
                if (n.getId().startsWith(WorkflowConst.NodeType.AGENT)) {
                    JSONObject tools = n.getData().getNodeParam().getJSONObject("plugin");
                    Map<String, String> toolVersionMap = new HashMap<>();
                    String tools1 = JSONObject.toJSONString(tools.get("tools"));
                    parseTools(tools1, toolVersionMap);
                    JSONArray.parseArray(JSON.toJSONString(tools.get("toolsList"))).forEach(item -> {
                        JSONObject tool = (JSONObject) item;
                        String toolId = tool.getString("toolId");
                        String version = tool.getString("version");
                        if (StringUtils.isNotBlank(toolId) && !toolVersionMap.containsKey(toolId)) {
                            toolVersionMap.put(toolId, version);
                        }
                    });
                    toolVersionMap.forEach((toolId, version) -> {
                        FlowToolRel rel = new FlowToolRel();
                        rel.setFlowId(flowId);
                        rel.setToolId(toolId);
                        rel.setVersion(version);
                        nowTools.add(rel);
                    });
                }
            });
            flowToolRelMapper.delete(Wrappers.lambdaQuery(FlowToolRel.class).eq(FlowToolRel::getFlowId, flowId));
            if (!nowTools.isEmpty())
                flowToolRelMapper.insertBatch(nowTools);
        }
    }

    private void refreshRepoRelations(String flowId, BizWorkflowData bizWorkflowData) {
        List<FlowRepoRel> had = flowRepoRelMapper.selectList(Wrappers.lambdaQuery(FlowRepoRel.class)
                .eq(FlowRepoRel::getFlowId, flowId));
        List<String> hadRepos = had.stream().map(FlowRepoRel::getRepoId).toList();

        List<String> nowRepos = new ArrayList<>();
        if (bizWorkflowData != null) {
            bizWorkflowData.getNodes().forEach(n -> {
                if (n.getId().startsWith(WorkflowConst.NodeType.KNOWLEDGE)) {
                    JSONArray array = n.getData().getNodeParam().getJSONArray("repoId");
                    if (array != null && !array.isEmpty())
                        nowRepos.addAll(array.toJavaList(String.class));
                }
                if (n.getId().startsWith(WorkflowConst.NodeType.KNOWLEDGE_PRO)) {
                    JSONArray array = n.getData().getNodeParam().getJSONArray("repoIds");
                    if (array != null && !array.isEmpty())
                        nowRepos.addAll(array.toJavaList(String.class));
                }
                if (n.getId().startsWith(WorkflowConst.NodeType.AGENT)) {
                    JSONArray array = n.getData().getNodeParam().getJSONObject("plugin").getJSONArray("knowledge");
                    if (array != null && !array.isEmpty()) {
                        for (int i = 0; i < array.size(); i++) {
                            JSONObject item = (array.get(i) instanceof JSONObject)
                                    ? (JSONObject) array.get(i)
                                    : new JSONObject((Map<?, ?>) array.get(i));
                            JSONArray jsonArray = item.getJSONObject("match").getJSONArray("repoIds");
                            nowRepos.addAll(jsonArray.toJavaList(String.class));
                        }
                    }
                }
            });
            List<String> addRepos = CollectionUtil.subtractToList(nowRepos, hadRepos);
            List<String> delRepos = CollectionUtil.subtractToList(hadRepos, nowRepos);
            addRepos.forEach(r -> flowRepoRelMapper.insert(new FlowRepoRel(flowId, r)));
            delRepos.forEach(r -> flowRepoRelMapper.delete(Wrappers.lambdaQuery(FlowRepoRel.class)
                    .eq(FlowRepoRel::getFlowId, flowId)
                    .eq(FlowRepoRel::getRepoId, r)));
        }
    }

    private void refreshDbRelations(String flowId, BizWorkflowData bizWorkflowData) {
        Map<String, Set<String>> dbMap = new HashMap<>();
        if (bizWorkflowData != null) {
            bizWorkflowData.getNodes().forEach(n -> {
                if (n.getId().startsWith(WorkflowConst.NodeType.DATABASE)) {
                    Object dbIdObj = n.getData().getNodeParam().get("dbId");
                    if (dbIdObj == null)
                        return;
                    String dbId = String.valueOf(dbIdObj);
                    try {
                        int mode = Integer.parseInt(String.valueOf(n.getData().getNodeParam().get("mode")));
                        Set<String> tableNameSet = dbMap.computeIfAbsent(dbId, k -> new HashSet<>());
                        if (mode == 0) {
                            String sql = String.valueOf(n.getData().getNodeParam().get("sql"));
                            Statement statement = CCJSqlParserUtil.parse(sql);
                            TablesNamesFinder tablesNamesFinder = new TablesNamesFinder();
                            Set<String> tableList = tablesNamesFinder.getTables(statement);
                            tableNameSet.addAll(tableList);
                        } else {
                            String tableName = String.valueOf(n.getData().getNodeParam().get("tableName"));
                            tableNameSet.add(tableName);
                        }
                    } catch (Exception ex) {
                        dbMap.put(dbId, null);
                    }
                }
            });
            flowDbRelMapper.delete(Wrappers.lambdaQuery(FlowDbRel.class).eq(FlowDbRel::getFlowId, flowId));

            List<FlowDbRel> dbRelList = new ArrayList<>();
            dbMap.forEach((dbId, tableNames) -> {
                if (tableNames == null) {
                    FlowDbRel rel = new FlowDbRel();
                    rel.setFlowId(flowId);
                    rel.setDbId(dbId);
                    rel.setTbId(null);
                    dbRelList.add(rel);
                } else if (!tableNames.isEmpty()) {
                    List<DbTable> dbTables = dbTableMapper.selectListByDbIdAndName(dbId, tableNames);
                    dbTables.forEach(t -> {
                        FlowDbRel rel = new FlowDbRel();
                        rel.setFlowId(flowId);
                        rel.setDbId(dbId);
                        rel.setTbId(t.getId());
                        dbRelList.add(rel);
                    });
                }
            });
            if (!dbRelList.isEmpty())
                flowDbRelMapper.insertBatch(dbRelList);
        }
    }


    private Integer updateBaseBot(WorkflowReq saveReq, String ext) {
        Integer botId = null;
        if (!StringUtils.isBlank(ext)) {
            JSONObject jsonObject = JSON.parseObject(ext);
            botId = jsonObject.getInteger("botId");
        } else {
            UserLangChainInfo userLangChainInfo = userLangChainInfoDao.selectOne(new LambdaQueryWrapper<UserLangChainInfo>().eq(UserLangChainInfo::getFlowId, saveReq.getFlowId()));
            if (userLangChainInfo != null) {
                botId = userLangChainInfo.getBotId();
            }
        }
        if (botId != null) {
            ChatBotBase chatBotBase = chatBotBaseMapper.selectById(botId);
            if (StringUtils.isNotBlank(saveReq.getName())) {
                chatBotBase.setBotName(saveReq.getName());
            }
            if (StringUtils.isNotBlank(saveReq.getDescription())) {
                chatBotBase.setBotDesc(saveReq.getDescription());
            }
            if (StringUtils.isNotBlank(saveReq.getAvatarIcon())) {
                chatBotBase.setAvatar(saveReq.getAvatarIcon());
            }
            if (saveReq.getCategory() != null) {
                chatBotBase.setBotType(saveReq.getCategory());
            }
            chatBotBase.setUpdateTime(LocalDateTime.now());
            setVnc(chatBotBase, saveReq.getAdvancedConfig());
            chatBotBaseMapper.updateById(chatBotBase);
        }
        return botId;
<<<<<<< HEAD
=======
    }

    private void setVnc(ChatBotBase chatBotBase, Map<String, Object> advancedConfig) {
        if (advancedConfig != null) {
            JSONObject jsonObject = new JSONObject(advancedConfig);
            if (jsonObject.getJSONObject("textToSpeech") != null) {
                chatBotBase.setVcnCn(jsonObject.getJSONObject("textToSpeech").getString("vcn_cn"));
                chatBotBase.setVcnEn(jsonObject.getJSONObject("textToSpeech").getString("vcn_en"));
            }
        }
>>>>>>> 03c48423
    }

    private void saveFlowProtocolTemp(String flowId, String bizProtocol, String sysProtocol) {
        if (bizProtocol == null)
            return;

        if (sysProtocol == null) {
            FlowProtocolTemp last = flowProtocolTempMapper.selectOne(
                    Wrappers.lambdaQuery(FlowProtocolTemp.class)
                            .eq(FlowProtocolTemp::getFlowId, flowId)
                            .orderByDesc(FlowProtocolTemp::getCreatedTime)
                            .last("limit 1"));
            if (last == null || DateUtil.between(new Date(), last.getCreatedTime(), DateUnit.MINUTE, true) > 10) {
                FlowProtocolTemp t = new FlowProtocolTemp();
                t.setFlowId(flowId);
                t.setCreatedTime(new Date());
                t.setBizProtocol(bizProtocol);
                flowProtocolTempMapper.insert(t);
            }
        } else {
            FlowProtocolTemp last = flowProtocolTempMapper.selectOne(
                    Wrappers.lambdaQuery(FlowProtocolTemp.class)
                            .eq(FlowProtocolTemp::getFlowId, flowId)
                            .orderByDesc(FlowProtocolTemp::getCreatedTime)
                            .isNotNull(FlowProtocolTemp::getSysProtocol)
                            .last("limit 1"));
            if (last == null || DateUtil.between(new Date(), last.getCreatedTime(), DateUnit.MINUTE, true) > 10) {
                FlowProtocolTemp t = new FlowProtocolTemp();
                t.setFlowId(flowId);
                t.setCreatedTime(new Date());
                t.setBizProtocol(bizProtocol);
                t.setSysProtocol(sysProtocol);
                flowProtocolTempMapper.insert(t);
            }
        }

    }

    /**
     * Merge two JSON nodes, updating targetNode with values from sourceNode
     */
    private void mergeJsonNodes(ObjectNode targetNode, ObjectNode sourceNode) {
        Iterator<Map.Entry<String, JsonNode>> fields = sourceNode.fields();
        while (fields.hasNext()) {
            Map.Entry<String, JsonNode> field = fields.next();
            String fieldName = field.getKey();
            JsonNode sourceValue = field.getValue();

            // If targetNode has this field and is ObjectNode, recursively update
            if (targetNode.has(fieldName) && targetNode.get(fieldName).isObject() && sourceValue.isObject()) {
                mergeJsonNodes((ObjectNode) targetNode.get(fieldName), (ObjectNode) sourceValue);
            } else {
                // Otherwise directly replace the value
                targetNode.set(fieldName, sourceValue);
            }
        }
    }

    public FlowProtocol buildWorkflowData(WorkflowReq saveDto, String flowId) {
        FlowProtocol protocol = null;
        BizWorkflowData bizWorkflowData = saveDto.getData();
        // Fill app elements
        String appId;
        String apiKey;
        String apiSecret;

        boolean fixedAppEnv = CommonConst.FIXED_APPID_ENV.contains(env);
        Workflow workflow = getOne(Wrappers.lambdaQuery(Workflow.class).eq(Workflow::getFlowId, flowId));
        try {
            if (workflow == null) {
                appId = commonConfig.getAppId();
            } else {
                appId = workflow.getAppId();
            }
            AkSk aksk = appService.getAkSk(appId);
            apiKey = aksk.getApiKey();
            apiSecret = aksk.getApiSecret();
        } catch (Exception e) {
            if (fixedAppEnv) {
                appId = commonConfig.getAppId();
                apiKey = commonConfig.getApiKey();
                apiSecret = commonConfig.getApiSecret();
            } else {
                throw e;
            }
        }
        if (bizWorkflowData != null) {
            protocol = new FlowProtocol();
            // Fill app elements
            List<BizWorkflowNode> nodes = bizWorkflowData.getNodes();
            ConfigInfo configInfo = configInfoMapper.getByCategoryAndCode("NODE_API_K_S", "NODE");
            List<String> configs = new ArrayList<>();
            if (configInfo != null) {
                configs = Arrays.asList(configInfo.getValue().split(","));
            }
            // check and fix node
            checkAndFixNode(nodes, fixedAppEnv, configs, appId, apiKey, apiSecret);

            // Update core system flow

            // copy name desc
            BeanUtils.copyProperties(saveDto, protocol);

            // set id
            protocol.setId(flowId);

            // set data
            FlowProtocolData protocolData = new FlowProtocolData();
            protocolData.setEdges(bizEdgesToSysEdges(bizWorkflowData.getEdges()));
            protocolData.setNodes(bizNodesToSysNodes(bizWorkflowData.getNodes()));
            protocol.setData(protocolData);
        }
        return protocol;
    }

    private void checkAndFixNode(List<BizWorkflowNode> nodes, boolean fixedAppEnv, List<String> configs, String appId, String apiKey, String apiSecret) {
        for (BizWorkflowNode node : nodes) {
            boolean notFlowNode = !node.getId().startsWith(WorkflowConst.NodeType.FLOW);
            BizNodeData bizNodeData = node.getData();
            String prefix = node.getId().split("::")[0];
            String type = node.getType();
            try {
                if (notFlowNode && fixedAppEnv) {
                    buidKeyInfo(bizNodeData);
                } else {
                    if (!configs.contains(prefix)) {
                        bizNodeData.getNodeParam().put("appId", appId);
                        bizNodeData.getNodeParam().put("apiKey", apiKey);
                        bizNodeData.getNodeParam().put("apiSecret", apiSecret);
                    }

                }
                String source = bizNodeData.getNodeParam().getString("source");
                if ("openai".equals(source)) {
                    Long modelId = bizNodeData.getNodeParam().getLong("modelId");
                    if (modelId != null) {
                        Model model = modelService.getById(modelId);
                        if (!configs.contains(prefix)) {
                            bizNodeData.getNodeParam().put("apiKey", model.getApiKey());
                            bizNodeData.getNodeParam().put("apiSecret", StringUtils.EMPTY);
                        }
                    }
                }
                // Agent node changes
                checkAndEditData(bizNodeData, prefix);
                // Knowledge base node new parameter passing logic
                fixOnRepoNode(type, bizNodeData, prefix);
                // Handle retry strategy information
                JSONObject retryConfig = node.getData().getRetryConfig();
                if (retryConfig != null) {
                    String customOutput = retryConfig.getString("customOutput");
                    try {
                        JSONObject parseObject = JSON.parseObject(customOutput);
                        retryConfig.put("customOutput", parseObject);
                    } catch (Exception e) {
                        log.info("Exception fallback strategy json parse error: {}", customOutput);
                    }
                }

            } catch (BusinessException e) {
                log.info("build remote param error: ", e);
                throw e;
            } catch (Exception ignored) {

                // if(!node.getId().startsWith(WorkflowConst.NodeType.FLOW) && StringUtils.equalsAny(env,
                // CommonConst.FIXED_APPID_ENV_PRO)) {
                buidKeyInfo(bizNodeData);
                // }
            }
        }
    }

    private void buidKeyInfo(BizNodeData bizNodeData) {
        bizNodeData.getNodeParam().put("appId", commonConfig.getAppId());
        bizNodeData.getNodeParam().put("apiKey", commonConfig.getApiKey());
        bizNodeData.getNodeParam().put("apiSecret", commonConfig.getApiSecret());
    }

    private void fixOnRepoNode(String type, BizNodeData bizNodeData, String prefix) {
        if (WorkflowConst.NodeType.KNOWLEDGE.equals(prefix)) {
            JSONArray repoIds = bizNodeData.getNodeParam().getJSONArray("repoId");
            setDocIds(bizNodeData, repoIds);
        }
        if (WorkflowConst.NodeType.KNOWLEDGE_PRO.equals(prefix)) {
            // Change model address
            String serviceId = bizNodeData.getNodeParam().getString("serviceId");
            List<ConfigInfo> configInfos = configInfoMapper.selectList(new LambdaQueryWrapper<ConfigInfo>()
                    .eq(ConfigInfo::getCategory, "MCP_MODEL_API_REFLECT")
                    .eq(ConfigInfo::getCode, "mcp"));
            Optional<ConfigInfo> first = configInfos.stream().filter(s -> Objects.equals(serviceId, s.getName())).findFirst();
            if (first.isPresent()) {
                String apiUrl = first.get().getValue();
                bizNodeData.getNodeParam().put("url", apiUrl);
            }
            JSONArray repoIds = bizNodeData.getNodeParam().getJSONArray("repoIds");
            setDocIds(bizNodeData, repoIds);
        }
    }

    private void setDocIds(BizNodeData bizNodeData, JSONArray repoIds) {
        if (!CollUtil.isEmpty(repoIds)) {
            JSONArray docIds = new JSONArray();
            for (int i = 0; i < repoIds.size(); i++) {
                String repoId = repoIds.getString(i);
                List<FileInfoV2> fileInfoList = fileInfoV2Mapper.getFileInfoV2ByCoreRepoId(repoId);
                if (CollUtil.isNotEmpty(fileInfoList)) {
                    log.info("get file info list ,{}", fileInfoList);
                    List<String> uuids = CollUtil.getFieldValues(fileInfoList, "uuid", String.class);
                    docIds.addAll(uuids);
                }
            }
            bizNodeData.getNodeParam().put("docIds", docIds);
        }
    }

    @SuppressWarnings("unchecked")
    private void checkAndEditData(BizNodeData bizNodeData, String prefix) {
        if (!isAgentNode(bizNodeData, prefix)) {
            return;
        }

        JSONObject nodeParam = bizNodeData.getNodeParam();

        // 1 Handle model address - adjust modelConfig.api according to serviceId
        handleModelConfigUrl(nodeParam);
        // 2 Handle plugin info - includes MCP address and knowledge docIds
        JSONObject plugin = nodeParam.getJSONObject("plugin");
        if (plugin == null) {
            log.warn("Plugin configuration is missing for node: {}", prefix);
            return;
        }

        // (2.1) MCP: copy mcpServerIds to mcpServerUrls
        copyMcpServerIdsToUrls(plugin);

        // (2.2) Knowledge: aggregate docIds based on repoIds
        JSONArray knowledgeArray = plugin.getJSONArray("knowledge");
        if (knowledgeArray == null || knowledgeArray.isEmpty()) {
            return;
        }
        enrichKnowledgeDocIds(knowledgeArray);
    }

    /** Check whether it is an AGENT node and has valid metadata */
    private boolean isAgentNode(BizNodeData bizNodeData, String prefix) {
        if (bizNodeData == null || bizNodeData.getNodeMeta() == null) {
            return false;
        }
        return WorkflowConst.NodeType.AGENT.equals(prefix);
    }

    /** Handle the modelConfig.api field based on the serviceId */
    private void handleModelConfigUrl(JSONObject nodeParam) {
        if (nodeParam == null)
            return;
        JSONObject modelConfig = nodeParam.getJSONObject("modelConfig");
        if (modelConfig == null)
            return;
        String serviceId = nodeParam.getString("serviceId");
        dealWithUrl(modelConfig, serviceId); // reuse existing method
    }

    /** MCP: copy mcpServerIds to mcpServerUrls safely (null & empty check included) */
    private void copyMcpServerIdsToUrls(JSONObject plugin) {
        JSONArray mcpServerIds = plugin.getJSONArray("mcpServerIds");
        if (mcpServerIds == null || mcpServerIds.isEmpty()) {
            return;
        }
        JSONArray mcpServerUrls = plugin.getJSONArray("mcpServerUrls");
        if (mcpServerUrls == null) {
            mcpServerUrls = new JSONArray();
            plugin.put("mcpServerUrls", mcpServerUrls);
        }
        for (int i = 0; i < mcpServerIds.size(); i++) {
            String server = mcpServerIds.getString(i);
            if (StringUtils.isNotBlank(server)) {
                mcpServerUrls.add(server);
            }
        }
    }

    /** Knowledge: fill docIds for each knowledge.match section */
    @SuppressWarnings({"rawtypes", "unchecked"})
    private void enrichKnowledgeDocIds(JSONArray knowledgeArray) {
        for (int i = 0; i < knowledgeArray.size(); i++) {
            Object obj = knowledgeArray.get(i);
            if (!(obj instanceof Map)) {
                continue;
            }
            Map knowledgeObj = (Map) obj;
            Object matchObj = knowledgeObj.get("match");
            if (!(matchObj instanceof Map)) {
                continue;
            }
            Map match = (Map) matchObj;
            List<String> repoIds = extractRepoIds(match.get("repoIds"));
            if (repoIds.isEmpty()) {
                continue;
            }
            List<String> allDocIds = getDocIdsForRepos(repoIds);
            if (!allDocIds.isEmpty()) {
                match.put("docIds", allDocIds);
            }
        }
    }

    /** Extract repoIds only if it is a List<String> */
    @SuppressWarnings("rawtypes")
    private List<String> extractRepoIds(Object repoIdsObj) {
        if (!(repoIdsObj instanceof List)) {
            return Collections.emptyList();
        }
        List list = (List) repoIdsObj;
        List<String> repoIds = new ArrayList<>(list.size());
        for (Object o : list) {
            if (o instanceof String s && StringUtils.isNotBlank(s)) {
                repoIds.add(s);
            }
        }
        return repoIds;
    }

    /** Retrieve all docIds by repoIds -using existing fileInfoV2Mapper query */
    private List<String> getDocIdsForRepos(List<String> repoIds) {
        List<String> allDocIds = new ArrayList<>();
        for (String repoId : repoIds) {
            List<FileInfoV2> fileInfoList = fileInfoV2Mapper.getFileInfoV2ByCoreRepoId(repoId);
            if (CollUtil.isNotEmpty(fileInfoList)) {
                List<String> docIds = CollUtil.getFieldValues(fileInfoList, "uuid", String.class);
                allDocIds.addAll(docIds);
                log.info("Found docIds for repoId {} -> {}", repoId, docIds);
            } else {
                log.debug("No file info found for repoId {}", repoId);
            }
        }
        return allDocIds;
    }

    private void dealWithUrl(JSONObject modelConfig, String serviceId) {
        if (modelConfig != null) {
            List<ConfigInfo> configInfos = configInfoMapper.selectList(new LambdaQueryWrapper<ConfigInfo>()
                    .eq(ConfigInfo::getCategory, "MCP_MODEL_API_REFLECT")
                    .eq(ConfigInfo::getCode, "mcp"));
            String api = modelConfig.getString("api");
            Optional<ConfigInfo> first = configInfos.stream().filter(s -> Objects.equals(serviceId, s.getName())).findFirst();
            if (first.isPresent()) {
                String apiUrl = first.get().getValue();
                modelConfig.put("api", apiUrl);
            } else {
                String apiUrl = api.replace("ws://", "http://").replace("wss://", "https://");
                modelConfig.put("api", apiUrl);
            }
        }
    }

    public void saveRemote(WorkflowReq saveDto, String flowId) {

        FlowProtocol protocol = buildWorkflowData(saveDto, flowId);
        String url = apiUrl.getWorkflow().concat(PROTOCOL_UPDATE_PATH).concat(flowId);
        JSONObject jsonObject = new JSONObject()
                .fluentPut("id", flowId)
                .fluentPut("app_id", saveDto.getAppId())
                .fluentPut("name", saveDto.getName())
                .fluentPut("description", saveDto.getDescription())
                .fluentPut("status", saveDto.getStatus());
        if (protocol != null) {
            jsonObject.fluentPut("data", protocol);
        }
        String body = jsonObject.toString();

        // body = StringEscapeUtils.unescapeJava(body);

        log.info("workflow protocol update, url = {}, body = {}", url, body);
        String response = OkHttpUtil.post(url, body);
        log.info("workflow protocol update, response = {}", response);
        Result<?> result = JSON.parseObject(response, Result.class);
        if (result.getCode() != 0) {
            throw new BusinessException(ResponseEnum.RESPONSE_FAILED, result.getMessage());
        }

        // Flow protocol temporary storage
        saveFlowProtocolTemp(flowId,
                saveDto.getData() == null ? null : JSON.toJSONString(saveDto.getData()),
                saveDto.getData() == null ? null : JSON.toJSONString(protocol.getData()));
    }

    private Property bizPropertyToProperty(BizProperty bizProperty) {
        Property property = new Property();

        // Array special handling
        if (bizProperty.getType().startsWith("array-")) {
            String[] split = bizProperty.getType().split("-");
            Property items = new Property();
            items.setType(split[1]);
            items.setProperties(bizPropertiesToPropertyMap(bizProperty.getProperties()));

            property.setItems(items);
            property.setType(split[0]);
        } else {
            property.setProperties(bizPropertiesToPropertyMap(bizProperty.getProperties()));
            property.setType(bizProperty.getType());
        }
        return property;
    }

    private Map<String, Property> bizPropertiesToPropertyMap(List<BizProperty> bizProperties) {
        if (CollectionUtils.isEmpty(bizProperties)) {
            return null;
        }

        Map<String, Property> propertyMap = new HashMap<>();

        for (BizProperty bizProperty : bizProperties) {
            Property property = new Property();
            if (bizProperty.getType().startsWith("array-")) {
                property = bizPropertyToProperty(bizProperty);
            } else {
                property.setType(bizProperty.getType());
                property.setProperties(bizPropertiesToPropertyMap(bizProperty.getProperties()));

                // if(bizProperty.getType().equals("object")) {
                // List<String> required = new ArrayList<>();
                // if(bizProperty.getProperties() != null) {
                // bizProperty.getProperties().forEach(bp -> {
                // if(bp.getRequired()) {
                // required.add(bp.getName());
                // }
                // });
                //
                // if(!required.isEmpty()) {
                // property.setRequired(required);
                // }
                // }
                // }
            }
            propertyMap.put(bizProperty.getName(), property);
        }

        return propertyMap;
    }

    public Object runCode(Object runCodeData) {
        String url = apiUrl.getWorkflow() + CODE_RUN_PATH;
        log.info("code run, url = {}, data = {}", url, runCodeData);
        String body = JSON.toJSONString(runCodeData);

        // body = StringEscapeUtils.unescapeJava(body);

        String resp = OkHttpUtil.post(url, body);
        log.info("code run, resp = {}", resp);
        return JSON.parseObject(resp, Result.class);
    }

    public Object getSquare(int current, int size, String search, Integer tagFlag, Integer tags) {
        Page<Workflow> page = new Page<>(current, size);
        String uid = null;
        if (tagFlag != null && tagFlag.equals(2)) {
            // Get user uid
            uid = dataPermissionCheckTool.getThreadLocalUidNoNull();
        }

        List<Workflow> workflows = workflowMapper.selectSuqareFlowList(page, uid, tags, bizConfig.getAdminUid(), search);

        page.setRecords(workflows);
        PageData<WorkflowVo> pageData = new PageData<>();
        List<WorkflowVo> workflowVos = new ArrayList<>(page.getRecords().size());
        page.getRecords().forEach(w -> {
            WorkflowVo vo = new WorkflowVo();
            BeanUtils.copyProperties(w, vo, "data", "publishedData");
            vo.setAddress(s3Util.getS3Prefix());
            vo.setColor(w.getAvatarColor());
            workflowVos.add(vo);
        });
        pageData.setPageData(workflowVos);
        pageData.setTotalCount(page.getTotal());
        return pageData;
    }

    private BizWorkflowData handleDataClone(String flowId, String data) {
        if (StringUtils.isBlank(data)) {
            return null;
        }
        BizWorkflowData bizWorkflowData = JSON.parseObject(data, BizWorkflowData.class);
        List<BizWorkflowNode> nodes = bizWorkflowData.getNodes();
        nodes.forEach(e -> {
            if (e.getData().getNodeParam().getString("flowId") != null) {
                if (!e.getId().startsWith(WorkflowConst.NodeType.FLOW)) {
                    e.getData().getNodeParam().put("flowId", flowId);
                }
            }
            if (Boolean.TRUE.equals(e.getData().getUpdatable())) {
                e.getData().setUpdatable(false);
            }
        });

        return bizWorkflowData;
    }

    private BizWorkflowData handleDataPublicCopy(String flowId, String appId, String data) {
        if (StringUtils.isBlank(data)) {
            return null;
        }
        BizWorkflowData bizWorkflowData = JSON.parseObject(data, BizWorkflowData.class);
        List<BizWorkflowNode> nodes = bizWorkflowData.getNodes();
        nodes.forEach(e -> {
            if (e.getData().getNodeParam().getString("flowId") != null) {
                if (!e.getId().startsWith(WorkflowConst.NodeType.FLOW)) {
                    e.getData().getNodeParam().put("flowId", flowId);
                }
                e.getData().getNodeParam().put("appId", appId);
            }
        });

        return bizWorkflowData;
    }

    @Transactional(rollbackFor = Exception.class)
    public Object publicCopy(WorkflowReq req) {
        if (req.getId() == null) {
            return ApiResult.error(ResponseEnum.BAD_REQUEST);
        }
        req.setAppId(commonConfig.getAppId());
        String appId = req.getAppId();
        // Validate workflow ID
        Workflow prototype = getById(req.getId());
        if (prototype == null) {
            throw new BusinessException(ResponseEnum.WORKFLOW_NOT_EXIST);
        }
        if (!prototype.getIsPublic() && !Objects.equals(prototype.getUid(), bizConfig.getAdminUid())) {
            throw new BusinessException(ResponseEnum.WORKFLOW_NOT_PUBLIC);
        }

        // Force set to unpublished
        prototype.setStatus(WorkflowConst.Status.UNPUBLISHED);

        // Call core system to get flow ID
        WorkflowReq flowReq = new WorkflowReq();
        BeanUtils.copyProperties(prototype, flowReq);
        flowReq.setAppId(appId);
        ApiResult<String> addResult = callProtocolAdd(flowReq);
        if (addResult.code() != 0) {
            return addResult;
        }
        String nFlowId = addResult.data();

        // Update core system
        BizWorkflowData bizWorkflowData = handleDataPublicCopy(nFlowId, appId, prototype.getData());

        // Update core system
        if (
        // workflow.getStatus() == WorkflowConst.Status.PUBLISHED &&
        bizWorkflowData != null) {
            flowReq.setData(bizWorkflowData);
            saveRemote(flowReq, nFlowId);
        }

        Workflow replica = new Workflow();
        BeanUtils.copyProperties(prototype, replica);

        replica.setId(null);
        replica.setAppId(req.getAppId());
        replica.setUid(UserInfoManagerHandler.getUserId());
        replica.setCreateTime(new Date());
        replica.setUpdateTime(new Date());
        replica.setFlowId(addResult.data());
        replica.setData(JSON.toJSONString(bizWorkflowData));
        replica.setPublishedData(JSON.toJSONString(handleDataPublicCopy(nFlowId, appId, prototype.getPublishedData())));
        replica.setAppUpdatable(false);
        replica.setOrder(0);
        replica.setIsPublic(false);
        save(replica);

        WorkflowVo vo = new WorkflowVo();
        BeanUtils.copyProperties(replica, vo);

        if (bizWorkflowData != null) {
            vo.setIoInversion(getIoTrans(bizWorkflowData.getNodes()));
        }
        return vo;
    }

    public JSONObject getIoTrans(List<BizWorkflowNode> nodes) {
        if (nodes.isEmpty()) {
            return null;
        }
        // Handle IO
        BizWorkflowNode startNode = nodes.get(0);
        BizWorkflowNode endNode = nodes.get(1);
        if (!startNode.getId().startsWith(WorkflowConst.NodeType.START)) {
            for (BizWorkflowNode node : nodes) {
                if (node.getId().startsWith(WorkflowConst.NodeType.START)) {
                    startNode = node;
                }
            }
        }
        if (!endNode.getId().startsWith(WorkflowConst.NodeType.END)) {
            for (BizWorkflowNode node : nodes) {
                if (node.getId().startsWith(WorkflowConst.NodeType.END)) {
                    endNode = node;
                }
            }
        }
        List<BizInputOutput> inputs = endNode.getData().getInputs();
        List<BizInputOutput> outputs = startNode.getData().getOutputs();
        List<BizInputOutput> outputsTransToInputs = new ArrayList<>(outputs.size());
        List<BizInputOutput> inputsTransToOutputs = new ArrayList<>(inputs.size());
        Integer outputMode = endNode.getData().getNodeParam().getInteger("outputMode");
        if (outputMode == 0) {
            inputs.forEach(i -> {
                BizInputOutput o = new BizInputOutput();
                o.setId(UUID.randomUUID().toString());
                o.setName(i.getName());
                BizSchema s = new BizSchema();
                s.setType(i.getSchema().getType());
                o.setSchema(s);
                inputsTransToOutputs.add(o);
            });
        } else if (outputMode == 1) {
            Arrays.asList("content", "reasoning_content").forEach(i -> {
                BizInputOutput o = new BizInputOutput();
                o.setId(UUID.randomUUID().toString());
                o.setName(i);
                BizSchema s = new BizSchema();
                s.setType("string");
                o.setSchema(s);
                inputsTransToOutputs.add(o);
            });
        }


        outputs.forEach(o -> {
            BizInputOutput i = new BizInputOutput();
            i.setId(UUID.randomUUID().toString());
            i.setName(o.getName());
            BizSchema s = new BizSchema();
            s.setType(o.getSchema().getType());
            BizValue v = new BizValue();
            JSONObject content = new JSONObject();
            content.put("id", UUID.randomUUID().toString());
            content.put("name", "");
            v.setContent(content);
            v.setType("ref");
            s.setValue(v);
            i.setSchema(s);
            i.setRequired(o.getRequired());
            outputsTransToInputs.add(i);
        });

        JSONObject ioInv = new JSONObject();
        ioInv.put("inputs", outputsTransToInputs);
        ioInv.put("outputs", inputsTransToOutputs);

        return ioInv;
    }

    private static final List<String> DEFAULT_KEYS = Arrays.asList(
            "text", "content", "value", "title", "name", "message", "prompt",
            "url", "fileUrl", "path");

    public static boolean isInputContentEmpty(Object content) {
        return isInputContentEmpty(content, DEFAULT_KEYS);
    }

    public static boolean isInputContentEmpty(Object content, Collection<String> candidateKeys) {
        if (content == null) {
            return true;
        }

        // Pure string
        if (content instanceof CharSequence) {
            return StringUtils.isBlank((CharSequence) content);
        }

        // fastjson JSONObject
        if (content instanceof JSONObject) {
            return isJsonObjEmpty((JSONObject) content, candidateKeys);
        }

        // General Map
        if (content instanceof Map) {
            return isJsonObjEmpty(new JSONObject((Map<String, Object>) content), candidateKeys);
        }

        // Collection/array: if any element is non-empty, consider the whole as non-empty
        if (content instanceof Collection) {
            for (Object o : (Collection<?>) content) {
                if (!isInputContentEmpty(o, candidateKeys)) {
                    return false;
                }
            }
            return true;
        }
        if (content.getClass().isArray()) {
            int len = java.lang.reflect.Array.getLength(content);
            for (int i = 0; i < len; i++) {
                Object o = java.lang.reflect.Array.get(content, i);
                if (!isInputContentEmpty(o, candidateKeys)) {
                    return false;
                }
            }
            return true;
        }
        // Other objects: try to serialize to JSON and then judge
        try {
            JSONObject jo = JSON.parseObject(JSON.toJSONString(content));
            return isJsonObjEmpty(jo, candidateKeys);
        } catch (Exception ignore) {
            return StringUtils.isBlank(String.valueOf(content));
        }
    }

    private static boolean isJsonObjEmpty(JSONObject jo, Collection<String> candidateKeys) {
        if (jo == null || jo.isEmpty()) {
            return true;
        }

        // 1) First check if there are non-empty strings in candidate keys
        for (String key : candidateKeys) {
            String v = jo.getString(key);
            if (StringUtils.isNotBlank(v)) {
                return false;
            }
        }

        // 2) Common "default" container: string or array/object
        Object def = jo.get("default");
        if (def != null && !isInputContentEmpty(def, candidateKeys)) {
            return false;
        }

        // 3) If any "direct string value" is non-empty, also consider as non-empty (avoid missed judgments
        // due to inconsistent key names)
        for (Map.Entry<String, Object> e : jo.entrySet()) {
            Object v = e.getValue();
            if (v instanceof CharSequence && StringUtils.isNotBlank((CharSequence) v)) {
                return false;
            }
        }
        return true;
    }

    private JSONObject handleNodeParam(JSONObject nodeParam) {
        // Remove redundant information for core system
        nodeParam.remove("configs");
        // Special handling
        Integer topN = nodeParam.getInteger("topN");
        if (topN != null) {
            nodeParam.put("topN", topN.toString());
        }
        // Convert patchId
        String patchId = nodeParam.getString("patchId");
        if (StringUtils.isNotEmpty(patchId)) {
            String domain = nodeParam.getString("domain");
            // Some models patch id = 0 fallback
            ConfigInfo patchId0Cfg = configInfoMapper.getByCategoryAndCode("PATCH_ID", "0");
            List<String> pathId0 = StrUtil.split(patchId0Cfg.getValue(), ",");
            if (!pathId0.contains(domain) && "0".equals(patchId)) {
                nodeParam.put("patch_id", new ArrayList<>());
            } else {
                nodeParam.put("patch_id", Collections.singletonList(patchId));
            }
            nodeParam.remove("patchId");
        }
        // Database dbId string to long
        String dbId = nodeParam.getString("dbId");
        if (StringUtils.isNotEmpty(dbId)) {
            Long dbIdLong = Long.parseLong(dbId);
            nodeParam.put("dbId", dbIdLong);
        }

        return nodeParam;
    }

    public Object getAutoAddEvalSetData(Long id) {
        List<EvalSet> setList = evalSetMapper.selectList(Wrappers.lambdaQuery(EvalSet.class)
                .eq(EvalSet::getApplicationId, id)
                .eq(EvalSet::getApplicationType, CommonConst.ApplicationType.WORKFLOW));

        if (CollectionUtils.isEmpty(setList)) {
            return ApiResult.success();
        }

        List<EvalSetVerDataVo> voList = new ArrayList<>();
        setList.forEach(evalSet -> {
            List<EvalSetVer> evalSetVers = evalSetVerMapper.selectList(Wrappers.lambdaQuery(EvalSetVer.class)
                    .eq(EvalSetVer::getEvalSetId, evalSet.getId())
                    .eq(EvalSetVer::getDeleted, false)
                    .orderByDesc(EvalSetVer::getUpdateTime));
            if (CollectionUtils.isEmpty(evalSetVers)) {
                return;
            }
            List<Long> verIds = evalSetVers.stream().map(EvalSetVer::getId).collect(Collectors.toList());
            List<EvalSetVerData> evalSetVerDataList = evalSetVerDataMapper.selectList(Wrappers.lambdaQuery(EvalSetVerData.class)
                    .in(EvalSetVerData::getEvalSetVerId, verIds)
                    .eq(EvalSetVerData::getDeleted, false)
                    .eq(EvalSetVerData::getAutoAdd, true)
                    .orderByDesc(EvalSetVerData::getCreateTime));

            evalSetVerDataList.forEach(d -> {
                EvalSetVerDataVo vo = new EvalSetVerDataVo();
                BeanUtils.copyProperties(d, vo);
                vo.setAnswer(d.getExpectedAnswer());
                voList.add(vo);
            });
        });

        return voList;
    }

    public Object getNodeTemplate(Integer source) {
        int code = CommonConst.PlatformCode.COMMON;

        List<ConfigInfo> workflowNodeTemplate = configInfoMapper.selectList(Wrappers.lambdaQuery(ConfigInfo.class)
                .eq(ConfigInfo::getCategory, "WORKFLOW_NODE_TEMPLATE")
                .eq(ConfigInfo::getIsValid, 1)
                .like(ConfigInfo::getCode, Integer.toString(code)));

        if ("pre".equals(env)) {
            workflowNodeTemplate = configInfoMapper.selectList(Wrappers.lambdaQuery(ConfigInfo.class)
                    .eq(ConfigInfo::getCategory, "WORKFLOW_NODE_TEMPLATE_PRE")
                    .eq(ConfigInfo::getIsValid, 1)
                    .like(ConfigInfo::getCode, Integer.toString(code)));
        }
        ConfigInfo spaceSwitchNode = configInfoMapper.selectOne(new LambdaQueryWrapper<ConfigInfo>().eq(ConfigInfo::getCategory, "SPACE_SWITCH_NODE"));
        if (spaceSwitchNode != null
                && StringUtils.isNotBlank(spaceSwitchNode.getValue())
                && SpaceInfoUtil.getSpaceId() != null) {
            Set<String> filter = Arrays.stream(spaceSwitchNode.getValue().split(","))
                    .map(String::trim)
                    .filter(StringUtils::isNotBlank)
                    .collect(Collectors.toSet());
            if (!filter.isEmpty() && CollUtil.isNotEmpty(workflowNodeTemplate)) {
                workflowNodeTemplate.removeIf(configInfo -> {
                    try {
                        JSONObject obj = JSONObject.parseObject(configInfo.getValue());
                        String idType = obj == null ? null : obj.getString("idType");
                        // Remove if matched
                        return StringUtils.isNotBlank(idType) && filter.contains(idType);
                    } catch (Exception ex) {
                        return false;
                    }
                });
            }
        }
        Map<String, List<ConfigInfo>> groupByType = workflowNodeTemplate.stream().collect(Collectors.groupingBy(ConfigInfo::getName, LinkedHashMap::new, Collectors.toList()));
        JSONArray ret = new JSONArray(groupByType.size());
        groupByType.forEach((k, v) -> {
            JSONObject jsonObject = new JSONObject();
            jsonObject.put("name", k);
            JSONArray nodes = new JSONArray(v.size());
            v.forEach(config -> {
                nodes.add(JSONObject.parseObject(config.getValue()));
            });
            jsonObject.put("nodes", nodes);
            ret.add(jsonObject);
        });
        return ret;
    }

    public Object clearDialog(Long workflowId, Integer type) {
        return workflowDialogMapper.update(Wrappers.lambdaUpdate(WorkflowDialog.class)
                .eq(WorkflowDialog::getWorkflowId, workflowId)
                .eq(WorkflowDialog::getType, type)
                .set(WorkflowDialog::getDeleted, true));
    }

    public Object canPublishSetNot(Long id) {
        Workflow workflow = getById(id);
        WorkflowReq req = new WorkflowReq();
        // req.setStatus(WorkflowConst.Status.UNPUBLISHED);
        req.setAppId(workflow.getAppId());

        // saveRemote(req, workflow.getFlowId());

        return update(Wrappers.lambdaUpdate(Workflow.class)
                .eq(Workflow::getId, id)
                .set(Workflow::getCanPublish, false)
        // .set(Workflow::getStatus, WorkflowConst.Status.UNPUBLISHED)
        );
    }

    public Object canPublishSet(Long id) {
        Workflow workflow = getById(id);
        dataPermissionCheckTool.checkWorkflowVisible(workflow, SpaceInfoUtil.getSpaceId());
        WorkflowReq req = new WorkflowReq();
        req.setAppId(workflow.getAppId());
        return update(Wrappers.lambdaUpdate(Workflow.class)
                .eq(Workflow::getId, id)
                .set(Workflow::getCanPublish, true));
    }

    public boolean isSimpleIo(Long id) {
        Workflow workflow = getById(id);
        dataPermissionCheckTool.checkWorkflowBelong(workflow, SpaceInfoUtil.getSpaceId());

        String data = workflow.getData();
        if (data == null) {
            throw new BusinessException(ResponseEnum.WORKFLOW_PROTOCOL_EMPTY);
        }

        // Get start and end nodes
        BizWorkflowData bizWorkflowData = JSON.parseObject(data, BizWorkflowData.class);
        List<BizWorkflowNode> nodes = bizWorkflowData.getNodes();
        BizWorkflowNode start = nodes.get(0);
        BizWorkflowNode end = nodes.get(1);
        if (!start.getId().startsWith(WorkflowConst.NodeType.START)) {
            for (BizWorkflowNode node : nodes) {
                if (node.getId().startsWith(WorkflowConst.NodeType.START)) {
                    start = node;
                    break;
                }
            }
        }
        if (!end.getId().startsWith(WorkflowConst.NodeType.END)) {
            for (BizWorkflowNode node : nodes) {
                if (node.getId().startsWith(WorkflowConst.NodeType.END)) {
                    end = node;
                    break;
                }
            }
        }

        boolean inputSimple = true;
        boolean outputSimple = true;

        List<BizInputOutput> startO = start.getData().getOutputs();
        for (BizInputOutput so : startO) {
            if ("object".equals(so.getSchema().getType()) || so.getSchema().getType().startsWith("array")) {
                inputSimple = false;
                break;
            }
        }

        List<BizInputOutput> endI = end.getData().getInputs();
        for (BizInputOutput ei : endI) {
            if ("object".equals(ei.getSchema().getType()) || ei.getSchema().getType().startsWith("array")) {
                outputSimple = false;
                break;
            }
        }

        return inputSimple && outputSimple;
    }

    public SseEmitter sseChat(ChatBizReq bizReq) {
        try {
            if (bizReq.getOutputType() == null) {
                bizReq.setOutputType(1);
            }

            // Handle input null values
            bizReq.getInputs().forEach((k, v) -> {
                if (v == null) {
                    bizReq.getInputs().remove(k);
                }
            });

            // Data validation
            String flowId = bizReq.getFlowId();
            Assert.notNull(bizReq);
            Assert.notEmpty(flowId);
            Assert.notNull(bizReq.getInputs());

            String uid = UserInfoManagerHandler.getUserId();

            // if (SseEmitterUtil.exist(uid)) {
            // return SseEmitterUtil.newSseAndSendMessageClose("Too fast request! Please try again later");
            // }

            Workflow workflow = getOne(Wrappers.lambdaQuery(Workflow.class).eq(Workflow::getFlowId, flowId));
            Assert.notNull(workflow);
            AkSk akSk = appService.remoteCallAkSk(workflow.getAppId());
            Assert.notNull(akSk);
            Assert.notEmpty(akSk.getApiKey());
            Assert.notEmpty(akSk.getApiSecret());

            // Multi-round conversation validation
            BizWorkflowData bizWorkflowData = JSON.parseObject(workflow.getData(), BizWorkflowData.class);
            List<BizWorkflowNode> nodes = bizWorkflowData.getNodes();
            boolean isEnabled = false;
            int maxRounds = 0;
            for (BizWorkflowNode node : nodes) {
                if (isMultiRoundEnabled(node)) {
                    isEnabled = true;
                    maxRounds = Math.max(maxRounds, getMaxRounds(node));
                }
            }
            Map<String, String> headerMap = new HashMap<>();
            headerMap.put(HttpHeaders.AUTHORIZATION, akSk.getApiKey() + ":" + akSk.getApiSecret());
            headerMap.put("X-Consumer-Username", workflow.getAppId());

            ChatSysReq sysReq = new ChatSysReq();
            sysReq.setFlowId(flowId);
            sysReq.setParameters(bizReq.getInputs());
            sysReq.setUid(uid);
            sysReq.setVersion(bizReq.getVersion());
            // Support multi-round conversation, construct params
            if (isEnabled) {
                buildParams(bizReq, maxRounds, sysReq);
            }
            String url = apiUrl.getWorkflow().concat("/workflow/v1/debug/chat/completions");
            String reqBody = JacksonUtil.toJSONString(sysReq, JacksonUtil.NON_NULL_OBJECT_MAPPER);

            SseEmitter sseEmitter = SseEmitterUtil.create(bizReq.getChatId(), 1800_000L);
            log.info("[SSE]workflow chat url = {}, headers = {}, reqBody = {}", url, headerMap, reqBody);
            WorkflowSseEventSourceListener listener = new WorkflowSseEventSourceListener(flowId, bizReq.getChatId(), bizReq.getOutputType(), bizReq.getPromptDebugger(), bizReq.getVersion());
            OkHttpUtil.connectRealEventSource(url, headerMap, reqBody, listener);

            if (Boolean.TRUE.equals(bizReq.getRegen())) {
                WorkflowDialog latestDialog = workflowDialogMapper.selectOne(Wrappers.lambdaQuery(WorkflowDialog.class).eq(WorkflowDialog::getWorkflowId, workflow.getId()).orderByDesc(WorkflowDialog::getCreateTime).last("limit 1"));
                workflowDialogMapper.delete(Wrappers.lambdaQuery(WorkflowDialog.class).eq(WorkflowDialog::getId, latestDialog.getId()));
            }

            return sseEmitter;
        } catch (Exception e) {
            log.error("SSE error occurred: {}", e.getMessage(), e);
            return SseEmitterUtil.newSseAndSendMessageClose(new ChatResponse(e.getMessage()));
        }
    }

    public SseEmitter sseChatResume(ChatResumeReq bizReq) {
        try {
            if (bizReq.getOutputType() == null) {
                bizReq.setOutputType(1);
            }
            // Data validation
            String eventId = bizReq.getEventId();
            Assert.notNull(bizReq);
            Assert.notEmpty(eventId);
            Assert.notNull(bizReq.getContent());

            String uid = UserInfoManagerHandler.getUserId();

            // if (SseEmitterUtil.exist(uid)) {
            // return SseEmitterUtil.newSseAndSendMessageClose("Too fast request! Please try again later");
            // }
            String flowId = bizReq.getFlowId();
            Workflow workflow = getOne(Wrappers.lambdaQuery(Workflow.class).eq(Workflow::getFlowId, flowId));
            Assert.notNull(workflow);
            AkSk akSk = appService.remoteCallAkSk(workflow.getAppId());
            Assert.notNull(akSk);
            Assert.notEmpty(akSk.getApiKey());
            Assert.notEmpty(akSk.getApiSecret());

            Map<String, String> headerMap = new HashMap<>();
            headerMap.put(HttpHeaders.AUTHORIZATION, akSk.getApiKey() + ":" + akSk.getApiSecret());
            headerMap.put("X-Consumer-Username", workflow.getAppId());

            JSONObject sysReq = new JSONObject();
            sysReq.put("event_id", bizReq.getEventId());
            sysReq.put("event_type", bizReq.getEventType());
            sysReq.put("content", bizReq.getContent());

            String url = apiUrl.getWorkflow().concat("/workflow/v1/debug/resume");
            String reqBody = JacksonUtil.toJSONString(sysReq, JacksonUtil.NON_NULL_OBJECT_MAPPER);

            SseEmitter sseEmitter = SseEmitterUtil.create(bizReq.getEventId(), 1800_000L);
            log.info("[SSE]workflow resume url = {}, headers = {}, reqBody = {}", url, headerMap, reqBody);
            WorkflowSseEventSourceListener listener = new WorkflowSseEventSourceListener(flowId, bizReq.getEventId(), bizReq.getOutputType(), bizReq.getPromptDebugger(), bizReq.getVersion());
            OkHttpUtil.connectRealEventSource(url, headerMap, reqBody, listener);

            if (Boolean.TRUE.equals(bizReq.getRegen())) {
                WorkflowDialog latestDialog = workflowDialogMapper.selectOne(Wrappers.lambdaQuery(WorkflowDialog.class).eq(WorkflowDialog::getWorkflowId, workflow.getId()).orderByDesc(WorkflowDialog::getCreateTime).last("limit 1"));
                workflowDialogMapper.delete(Wrappers.lambdaQuery(WorkflowDialog.class).eq(WorkflowDialog::getId, latestDialog.getId()));
            }
            return sseEmitter;
        } catch (Exception e) {
            log.error("workflow resume SSE error occurred: {}", e.getMessage(), e);
            return SseEmitterUtil.newSseAndSendMessageClose(new ChatResponse(e.getMessage()));
        }
    }

    /**
     * Construct multi-round conversation parameters
     *
     * @param bizReq
     * @param maxRounds
     * @param sysReq
     */
    private void buildParams(ChatBizReq bizReq, int maxRounds, ChatSysReq sysReq) {
        List<WorkflowDialog> metaData = workflowDialogMapper.selectList(new LambdaQueryWrapper<WorkflowDialog>()
                .eq(WorkflowDialog::getChatId, bizReq.getChatId())
                .orderByDesc(WorkflowDialog::getCreateTime)
                .last("limit " + maxRounds));
        List<WorkflowDialog> workflowDialogs = CollUtil.reverse(metaData);
        if (!workflowDialogs.isEmpty()) {
            List<JSONObject> historyList = new ArrayList<>(workflowDialogs.size() * 2);
            for (WorkflowDialog workflowDialog : workflowDialogs) {
                JSONArray questionItems = JSONArray.parseArray(workflowDialog.getQuestionItem());
                JSONObject questionObj = JSONArray.parseArray(workflowDialog.getQuestionItem()).getJSONObject(0);
                JSONObject historyInfoInput = new JSONObject();
                historyInfoInput.put("role", "user");
                historyInfoInput.put("content_type", "string".equals(questionObj.getString("type")) ? "text" : questionObj.getString("type"));
                historyInfoInput.put("content", questionObj.getString("default"));
                historyList.add(historyInfoInput);
                for (Object questionItem : questionItems) {
                    JSONObject questionObj2 = JSONObject.parseObject(questionItem.toString());
                    if ("image".equals(questionObj2.getString("allowedFileType"))) {
                        JSONObject historyInfoInput2 = new JSONObject();
                        JSONArray aDefault = questionObj2.getJSONArray("default");
                        if (aDefault != null && !aDefault.isEmpty()) {
                            String content = aDefault.getJSONObject(0).getString("url");
                            historyInfoInput2.put("role", "user");
                            historyInfoInput2.put("content_type", "image");
                            historyInfoInput2.put("content", content);
                            historyList.add(historyInfoInput2);
                        }
                        break;
                    }
                }
                JSONObject historyInfoOutput = new JSONObject();
                historyInfoOutput.put("role", "assistant");
                historyInfoOutput.put("content_type", "text");
                historyInfoOutput.put("content", workflowDialog.getAnswerItem());
                historyList.add(historyInfoOutput);

            }
            sysReq.setHistory(historyList);
        }
        sysReq.setChatId(bizReq.getChatId());
    }

    /**
     * Whether multi-round conversation is supported
     *
     * @param node
     * @return
     */
    private boolean isMultiRoundEnabled(BizWorkflowNode node) {
        BizNodeData data = node.getData();
        String prefix = node.getId().split("::")[0];
        ConfigInfo configInfo = configInfoMapper.selectOne(new LambdaQueryWrapper<ConfigInfo>()
                .eq(ConfigInfo::getCategory, "MULTI_ROUNDS_ALIAS_NAME")
                .eq(ConfigInfo::getIsValid, 1));
        List<String> list = Arrays.asList(configInfo.getValue().split(","));
        // Currently only decision nodes and large model nodes support enabling multi-round conversation
        if (!CollUtil.contains(list, prefix)) {
            return false;
        }
        JSONObject nodeParam = data.getNodeParam();
        if (nodeParam == null) {
            return false;
        }
        JSONObject enableChatHistoryV2 = nodeParam.getJSONObject("enableChatHistoryV2");
        if (enableChatHistoryV2 != null) {
            // Whether multi-round conversation is enabled
            Boolean enable = enableChatHistoryV2.getBoolean("isEnabled");
            return Boolean.TRUE.equals(enable);
        }
        return false;
    }

    /**
     * Get number of rounds
     *
     * @param node
     * @return
     */
    private int getMaxRounds(BizWorkflowNode node) {
        BizNodeData data = node.getData();
        JSONObject nodeParam = data.getNodeParam();
        if (nodeParam == null) {
            return 0;
        }
        JSONObject enableChatHistoryV2 = nodeParam.getJSONObject("enableChatHistoryV2");
        if (enableChatHistoryV2 == null) {
            return 0;
        }
        Integer rounds = enableChatHistoryV2.getInteger("rounds");
        return rounds == null ? 0 : rounds;
    }

    public Object trainableNodes(Long id) {
        Workflow workflow = getById(id);
        if (workflow == null) {
            throw new BusinessException(ResponseEnum.WORKFLOW_NOT_EXIST);
        }
        if (StringUtils.isBlank(workflow.getData())) {
            throw new BusinessException(ResponseEnum.WORKFLOW_PROTOCOL_EMPTY);
        }

        List<NodeSimpleDto> llm = new ArrayList<>();
        List<NodeSimpleDto> intent = new ArrayList<>();
        List<NodeSimpleDto> vExtractor = new ArrayList<>();

        BizWorkflowData bizWorkflowData = JSON.parseObject(workflow.getData(), BizWorkflowData.class);
        bizWorkflowData.getNodes().forEach(n -> {
            if (n.getId().startsWith(WorkflowConst.NodeType.SPARK_LLM)) {
                llm.add(new NodeSimpleDto(n.getId(), n.getData().getLabel(), n.getData().getNodeParam().getString("domain")));
            }
            if (n.getId().startsWith(WorkflowConst.NodeType.DECISION_MAKING)) {
                intent.add(new NodeSimpleDto(n.getId(), n.getData().getLabel(), n.getData().getNodeParam().getString("domain")));
            }
            if (n.getId().startsWith(WorkflowConst.NodeType.EXTRACTOR_PARAMETER)) {
                vExtractor.add(new NodeSimpleDto(n.getId(), n.getData().getLabel(), n.getData().getNodeParam().getString("domain")));
            }
        });

        List<NodeSimpleDto> all = new ArrayList<>(llm.size() + intent.size() + vExtractor.size());
        all.addAll(llm);
        all.addAll(intent);
        // all.addAll(vExtractor);

        return all;
    }


    public Object evalPageFirstTime(Long id) {
        return update(Wrappers.lambdaUpdate(Workflow.class)
                .eq(Workflow::getId, id)
                .set(Workflow::getEvalPageFirstTime, false));
    }

    public Object getInputsType(String flowId) {
        Workflow workflow = getOne(Wrappers.lambdaQuery(Workflow.class).eq(Workflow::getFlowId, flowId));
        if (workflow == null) {
            log.error("Flow not found, id=" + flowId);
            throw new BusinessException(ResponseEnum.NO_WORKFLOW);
        }

        String data = workflow.getData();
        if (StringUtils.isBlank(data)) {
            log.error("Workflow protocol is empty, id=" + flowId);
            throw new BusinessException(ResponseEnum.WORKFLOW_PROTOCOL_EMPTY);
        }

        BizWorkflowData bizWorkflowData = JSON.parseObject(data, BizWorkflowData.class);
        List<BizWorkflowNode> nodes = bizWorkflowData.getNodes();
        for (BizWorkflowNode node : nodes) {
            if (node.getId().startsWith(WorkflowConst.NodeType.START)) {
                // Parse input
                List<BizInputOutput> outputs = node.getData().getOutputs();
                return JsonConverter.flowInputTypeConvert(JSON.toJSONString(outputs));
            }
        }

        throw new BusinessException(ResponseEnum.PARSE_INPUT_PARAM_TYPE_FAILED);
    }

    public Object getInputsInfo(String flowId) {
        Workflow workflow = getOne(Wrappers.lambdaQuery(Workflow.class).eq(Workflow::getFlowId, flowId));
        if (workflow == null) {
            log.error("Flow not found, id=" + flowId);
            throw new BusinessException(ResponseEnum.NO_WORKFLOW);
        }

        String data = workflow.getData();
        if (StringUtils.isBlank(data)) {
            log.error("Workflow protocol is empty, id=" + flowId);
            throw new BusinessException(ResponseEnum.WORKFLOW_PROTOCOL_EMPTY);
        }

        BizWorkflowData bizWorkflowData = JSON.parseObject(data, BizWorkflowData.class);
        List<BizWorkflowNode> nodes = bizWorkflowData.getNodes();
        for (BizWorkflowNode node : nodes) {
            if (node.getId().startsWith(WorkflowConst.NodeType.START)) {
                // Parse input
                List<BizInputOutput> outputs = node.getData().getOutputs();
                return ApiResult.success(JSON.toJSONString(outputs));
            }
        }
        throw new BusinessException(ResponseEnum.PARSE_INPUT_PARAM_TYPE_FAILED);
    }

    public Object uploadFile(MultipartFile[] files, String flowId) {
        if (files == null || files.length == 0) {
            return ApiResult.error(ResponseEnum.FILE_EMPTY);
        }
        Workflow workflow = getOne(Wrappers.lambdaQuery(Workflow.class).eq(Workflow::getFlowId, flowId));
        Assert.notNull(workflow);
        AkSk akSk = appService.remoteCallAkSk(workflow.getAppId());
        Assert.notNull(akSk);
        Assert.notEmpty(akSk.getApiKey());
        Assert.notEmpty(akSk.getApiSecret());

        List<String> urls = new LinkedList<>();
        for (MultipartFile file : files) {
            String url = coreSystemService.uploadFile(file, akSk.getApiKey(), akSk.getApiSecret());
            urls.add(url);
        }
        return urls;
    }

    public Object getModelInfo(WorkflowModelReq workflowReq) {
        if (workflowReq == null || StringUtils.isBlank(workflowReq.getFlowId()) || workflowReq.getType() == null) {
            return ApiResult.error(ResponseEnum.PARAM_ERROR);
        }
        if (!workflowReq.getType().equals(0) && !workflowReq.getType().equals(1)) {
            return ApiResult.error(ResponseEnum.PARAM_ERROR);
        }
        List<WorkflowModelVo> result = new ArrayList<>();
        Workflow workflow = getOne(Wrappers.lambdaQuery(Workflow.class).eq(Workflow::getFlowId, workflowReq.getFlowId()));
        if (workflow == null) {
            throw new BusinessException(ResponseEnum.WORKFLOW_NOT_EXIST);
        }
        BizWorkflowData bizWorkflowData;
        // Parse flow protocol
        if (workflowReq.getType().equals(0)) {
            bizWorkflowData = JSON.parseObject(workflow.getData(), BizWorkflowData.class);
        } else {
            if (workflow.getPublishedData() == null) {
                throw new BusinessException(ResponseEnum.WORKFLOW_NOT_PUBLISH);
            }
            bizWorkflowData = JSON.parseObject(workflow.getPublishedData(), BizWorkflowData.class);
        }
        for (BizWorkflowNode node : bizWorkflowData.getNodes()) {
            if (node.getId() != null && node.getId().startsWith("spark-llm")) {
                WorkflowModelVo workflowModelVo = new WorkflowModelVo();
                workflowModelVo.setNodeId(node.getId());
                workflowModelVo.setNodeName(node.getData().getNodeParam().getString("domain"));
                result.add(workflowModelVo);
            }
        }
        return result;
    }

    public Object getNodeErrorInfo(WorkflowModelErrorReq workflowModelErrorReq) {
        if (workflowModelErrorReq == null || StringUtils.isBlank(workflowModelErrorReq.getFlowId())) {
            return ApiResult.error(ResponseEnum.PARAM_ERROR);
        }
        // Query flow corresponding node running data
        List<WorkflowErrorModelVo> errorModelVo = nodeInfoMapper.getNodeErrorInfo(workflowModelErrorReq);
        for (WorkflowErrorModelVo modelVo : errorModelVo) {
            long callNum = nodeInfoMapper.getNodeCallNum(workflowModelErrorReq, modelVo.getNodeName());
            modelVo.setCallNum(callNum);
            List<String> sidList = nodeInfoMapper.getSidList(workflowModelErrorReq, modelVo.getNodeName());
            modelVo.setErrorNum((long) sidList.size());
            List<WorkflowErrorVo> errorInfo = new ArrayList<>();
            if (!sidList.isEmpty()) {
                errorInfo = chatInfoMapper.getErrorBySidList(sidList);
            }
            modelVo.setInfo(errorInfo);
        }
        return errorModelVo;
    }

    public Object getUserFeedbackErrorInfo(WorkflowModelErrorReq workflowModelErrorReq) {
        if (workflowModelErrorReq == null || StringUtils.isBlank(workflowModelErrorReq.getFlowId())) {
            return ApiResult.error(ResponseEnum.PARAM_ERROR);
        }
        // Query flow corresponding user feedback running data
        return chatInfoMapper.getUserFeedBackErrorInfo(workflowModelErrorReq);
    }


    public Object getAgentStrategy() {
        List<ConfigInfo> configInfos = configInfoMapper.selectList(new LambdaQueryWrapper<ConfigInfo>()
                .eq(ConfigInfo::getCategory, "WORKFLOW_AGENT_STRATEGY")
                .eq(ConfigInfo::getCode, "agentStrategy"));
        List<AgentStrategy> result = new ArrayList<>();
        for (ConfigInfo configInfo : configInfos) {
            AgentStrategy agentStrategy = new AgentStrategy();
            agentStrategy.setName(configInfo.getName());
            agentStrategy.setDescription(configInfo.getValue());
            agentStrategy.setCode(Integer.valueOf(configInfo.getRemarks()));
            result.add(agentStrategy);
        }
        return result;
    }

    public Object getKnowledgeProStrategy() {
        List<ConfigInfo> configInfos = configInfoMapper.selectList(new LambdaQueryWrapper<ConfigInfo>()
                .eq(ConfigInfo::getCategory, "WORKFLOW_KNOWLEDGE_PRO_STRATEGY")
                .eq(ConfigInfo::getCode, "knowledgeProStrategy"));
        List<AgentStrategy> result = new ArrayList<>();
        for (ConfigInfo configInfo : configInfos) {
            AgentStrategy agentStrategy = new AgentStrategy();
            agentStrategy.setName(configInfo.getName());
            agentStrategy.setDescription(configInfo.getValue());
            agentStrategy.setCode(Integer.valueOf(configInfo.getRemarks()));
            result.add(agentStrategy);
        }
        return result;
    }

    public Object getMcpServerList(String categoryId, Integer page, Integer pageSize, HttpServletRequest request) {
        String uid = UserInfoManagerHandler.getUserId();
        List<McpServerTool> mcpToolList = mcpServerHandler.getMcpToolList(categoryId, page, pageSize, uid);
        List<McpToolConfig> configs = mcpToolConfigMapper.selectList(new LambdaQueryWrapper<McpToolConfig>().eq(McpToolConfig::getUid, uid));
        if (CollUtil.isNotEmpty(mcpToolList)) {
            for (McpServerTool mcpServerTool : mcpToolList) {
                Map<String, McpToolConfig> collect = configs.stream().collect(Collectors.toMap(McpToolConfig::getMcpId, s -> s));
                if (CollUtil.isNotEmpty(collect)) {
                    if (collect.containsKey(mcpServerTool.getId())) {
                        McpToolConfig config = collect.get(mcpServerTool.getId());
                        mcpServerTool.setHasConfig(true);
                        if (!StringUtils.isBlank(config.getParameters()) && config.getCustomize()) {
                            mcpServerTool.setParam(true);
                        }
                        mcpServerTool.setSparkId(config.getServerId());
                    }
                }
            }
        }
        return mcpToolList;
    }

    /**
     * Debug tool
     *
     * @param req
     * @return
     */
    public Object debugServerTool(McpToolReq req) {
        JSONObject reqObj = new JSONObject();
        reqObj.put("mcp_server_id", req.getMcpServerId());
        reqObj.put("mcp_server_url", req.getMcpServerUrl());
        reqObj.put("tool_name", req.getToolName());
        reqObj.put("tool_args", req.getToolArgs());
        // Add plugin debug history
        ToolBoxOperateHistory toolBoxOperateHistory = new ToolBoxOperateHistory();
        toolBoxOperateHistory.setToolId(req.getToolId());
        toolBoxOperateHistory.setUid(UserInfoManagerHandler.getUserId());
        toolBoxOperateHistory.setType(1);
        toolBoxOperateHistoryMapper.insert(toolBoxOperateHistory);
        return mcpServerHandler.debugServerTool(reqObj);
    }

    public JSONObject getServerToolDetail(String serverId) {
        return mcpServerHandler.getMcpServerInfo(serverId);
    }

    /**
     * Add secret key
     *
     * @param serverId
     * @return
     */
    public Object andEnvKey(String serverId, HttpServletRequest request) {
        String uid = UserInfoManagerHandler.getUserId();
        McpToolConfig mcpToolConfig = mcpToolConfigMapper.selectOne(new LambdaQueryWrapper<McpToolConfig>()
                .eq(McpToolConfig::getUid, uid)
                .eq(McpToolConfig::getMcpId, serverId));
        // 1. Check if it's an update or new AK
        JSONObject ret = mcpServerHandler.checkMcpToolsIsNeedEnvKeys(serverId);
        JSONArray parameters = ret.getJSONArray("parameters");
        Map<String, String> existMap = new HashMap<>(parameters.size());
        for (Object parameter : parameters) {
            JSONObject param = (JSONObject) parameter;
            if (StringUtils.isNotBlank(param.getString("default"))) {
                param.put("hasDefault", true);
                param.put("default", null);
                // Has default value
                existMap.put(param.getString("name"), param.getString("default"));
            } else {
                param.put("hasDefault", false);
            }
        }
        if (CollUtil.isNotEmpty(existMap)) {
            String key = "mcp_list:mcp_id_".concat(serverId);
            String mapString = JSON.toJSONString(existMap);
            redisTemplate.opsForValue().set(key, mapString, 30, TimeUnit.MINUTES);
        }
        if (mcpToolConfig != null && StringUtils.isNotBlank(mcpToolConfig.getParameters())) {
            JSONObject jsonObject = JSON.parseObject(mcpToolConfig.getParameters());
            ret.put("oldParameters", jsonObject);
        }
        return ApiResult.success(ret);
    }

    public Object pushEnvKey(McpPushDto req, HttpServletRequest rq) {
        String key = "mcp_list:mcp_id_".concat(req.getMcpId());
        String storedJson = (String) redisTemplate.opsForValue().get(key);
        if (StringUtils.isNotBlank(storedJson)) {
            Map<String, String> existMap = JSON.parseObject(storedJson, new TypeReference<Map<String, String>>() {});
            Map<String, String> envMap = req.getEnv();
            if (MapUtils.isNotEmpty(envMap)) {
                envMap.forEach(existMap::put);
            }
            req.setEnv(existMap);
        }
        String uid = UserInfoManagerHandler.getUserId();
        // 1. Generate short link
        JSONObject request = new JSONObject();
        // request.put("name",req.getServerName());
        request.put("env", req.getEnv());
        if (StringUtils.isNotEmpty(req.getRecordId())) {
            request.put("record", Long.parseLong(req.getRecordId()));
        }
        String url = mcpServerHandler.getMcpUrl(request, commonConfig.getAppId());
        // 2. Generate ID
        String mcpServerId = generateServerId(req, url);
        // 3. Authorization
        mcpAuth(req.getRecordId(), null);
        // Save local configuration
        saveLocalConfig(req, uid, url, mcpServerId, req.getEnv(), req.getCustomize());
        return ApiResult.success(mcpServerId);
    }

    private String generateServerId(McpPushDto req, String url) {
        JSONObject linkReq = new JSONObject();
        linkReq.put("app_id", commonConfig.getAppId());
        linkReq.put("name", req.getServerName());
        linkReq.put("type", "docker");
        //
        linkReq.put("mcp_server_url", url);
        linkReq.put("description", req.getServerDesc());
        linkReq.put("mcp_schema", "");
        JSONObject linkRep = mcpServerHandler.mcpPublish(linkReq);
        String mcpServerId = linkRep.getString("id");
        return mcpServerId;
    }

    public void mcpAuth(String recordId, String flowId) {
        long effectTime = LocalDateTime.now().plusYears(50).toEpochSecond(ZoneOffset.of("+8"));
        long orderTime = LocalDateTime.now().toEpochSecond(ZoneOffset.of("+8"));
        JSONObject authReq = new JSONObject();
        authReq.put("operate_type", "add_lic");
        authReq.put("order_id", "REQ" + UUID.randomUUID());
        authReq.put("auth_id", UUID.randomUUID());
        authReq.put("app_id", commonConfig.getAppId());
        authReq.put("channel", "mcp");
        authReq.put("limit", "-1");
        authReq.put("type", "cnt");
        authReq.put("account", "mcp");
        if (recordId != null) {
            authReq.put("function", recordId);
        } else {
            authReq.put("function", flowId);
        }
        authReq.put("order_time", String.valueOf(orderTime));
        authReq.put("effect_etime", String.valueOf(effectTime));
        mcpServerHandler.McpAuth(authReq);
    }

    private void saveLocalConfig(McpPushDto req, String uid, String url, String mcpServerId, Map<String, String> env, Boolean customize) {
        McpToolConfig config = mcpToolConfigMapper.selectOne(new LambdaQueryWrapper<McpToolConfig>()
                .eq(McpToolConfig::getUid, uid)
                .eq(McpToolConfig::getMcpId, req.getMcpId()));
        if (config == null) {
            McpToolConfig mcpToolConfig = new McpToolConfig();
            mcpToolConfig.setMcpId(req.getMcpId());
            mcpToolConfig.setUid(uid);
            mcpToolConfig.setSortLink(url);
            mcpToolConfig.setServerId(mcpServerId);
            mcpToolConfig.setCustomize(customize);
            mcpToolConfig.setCreateTime(new Date());
            mcpToolConfig.setUpdateTime(new Date());
            if (env != null) {
                mcpToolConfig.setParameters(JSON.toJSONString(env));
            }
            mcpToolConfigMapper.insert(mcpToolConfig);
        } else {
            config.setSortLink(url);
            config.setServerId(mcpServerId);
            if (env != null) {
                config.setParameters(JSON.toJSONString(env));
            }
            config.setCustomize(customize);
            config.setCreateTime(new Date());
            config.setUpdateTime(new Date());
            mcpToolConfigMapper.updateById(config);
        }
    }


    public Object replaceAppId(String appId, String flowId) {
        log.info("replace appid {}, origin flowId:{}", appId, flowId);
        Workflow one = this.getOne(new LambdaQueryWrapper<Workflow>().eq(Workflow::getFlowId, flowId));
        if (one == null) {
            throw new BusinessException(ResponseEnum.WORKFLOW_NOT_EXIST);
        }
        if (StringUtils.isBlank(appId)) {
            throw new BusinessException(ResponseEnum.APPID_CANNOT_EMPTY);
        }
        String data = one.getData();
        if (StringUtils.isNotBlank(data)) {
            String newData = data.replaceAll(one.getAppId(), appId);
            one.setData(newData);
        }
        String publishedData = one.getPublishedData();
        if (StringUtils.isNotBlank(publishedData)) {
            String newPublishedData = publishedData.replaceAll(one.getAppId(), appId);
            one.setPublishedData(newPublishedData);
        }

        one.setAppId(appId);

        return ApiResult.success(this.updateById(one));
    }

    public Object hasQaNode(Integer botId) {
        UserLangChainInfo userLangChainInfo = userLangChainInfoDao.selectOne(new LambdaQueryWrapper<UserLangChainInfo>().eq(UserLangChainInfo::getBotId, botId));

        if (Objects.isNull(userLangChainInfo)) {
            log.error("----- Assistant protocol not found, botId: {}", botId);
            throw new BusinessException(ResponseEnum.BOT_NOT_EXIST);
        }
        String flowId = userLangChainInfo.getFlowId();
        Workflow workflow = this.getOne(new LambdaQueryWrapper<Workflow>().eq(Workflow::getFlowId, flowId));
        if (workflow == null) {
            throw new BusinessException(ResponseEnum.WORKFLOW_NOT_EXIST);
        }
        Boolean flag = checkFlowHasQaNode(workflow);
        return ApiResult.success(flag);
    }

    private static @NotNull Boolean checkFlowHasQaNode(Workflow workflow) {
        BizWorkflowData bizWorkflowData = JSON.parseObject(workflow.getData(), BizWorkflowData.class);
        if (bizWorkflowData == null) {
            return false;
        }
        List<BizWorkflowNode> nodes = bizWorkflowData.getNodes();
        Boolean flag = false;
        for (BizWorkflowNode node : nodes) {
            // Check if it contains Q&A nodes
            if (node.getId().startsWith("question-answer")) {
                flag = true;
            }
        }
        return flag;
    }

    public Object addComparisons(WorkflowComparisonReq workflowComparisonReq) {
        try {
            // Workflow protocol conversion
            WorkflowReq workflowReq = new WorkflowReq();
            workflowReq.setData(workflowComparisonReq.getData());
            workflowReq.setName(workflowComparisonReq.getName());
            FlowProtocol protocol = buildWorkflowData(workflowReq, workflowComparisonReq.getFlowId());
            // Call core system to add comparison group protocol
            coreSystemService.addComparisons(protocol, workflowComparisonReq.getFlowId(), workflowComparisonReq.getVersion());
        } catch (Exception ex) {
            log.error("Failed to add comparison group protocol, flowId={}, version={}, error={}", workflowComparisonReq.getFlowId(), workflowComparisonReq.getVersion(), ex.getMessage(), ex);
            throw new BusinessException(ResponseEnum.PROMPT_GROUP_SAVE_FAILED);
        }
        return ApiResult.success();
    }

    public Object deleteComparisons(WorkflowComparisonReq workflowComparisonReq) {
        try {
            // Call core system to delete comparison group protocol
            coreSystemService.deleteComparisons(workflowComparisonReq.getFlowId(), workflowComparisonReq.getVersion());
        } catch (Exception ex) {
            log.error("Failed to delete comparison group protocol, flowId={}, version={}, error={}", workflowComparisonReq.getFlowId(), workflowComparisonReq.getVersion(), ex.getMessage(), ex);
            return new BusinessException(ResponseEnum.RESPONSE_FAILED, "Failed to delete comparison group protocol: " + ex.getMessage());
        }
        return ApiResult.success();
    }

    public Object listByStatus(HttpServletRequest request, String name) {
        BotMarketForm botMarketForm = new BotMarketForm();
        botMarketForm.setSearchValue(name);
        botMarketForm.setPageIndex(1);
        botMarketForm.setPageSize(10000);
        Map<String, Object> pageMap = chatBotMarketService.getBotListCheckNextPage(request,
                botMarketForm, UserInfoManagerHandler.getUserId(), SpaceInfoUtil.getSpaceId());
        LinkedList<Map<String, Object>> botList = (LinkedList<Map<String, Object>>) pageMap.get("pageList");
        List<WorkflowListVo> result = new ArrayList<>();
        if (CollUtil.isEmpty(botList)) {
            return ApiResult.success(result);
        } else {
            for (Map<String, Object> bot : botList) {
                if (bot.get("maasId") != null) {
                    Long flowId = Long.valueOf(bot.get("maasId").toString());
                    Workflow workflow = workflowMapper.selectById(flowId);
                    if (workflow == null) {
                        continue;
                    }
                    WorkflowListVo workflowListVo = new WorkflowListVo();
                    workflowListVo.setId(Long.valueOf(bot.get("botId").toString()));
                    workflowListVo.setWorkflowId(workflow.getId());
                    workflowListVo.setName(bot.get("botName").toString());
                    workflowListVo.setFlowId(workflow.getFlowId());
                    workflowListVo.setIsCanPublish(workflow.getCanPublish());
                    workflowListVo.setIsLLm(false);
                    if (StringUtils.isNotBlank(workflow.getData())) {
                        BizWorkflowData bizWorkflowData = JSONObject.parseObject(workflow.getData(), BizWorkflowData.class);
                        Map<String, Boolean> workflowType = getWorkflowType(bizWorkflowData);
                        workflowListVo.setIsLLm(workflowType.get("isLLm"));
                        workflowListVo.setIsMultiParams(workflowType.get("isMultiParams"));
                    }
                    workflowListVo.setDescription(bot.get("botDesc").toString());
                    result.add(workflowListVo);
                }
            }
            return ApiResult.success(result);
        }
    }

    private Map<String, Boolean> getWorkflowType(BizWorkflowData bizWorkflowData) {
        Map<String, Boolean> result = new HashMap<>();
        result.put("isLLm", false);
        result.put("isMultiParams", false);
        bizWorkflowData.getNodes()
                .stream()
                .filter(n -> n.getId().startsWith(WorkflowConst.NodeType.SPARK_LLM))
                .findFirst()
                .ifPresent(n -> {
                    result.put("isLLm", true);
                });

        BizWorkflowNode startNode = bizWorkflowData.getNodes()
                .stream()
                .filter(n -> n.getId().startsWith(WorkflowConst.NodeType.START))
                .findFirst()
                .get();

        if (startNode.getData().getOutputs().size() > 2) {
            result.put("isMultiParams", true);
        } else if (startNode.getData().getOutputs().size() == 2) {
            int fileCount = 0;
            int textCount = 0;
            for (BizInputOutput output : startNode.getData().getOutputs()) {
                if (output.getSchema().getType().startsWith("array")) {
                    result.put("isMultiParams", true);
                    break;
                } else {
                    if (output.getFileType() != null && "file".equals(output.getFileType())) {
                        fileCount++;
                    } else {
                        textCount++;
                    }
                }
            }
            if (fileCount > 1 || textCount > 1) {
                result.put("isMultiParams", true);
            }
        }
        return result;
    }

    public Map<String, Boolean> getWorkflowPromptStatus(Long workflowId) {
        Map<String, Boolean> result = new HashMap<>();
        Workflow workflow = workflowMapper.selectById(workflowId);
        if (StringUtils.isNotBlank(workflow.getData())) {
            BizWorkflowData bizWorkflowData = JSONObject.parseObject(workflow.getData(), BizWorkflowData.class);
            Map<String, Boolean> workflowType = getWorkflowType(bizWorkflowData);
            result.put("isLLm", workflowType.get("isLLm"));
            result.put("isMultiParams", workflowType.get("isMultiParams"));
        }
        result.put("isCanPublish", workflow.getCanPublish());
        result.put("isDeleted", workflow.getDeleted());
        return result;
    }

    public Object getFlowAdvancedConfig(Integer botId) {
        UserLangChainInfo userLangChainInfo = userLangChainInfoDao.selectOne(new LambdaQueryWrapper<UserLangChainInfo>().eq(UserLangChainInfo::getBotId, botId));
        String flowId = userLangChainInfo.getFlowId();
        Workflow flow = this.getOne(new LambdaQueryWrapper<Workflow>().eq(Workflow::getFlowId, flowId));
        if (StringUtils.isNotBlank(flow.getAdvancedConfig())) {
            JSONObject advancedConfig = JSONObject.parseObject(flow.getAdvancedConfig());
            return advancedConfig.getJSONObject("chatBackground");
        }
        return null;
    }

    public String saveComparisons(List<WorkflowComparisonSaveReq> workflowComparisonReqList) {
        if (workflowComparisonReqList == null || workflowComparisonReqList.isEmpty()) {
            throw new BusinessException(ResponseEnum.PROMPT_GROUP_PROMPT_CANNOT_EMPTY);
        }

        final String flowIdForLog = Optional.ofNullable(workflowComparisonReqList)
                .filter(list -> !list.isEmpty())
                .map(list -> list.get(0).getFlowId())
                .orElse("");

        try {
            Workflow workflow = workflowMapper.selectOne(
                    Wrappers.lambdaQuery(Workflow.class)
                            .eq(Workflow::getFlowId, workflowComparisonReqList.get(0).getFlowId()));
            dataPermissionCheckTool.checkWorkflowBelong(workflow, SpaceInfoUtil.getSpaceId());

            workflowComparisonMapper.delete(
                    Wrappers.lambdaQuery(WorkflowComparison.class)
                            .eq(WorkflowComparison::getFlowId, workflowComparisonReqList.get(0).getFlowId()));

            Date now = new Date();
            for (WorkflowComparisonSaveReq data : workflowComparisonReqList) {
                WorkflowComparison wc = new WorkflowComparison();
                wc.setFlowId(data.getFlowId());
                wc.setType(data.getType());
                wc.setPromptId(data.getPromptId());
                wc.setData(JSONObject.toJSONString(data.getData()));
                wc.setCreateTime(now);
                wc.setUpdateTime(now);
                workflowComparisonMapper.insert(wc);
            }

            return new SimpleDateFormat("yyyy-MM-dd HH:mm:ss").format(now);
        } catch (Exception ex) {
            log.error("Failed to save comparison group protocol, flowId={}, error={}",
                    flowIdForLog, ex.getMessage(), ex);
            throw new BusinessException(ResponseEnum.PROMPT_GROUP_SAVE_FAILED);
        }
    }

    public List<WorkflowComparison> listComparisons(String promptId) {
        return workflowComparisonMapper.selectList(Wrappers.lambdaQuery(WorkflowComparison.class)
                .eq(WorkflowComparison::getPromptId, promptId));

    }

    public void feedback(WorkflowFeedbackReq workflowFeedbackReq, HttpServletRequest request) {
        try {
            WorkflowFeedback workflowFeedback = new WorkflowFeedback();
            BeanUtils.copyProperties(workflowFeedbackReq, workflowFeedback);
            String uid = RequestContextUtil.getUID();
            UserInfo userInfo = userInfoDataService.findByUid(uid).orElseThrow();
            workflowFeedback.setUserName(userInfo.getNickname());
            workflowFeedback.setUid(uid);
            workflowFeedback.setCreateTime(new Date());
            workflowFeedbackMapper.insert(workflowFeedback);
        } catch (Exception ex) {
            log.error("Workflow feedback failed, sid={}, error={}", workflowFeedbackReq.getSid(), ex.getMessage(), ex);
            throw new BusinessException(ResponseEnum.WORKFLOW_FEEDBACK_FAILED);
        }

    }

    public List<WorkflowFeedback> getFeedbackList(String flowId) {
        return workflowFeedbackMapper.selectList(Wrappers.lambdaQuery(WorkflowFeedback.class)
                .eq(WorkflowFeedback::getFlowId, flowId)
                .eq(WorkflowFeedback::getUid, UserInfoManagerHandler.getUserId())
                .orderByDesc(WorkflowFeedback::getCreateTime));
    }

    private static void dealWithSearchPromptTemplate(String search, LambdaQueryWrapper<PromptTemplate> wrapper) {
        try {
            String decode = URLDecoder.decode(search, StandardCharsets.UTF_8.name());
            String escaped = decode
                    .replace("\\", "\\\\")
                    .replace("_", "\\_")
                    .replace("%", "\\%");
            wrapper.and(w -> w.like(PromptTemplate::getName, escaped)
                    .or()
                    .like(PromptTemplate::getDescription, escaped)
                    .or()
                    .like(PromptTemplate::getPrompt, escaped));
        } catch (Exception e) {
            log.warn("Invalid search parameter: {}", search, e);
            // Query a non-existent ID to return an empty list
            wrapper.and(w -> w.eq(PromptTemplate::getId, -1L));
        }
    }

    public static List<Input> extractInputs(String prompt) {
        List<Input> inputs = new ArrayList<>();
        // Regular expression to match content in {{...}}
        Pattern pattern = Pattern.compile("\\{\\{(.*?)\\}\\}");
        Matcher matcher = pattern.matcher(prompt);

        while (matcher.find()) {
            String inputName = matcher.group(1).trim();
            Input input = new Input(inputName);
            inputs.add(input);
        }

        return inputs;
    }

    @Transactional(rollbackFor = Exception.class)
    public Object copyFlow(String sourceFlowId, String targetFlowId) {
        Workflow sourceFlow = this.getOne(new LambdaQueryWrapper<Workflow>().eq(Workflow::getFlowId, sourceFlowId));
        Workflow targetFlow = this.getOne(new LambdaQueryWrapper<Workflow>().eq(Workflow::getFlowId, targetFlowId));
        if (sourceFlow != null && targetFlow != null) {
            log.info("Start copying flow, sourceFlowId{}, targetFlowId{}, targetFlow source data {}", sourceFlowId, targetFlowId, targetFlow.getData());
            targetFlow.setData(sourceFlow.getData());
            targetFlow.setUpdateTime(new Date());
            this.updateById(targetFlow);
            return true;
        } else {
            return false;
        }
    }

    public McpServerToolDetailVO getServerToolDetailLocally(String serverId) {
        // Get directly from cache
        JSONObject jsonObject = MCP_SERVER_CACHE.get(serverId);
        if (jsonObject != null) {
            return convertJson2DetailVO(jsonObject);
        }
        return null;
    }

    /**
     * Convert JSON object to McpServerToolDetailVO
     */
    private McpServerToolDetailVO convertJson2DetailVO(JSONObject jsonObject) {
        McpServerToolDetailVO detailVO = new McpServerToolDetailVO();

        // Set root level properties
        detailVO.setId(jsonObject.getString("id"));

        // Handle mcp object
        JSONObject mcpObject = jsonObject.getJSONObject("mcp");
        if (mcpObject != null) {
            detailVO.setTools(mcpObject.getJSONArray("tools"));
            setBasicProperties(detailVO, mcpObject);
        }

        return detailVO;
    }

    /**
     * Set basic properties
     */
    private void setBasicProperties(McpServerToolDetailVO detailVO, JSONObject mcpObject) {
        detailVO.setBrief(mcpObject.getString("brief"));
        detailVO.setOverview(mcpObject.getString("overview"));
        detailVO.setCreator(mcpObject.getString("creator"));
        detailVO.setCreateTime(mcpObject.getString("createTime"));
        detailVO.setLogoUrl(mcpObject.getString("logo"));
        detailVO.setMcpType(mcpObject.getString("mcpType"));

        // Handle content field with proper unescaping for markdown rendering
        String content = mcpObject.getString("content");
        if (content != null) {
            // Unescape common escape sequences that might interfere with markdown rendering
            content = content.replace("\\n", "\n")
                    .replace("\\r", "\r")
                    .replace("\\t", "\t")
                    .replace("\\\"", "\"")
                    .replace("\\'", "'")
                    .replace("\\\\", "\\");
        }
        detailVO.setContent(content);

        JSONArray tags = mcpObject.getJSONArray("tags");
        if (tags != null) {
            detailVO.setTags(tags.toJavaList(String.class));
        }
        detailVO.setRecordId(mcpObject.getString("recordId"));
        detailVO.setName(mcpObject.getString("name"));
        detailVO.setServerUrl(mcpObject.getString("server"));
    }


    public static class Input {
        private String name;

        public Input(String name) {
            this.name = name;
        }

        public String getName() {
            return name;
        }

        // If JSON serialization is needed, setter methods can be added
        public void setName(String name) {
            this.name = name;
        }
    }

    public PageData<PromptTemplate> listPagePromptTemplate(Integer current, Integer pageSize, String search) {
        // 1. Build query conditions
        LambdaQueryWrapper<PromptTemplate> wrapper = Wrappers.lambdaQuery(PromptTemplate.class)
                .eq(PromptTemplate::getDeleted, false)
                .orderByDesc(PromptTemplate::getCreatedTime);

        // 2. Handle search
        if (search != null) {
            if (search.length() > 30) {
                throw new BusinessException(ResponseEnum.WORKFLOW_QUERY_LENGTH_OUTRANGE);
            }
            dealWithSearchPromptTemplate(search, wrapper);
        }

        // 3. Use MyBatis-Plus pagination query (efficient)
        Page<PromptTemplate> page = new Page<>(current, pageSize);
        Page<PromptTemplate> result = promptTemplateMapper.selectPage(page, wrapper);

        for (PromptTemplate record : result.getRecords()) {
            // {"characterSettings": "characterSettings", "thinkStep": "thinkStep", "userQuery": "userQuery"}
            JSONObject json = JSON.parseObject(record.getPrompt());
            record.setCharacterSettings(json.get("characterSettings").toString());
            record.setThinkStep(json.get("thinkStep").toString());
            record.setUserQuery(json.get("userQuery").toString());
            record.setJsonAdaptationModel(JSON.parseObject(record.getAdaptationModel()));
            record.setInputs(extractInputs(record.getPrompt()));
        }

        // 4. Convert to custom PageData
        PageData<PromptTemplate> pageData = new PageData<>();
        pageData.setPageData(result.getRecords());
        pageData.setTotalCount(result.getTotal());
        return pageData;
    }

    public List<McpServerTool> getMcpServerListLocally(String categoryId, Integer pageNo, Integer pageSize, Boolean authorized,
            HttpServletRequest request) {
        // Check if cache has expired, reload if expired
        checkAndRefreshCache();

        List<McpServerTool> filteredList = MCP_SERVER_CACHE.values()
                .stream()
                .filter(jsonObject -> {
                    if (StringUtils.isNotBlank(categoryId)) {
                        String objCategoryId = jsonObject.getString("categoryId");
                        if (!categoryId.equals(objCategoryId)) {
                            return false;
                        }
                    }

                    if (authorized != null) {
                        Boolean objAuthorized = jsonObject.getBoolean("authorized");
                        return objAuthorized != null && objAuthorized == authorized;
                    }

                    return true;
                })
                .map(this::convertJson2McpServerTool)
                .collect(Collectors.toList());

        int total = filteredList.size();
        int startIndex = (pageNo - 1) * pageSize;
        int endIndex = Math.min(startIndex + pageSize, total);

        if (startIndex >= total || startIndex < 0) {
            return new ArrayList<>();
        }

        return filteredList.subList(startIndex, endIndex);
    }

    private McpServerTool convertJson2McpServerTool(JSONObject jsonObject) {
        McpServerTool mcpServerTool = new McpServerTool();
        mcpServerTool.setId(jsonObject.getString("id"));

        // Get properties from mcp object
        JSONObject mcpObject = jsonObject.getJSONObject("mcp");
        if (mcpObject != null) {
            mcpServerTool.setBrief(mcpObject.getString("brief"));
            mcpServerTool.setOverview(mcpObject.getString("overview"));
            mcpServerTool.setCreator(mcpObject.getString("creator"));
            mcpServerTool.setCreateTime(mcpObject.getString("createTime"));
            mcpServerTool.setLogoUrl(mcpObject.getString("logo"));
            mcpServerTool.setName(mcpObject.getString("name"));
            mcpServerTool.setMcpType(mcpObject.getString("mcpType"));

            // Handle content field with proper unescaping for markdown rendering
            String content = mcpObject.getString("content");
            if (content != null) {
                // Unescape common escape sequences that might interfere with markdown rendering
                content = content.replace("\\n", "\n")
                        .replace("\\r", "\r")
                        .replace("\\t", "\t")
                        .replace("\\\"", "\"")
                        .replace("\\'", "'")
                        .replace("\\\\", "\\");
            }
            mcpServerTool.setContent(content);

            mcpServerTool.setTools(mcpObject.getJSONArray("tools"));
            mcpServerTool.setTags(mcpObject.getJSONArray("tags"));
            mcpServerTool.setAuthorized(mcpObject.getBoolean("authorized"));
            mcpServerTool.setServerUrl(mcpObject.getString("server"));
        }

        return mcpServerTool;
    }

    /**
     * Check if cache has expired, and refresh cache if it has
     */
    private void checkAndRefreshCache() {
        long now = System.currentTimeMillis();
        // If cache is empty or has expired, reload
        if (MCP_SERVER_CACHE.isEmpty() || (now - lastCacheLoadTime) > CACHE_EXPIRE_TIME) {
            synchronized (CACHE_LOAD_LOCK) {
                // Double check to prevent other threads from already loading
                if (MCP_SERVER_CACHE.isEmpty() || (now - lastCacheLoadTime) > CACHE_EXPIRE_TIME) {
                    loadMcpServersFromFiles();
                    lastCacheLoadTime = System.currentTimeMillis();
                }
            }
        }
    }

    /**
     * Load MCP server configuration from files, using the id field in files as cache key
     */
    private void loadMcpServersFromFiles() {
        // Use regular HashMap as it's single-threaded construction and atomic replacement
        Map<String, JSONObject> tempCache = new HashMap<>();

        List<JSONObject> jsonObjects = readAllJsonFiles();
        for (JSONObject jsonObject : jsonObjects) {
            // Use the id field in file
            String id = jsonObject.getString("id");
            if (StringUtils.isNotBlank(id)) {
                tempCache.put(id, jsonObject);
            }
        }

        // Atomic replacement of entire cache
        MCP_SERVER_CACHE = tempCache;
        log.info("Loaded and cached {} MCP tools", MCP_SERVER_CACHE.size());
    }

    private List<JSONObject> readAllJsonFiles() {
        List<JSONObject> jsonObjects = new ArrayList<>();
        PathMatchingResourcePatternResolver resolver = new PathMatchingResourcePatternResolver();

        // Read all JSON files under the path
        org.springframework.core.io.Resource[] resources = null;
        try {
            resources = resolver.getResources(mcpServerFilePath + "/*.json");

            for (org.springframework.core.io.Resource resource : resources) {
                try (InputStream inputStream = resource.getInputStream()) {
                    // Read file content and convert to JSONObject;
                    JSONObject jsonObject = JSON.parseObject(inputStream, JSONObject.class);

                    jsonObjects.add(jsonObject);
                }
            }
        } catch (IOException e) {
            log.error("Failed to read file for MCP-Server registration, file path={}", mcpServerFilePath, e);
            throw new BusinessException(ResponseEnum.WORKFLOW_MCP_SERVER_REGISTRY_FAILED);
        }

        return jsonObjects;
    }

    public void removeAllCanvasHold() {
        // Clear canvas multi-open count
        Long wc = count(Wrappers.lambdaQuery(Workflow.class).eq(Workflow::getDeleted, false));
        Long l = redisUtil.removeScan("spark_bot:workflow:canvas_heartbeat:*", Math.toIntExact(wc));
        log.info("remove all canvas count {}", l);
    }
}<|MERGE_RESOLUTION|>--- conflicted
+++ resolved
@@ -2096,8 +2096,6 @@
             chatBotBaseMapper.updateById(chatBotBase);
         }
         return botId;
-<<<<<<< HEAD
-=======
     }
 
     private void setVnc(ChatBotBase chatBotBase, Map<String, Object> advancedConfig) {
@@ -2108,7 +2106,6 @@
                 chatBotBase.setVcnEn(jsonObject.getJSONObject("textToSpeech").getString("vcn_en"));
             }
         }
->>>>>>> 03c48423
     }
 
     private void saveFlowProtocolTemp(String flowId, String bizProtocol, String sysProtocol) {
