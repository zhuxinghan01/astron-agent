package com.iflytek.astron.console.toolkit.service.tool;

import cn.hutool.core.bean.BeanUtil;
import cn.hutool.core.bean.copier.CopyOptions;
import cn.hutool.core.codec.Base64;
import cn.hutool.core.collection.CollUtil;
import cn.hutool.core.util.RandomUtil;
import cn.hutool.core.util.URLUtil;
import com.alibaba.fastjson2.*;
import com.baomidou.mybatisplus.core.conditions.query.LambdaQueryWrapper;
import com.baomidou.mybatisplus.core.conditions.query.QueryWrapper;
import com.baomidou.mybatisplus.core.conditions.update.UpdateWrapper;
import com.baomidou.mybatisplus.core.toolkit.Wrappers;
import com.baomidou.mybatisplus.extension.service.impl.ServiceImpl;
import com.google.common.collect.Lists;
import com.iflytek.astron.console.commons.constant.ResponseEnum;
import com.iflytek.astron.console.commons.exception.BusinessException;
import com.iflytek.astron.console.commons.response.ApiResult;
import com.iflytek.astron.console.commons.util.space.SpaceInfoUtil;
import com.iflytek.astron.console.toolkit.common.*;
import com.iflytek.astron.console.toolkit.common.constant.*;
import com.iflytek.astron.console.toolkit.config.properties.*;
import com.iflytek.astron.console.toolkit.entity.common.PageData;
import com.iflytek.astron.console.toolkit.entity.core.openapi.*;
import com.iflytek.astron.console.toolkit.entity.dto.*;
import com.iflytek.astron.console.toolkit.entity.enumVo.ToolboxStatusEnum;
import com.iflytek.astron.console.toolkit.entity.table.ConfigInfo;
import com.iflytek.astron.console.toolkit.entity.table.relation.BotToolRel;
import com.iflytek.astron.console.toolkit.entity.table.relation.FlowToolRel;
import com.iflytek.astron.console.toolkit.entity.table.tool.*;
import com.iflytek.astron.console.toolkit.entity.table.users.SystemUser;
import com.iflytek.astron.console.toolkit.entity.tool.*;
import com.iflytek.astron.console.toolkit.handler.*;
import com.iflytek.astron.console.toolkit.handler.language.LanguageContext;
import com.iflytek.astron.console.toolkit.mapper.bot.SparkBotMapper;
import com.iflytek.astron.console.toolkit.mapper.relation.FlowToolRelMapper;
import com.iflytek.astron.console.toolkit.mapper.tool.*;
import com.iflytek.astron.console.toolkit.mapper.trace.ChatInfoMapper;
import com.iflytek.astron.console.toolkit.mapper.users.SystemUserMapper;
import com.iflytek.astron.console.toolkit.service.bot.BotToolRelService;
import com.iflytek.astron.console.toolkit.service.common.ConfigInfoService;
import com.iflytek.astron.console.toolkit.service.workflow.WorkflowService;
import com.iflytek.astron.console.toolkit.tool.DataPermissionCheckTool;
import com.iflytek.astron.console.toolkit.tool.UrlCheckTool;
import com.iflytek.astron.console.toolkit.util.*;
import jakarta.annotation.Resource;
import lombok.extern.slf4j.Slf4j;
import org.apache.commons.lang3.StringUtils;
import org.springframework.beans.BeanUtils;
import org.springframework.beans.factory.annotation.Autowired;
import org.springframework.data.redis.core.RedisTemplate;
import org.springframework.http.HttpStatus;
import org.springframework.scheduling.annotation.Scheduled;
import org.springframework.stereotype.Service;
import org.springframework.transaction.annotation.Transactional;
import org.springframework.util.CollectionUtils;

import java.lang.reflect.Field;
import java.net.URL;
import java.sql.Timestamp;
import java.time.LocalDateTime;
import java.util.*;
import java.util.concurrent.atomic.AtomicReference;
import java.util.stream.Collectors;

/**
 * <p>
 * Service implementation class
 * </p>
 *
 * @author xxzhang23
 * @since 2024-01-09
 */
@Service
@Slf4j
public class ToolBoxService extends ServiceImpl<ToolBoxMapper, ToolBox> {

    @Resource
    BizConfig bizConfig;

    @Resource
    ChatInfoMapper chatInfoMapper;

    @Autowired
    UrlCheckTool urlCheckTool;

    public static final String ARRAY = "array";
    public static final String OBJECT = "object";
    public static final String STRING = "string";
    public static final String NUMBER = "number";
    public static final String INTEGER = "integer";

    public static final String BOOLEAN = "boolean";

    private static final String TAG_STRING = "TOOL_TAGS_V2";


    public ToolBox getOnly(QueryWrapper<ToolBox> wrapper) {
        wrapper.last("limit 1");
        return getOne(wrapper);
    }

    public ToolBox getOnly(LambdaQueryWrapper<ToolBox> wrapper) {
        wrapper.last("limit 1");
        return getOne(wrapper);
    }

    @Resource
    ToolBoxMapper toolBoxMapper;
    @Resource
    RepoAuthorizedConfig repoAuthorizedConfig;
    @Resource
    ToolServiceCallHandler toolServiceCallHandler;
    @Resource
    ConfigInfoService configInfoService;
    @Resource
    S3Util s3UtilClient;
    @Resource
    SparkBotMapper sparkBotMapper;
    @Resource
    BotToolRelService botToolRelService;

    @Resource
    RedisTemplate<String, Object> redisTemplate;
    @Resource
    UserFavoriteToolMapper userFavoriteToolMapper;
    @Resource
    DataPermissionCheckTool dataPermissionCheckTool;
    @Resource
    SystemUserMapper systemUserMapper;
    @Resource
    FlowToolRelMapper flowToolRelMapper;
    @Autowired
    McpServerHandler mcpServerHandler;
    @Autowired
    ToolBoxOperateHistoryMapper toolBoxOperateHistoryMapper;
    @Autowired
    ToolBoxFeedbackMapper toolBoxFeedbackMapper;
    @Resource
    WorkflowService workflowService;
    @Autowired
    private CommonConfig commonConfig;

    private static final String FAVORITE_KEY_PREFIX = "new:user:favorite:tool:";

    private static final String CONFIG_KEY_PREFIX = "spark_bot:tool_config:";
    private static final String TOOL_HEAT_VALUE_PREFIX = "spark_bot:tool:heat_value:";



    @Transactional
    public ToolBox createTool(ToolBoxDto toolBoxDto) {

        ToolBox toolBox;
        if (toolBoxDto.getId() != null) {
            toolBox = getById(toolBoxDto.getId());
            if (toolBox != null) {
                // Add permission validation
                dataPermissionCheckTool.checkToolBelong(toolBox);
            } else {
                throw new BusinessException(ResponseEnum.TOOLBOX_NOT_EXIST_MODIFY);
            }
        } else {
            toolBox = new ToolBox();
        }
        // Validate endpoint URL legality
        if (StringUtils.isNotBlank(toolBox.getEndPoint())) {
            urlCheckTool.checkUrl(toolBox.getEndPoint());
        }
        toolBoxDto.setVersion("V1.0");
        String schemaString = buildToolBox(toolBox, toolBoxDto);
        ToolProtocolDto toolProtocolDto = buildToolRequest(toolBoxDto, schemaString);
        ToolResp toolCreateResp = toolServiceCallHandler.toolCreate(toolProtocolDto);
        toolServiceCallHandler.dealResult(toolCreateResp);
        String toolId = ((JSONObject) toolCreateResp.getData()).getJSONArray("tools").getObject(0, Tool.class).getId();
        toolBox.setToolId(toolId);
        // Clear temporary data
        toolBox.setTemporaryData(StringUtils.EMPTY);
        if (toolBoxDto.getId() != null) {
            updateById(toolBox);
        } else {
            save(toolBox);
        }
        // Write tool authentication data to redis
        if (toolBoxDto.getAuthType() != ToolConst.AuthType.NONE) {
            writeAuthInfoToRedis(toolId, toolBoxDto);
        }

        return toolBox;
    }

    private ToolProtocolDto buildToolRequest(ToolBoxDto toolBoxDto, String schemaString) {
        // Build request
        ToolProtocolDto request = new ToolProtocolDto();

        ToolHeader header = new ToolHeader();
        header.setAppId(commonConfig.getAppId());
        request.setHeader(header);

        ToolPayload payload = new ToolPayload();
        Tool tool = new Tool();
        BeanUtils.copyProperties(toolBoxDto, tool);
        tool.setSchemaType(0);
        tool.setOpenapiSchema(Base64.encode(schemaString));
        tool.setVersion(toolBoxDto.getVersion());
        if (StringUtils.isNotBlank(toolBoxDto.getToolId())) {
            tool.setId(toolBoxDto.getToolId());
        }
        payload.setTools(Collections.singletonList(tool));
        request.setPayload(payload);
        return request;
    }

    private String buildToolBox(ToolBox toolBox, ToolBoxDto toolBoxDto) {
        BeanUtils.copyProperties(toolBoxDto, toolBox);
        toolBox.setIcon(toolBoxDto.getAvatarIcon());
        toolBox.setUserId(UserInfoManagerHandler.getUserId());
        toolBox.setSpaceId(SpaceInfoUtil.getSpaceId());
        toolBox.setAppId(commonConfig.getAppId());
        toolBox.setDeleted(false);
        toolBox.setCreateTime(new Timestamp(System.currentTimeMillis()));
        toolBox.setUpdateTime(new Timestamp(System.currentTimeMillis()));
        toolBox.setSource(CommonConst.PlatformCode.COMMON);
        toolBox.setAvatarColor(toolBoxDto.getAvatarColor());
        toolBox.setVisibility(0);
        toolBox.setStatus(1);
        toolBox.setToolTag(toolBoxDto.getToolTag());
        toolBox.setIsPublic(toolBoxDto.getIsPublic());
        OpenApiSchema toolSchema = convertToolBoxVoToToolSchema(toolBoxDto, null);
        String schemaString = JSON.toJSONString(toolSchema);

        toolBox.setSchema(schemaString);

        // set operation id
        Map<String, Map<String, Operation>> paths = toolSchema.getPaths();
        Map<String, Operation> methodOperationMap = paths.get(getPathCompatible(toolBox.getEndPoint()));
        Operation operation = methodOperationMap.get(toolBox.getMethod());
        toolBox.setOperationId(operation.getOperationId());
        return schemaString;
    }

    public ToolBox temporaryTool(ToolBoxDto toolBoxDto) {
        ToolBox toolBox;
        if (toolBoxDto.getId() != null) {
            toolBox = getById(toolBoxDto.getId());
<<<<<<< HEAD
            if (toolBox == null) {
                toolBox = new ToolBox();
            } else {
=======
            if (toolBox != null) {
                // Add permission validation
>>>>>>> 52e71b4b
                dataPermissionCheckTool.checkToolBelong(toolBox);
            }
        } else {
            toolBox = new ToolBox();
        }

        BeanUtil.copyProperties(toolBoxDto, toolBox, CopyOptions.create().ignoreNullValue());
        toolBox.setIcon(toolBoxDto.getAvatarIcon());
        toolBox.setUserId(UserInfoManagerHandler.getUserId());
        toolBox.setSpaceId(SpaceInfoUtil.getSpaceId());
        toolBox.setAppId(commonConfig.getAppId());
        toolBox.setDeleted(false);
        // Generate temporary toolId
        if (StringUtils.isBlank(toolBox.getToolId())) {
            toolBox.setToolId("temp_tool_" + RandomUtil.randomString(10));
        }
        toolBox.setCreateTime(new Timestamp(System.currentTimeMillis()));
        toolBox.setUpdateTime(new Timestamp(System.currentTimeMillis()));
        toolBox.setSource(CommonConst.PlatformCode.COMMON);
        toolBox.setAvatarColor(toolBoxDto.getAvatarColor());

        toolBox.setVisibility(0);

        if (ToolboxStatusEnum.FORMAL.getCode().equals(toolBox.getStatus())) {
            // Store formal tool to cache field
            String temporary = JSONObject.toJSONString(toolBox);
            toolBoxMapper.update(null, new UpdateWrapper<ToolBox>().lambda()
                    .set(ToolBox::getTemporaryData, temporary)
                    .set(ToolBox::getUpdateTime, new Timestamp(System.currentTimeMillis()))
                    .eq(ToolBox::getId, toolBox.getId()));
        } else {
            // Update draft directly
            toolBox.setStatus(ToolboxStatusEnum.DRAFT.getCode());
            if (toolBoxDto.getId() != null) {
                updateById(toolBox);
            } else {
                save(toolBox);
            }
        }
        return toolBox;
    }

    private void writeAuthInfoToRedis(String toolId, ToolBoxDto toolBoxDto) {
        if (toolBoxDto.getAuthType() == ToolConst.AuthType.SERVICE) {
            ServiceAuthInfo serviceAuthInfo = JSON.parseObject(toolBoxDto.getAuthInfo(), ServiceAuthInfo.class);
            JSONObject jsonObject = new JSONObject();
            jsonObject.put("apiKey", new JSONObject().fluentPut(serviceAuthInfo.getParameterName(), serviceAuthInfo.getServiceToken()));
            redisTemplate.opsForValue().set(CONFIG_KEY_PREFIX.concat(toolId).concat(":").concat(toolBoxDto.getVersion()), new JSONObject().fluentPut("authentication", jsonObject));
        }
    }

    @Transactional
    public ToolBox updateTool(ToolBoxDto toolBoxDto) {
        try {
            ToolBox toolBox = getById(toolBoxDto.getId());
            if (toolBox == null) {
                throw new BusinessException(ResponseEnum.TOOLBOX_NOT_EXIST_MODIFY);
            }
            // Add permission validation
            dataPermissionCheckTool.checkToolBelong(toolBox);

            ToolBoxDto originToolBoxDto = new ToolBoxDto();
            toolBoxDto.setToolId(toolBox.getToolId());

            if (StringUtils.isBlank(toolBoxDto.getWebSchema())) {
                toolBoxDto.setWebSchema(toolBox.getWebSchema());
            }
            if (StringUtils.isBlank(toolBoxDto.getEndPoint())) {
                toolBoxDto.setEndPoint(toolBox.getEndPoint());
            }
            if (toolBoxDto.getAuthType() == null) {
                toolBoxDto.setAuthType(toolBox.getAuthType());
                toolBoxDto.setAuthInfo(toolBox.getAuthInfo());
            }

            if (StringUtils.isBlank(toolBoxDto.getMethod())) {
                toolBoxDto.setMethod(toolBox.getMethod());
            }

            BeanUtils.copyProperties(toolBox, originToolBoxDto);
            originToolBoxDto.setAvatarIcon(toolBox.getIcon());

            // Compare if plugin protocol has been updated
            if (isEqual(toolBoxDto, originToolBoxDto, "creationMethod", "version", "temporaryData", "isPublic")) {
                return toolBox;
            } else {
                String version = buildVersion(toolBox);
                toolBoxDto.setVersion(version);
                toolBoxDto.setId(null);
                toolBoxDto.setToolTag(toolBox.getToolTag());
                toolBoxDto.setIsPublic(toolBox.getIsPublic());
                ToolBox newToolBox = new ToolBox();
                String schemaString = buildToolBox(newToolBox, toolBoxDto);
                // Clear temporary data
                newToolBox.setTemporaryData(StringUtils.EMPTY);
                // Validate endpoint URL legality
                if (StringUtils.isNotBlank(newToolBox.getEndPoint())) {
                    urlCheckTool.checkUrl(newToolBox.getEndPoint());
                }
                save(newToolBox);
                // Tool side add version interface
                ToolProtocolDto toolProtocolDto = buildToolRequest(toolBoxDto, schemaString);
                ToolResp toolCreateResp = toolServiceCallHandler.toolUpdate(toolProtocolDto);
                toolServiceCallHandler.dealResult(toolCreateResp);
                return newToolBox;
            }
        } catch (BusinessException e) {
            log.error("Plugin add version failed: toolId:{}", toolBoxDto.getId(), e);
            throw new BusinessException(ResponseEnum.TOOLBOX_ADD_VERSION_FAILED);
        }
    }

    private static String buildVersion(ToolBox toolBox) {
        String version = toolBox.getVersion();
        if (version == null || version.isEmpty()) {
            version = "V2.0";
        } else {
            String numberPart = version.substring(1);
            String[] versionParts = numberPart.split("\\.");
            if (versionParts.length > 0) {
                int majorVersion = Integer.parseInt(versionParts[0]) + 1;
                version = "V" + majorVersion + "." + versionParts[1];
            } else {
                version = "V2.0";
            }
        }
        return version;
    }

    public static boolean isEqual(Object a, Object b, String... ignoreFields) {
        if (a == b)
            return true;
        if (a == null || b == null)
            return false;
        if (!a.getClass().equals(b.getClass()))
            return false;

        Set<String> ignoreSet = new HashSet<>();
        if (ignoreFields != null) {
            for (String field : ignoreFields) {
                ignoreSet.add(field);
            }
        }

        Class<?> clazz = a.getClass();
        Field[] fields = clazz.getDeclaredFields();

        for (Field field : fields) {
            if (ignoreSet.contains(field.getName())) {
                continue;
            }
            field.setAccessible(true);
            try {
                Object valueA = field.get(a);
                Object valueB = field.get(b);
                if (!Objects.equals(valueA, valueB)) {
                    return false;
                }
            } catch (IllegalAccessException e) {
                throw new RuntimeException("Failed to compare field: " + field.getName(), e);
            }
        }

        return true;
    }

    @Transactional
    public Object deleteTool(Long id) {
        ToolBox toolBox = getById(id);
        if (toolBox == null) {
            throw new BusinessException(ResponseEnum.TOOLBOX_NOT_EXIST_DELETE);
        }
        dataPermissionCheckTool.checkToolBelong(toolBox);
        // Delete draft tools directly
        if (toolBox.getStatus().equals(0)) {
            toolBox.setDeleted(true);
            toolBox.setUpdateTime(new Timestamp(System.currentTimeMillis()));
            updateById(toolBox);
            return ApiResult.success();
        }

        long flowListCount = flowToolRelMapper.selectCount(Wrappers.lambdaQuery(FlowToolRel.class).eq(FlowToolRel::getToolId, toolBox.getToolId()));
        if (flowListCount > 0) {
            throw new BusinessException(ResponseEnum.TOOLBOX_CANNOT_DELETE_RELATED_WORKFLOW);
        }

        long modelListCount = botToolRelService.count(Wrappers.lambdaQuery(BotToolRel.class).eq(BotToolRel::getToolId, toolBox.getToolId()));
        if (modelListCount > 0) {
            throw new BusinessException(ResponseEnum.TOOLBOX_CANNOT_DELETE_RELATED);
        }

        toolBoxMapper.update(null, new UpdateWrapper<ToolBox>().lambda()
                .set(ToolBox::getDeleted, true)
                .set(ToolBox::getUpdateTime, new Timestamp(System.currentTimeMillis()))
                .eq(ToolBox::getToolId, toolBox.getToolId()));

        String paramStr = "?app_id=" + commonConfig.getAppId() + "&tool_ids=" + toolBox.getToolId();
        ToolResp toolDelResp = toolServiceCallHandler.toolDelete(paramStr);
        toolServiceCallHandler.dealResult(toolDelResp);
        return ApiResult.success();
    }

    public Object debugTool(Long id, JSONObject reqData) {
        ToolBox toolBox = getById(id);
        if (toolBox == null) {
            throw new BusinessException(ResponseEnum.TOOLBOX_NOT_EXIST);
        }

        // Add permission validation
        dataPermissionCheckTool.checkToolBelong(toolBox);
        ToolProtocolDto request = new ToolProtocolDto();

        ToolHeader header = new ToolHeader();
        header.setUid(toolBox.getUserId());
        header.setAppId(commonConfig.getAppId());
        request.setHeader(header);

        ToolParameter parameter = new ToolParameter();
        parameter.setToolId(toolBox.getToolId());
        parameter.setOperationId(toolBox.getOperationId());

        request.setParameter(parameter);

        ToolPayload payload = new ToolPayload();
        Message message = new Message();
        JSONObject headerObj = extractToolRunHeader(reqData);
        if (!headerObj.isEmpty()) {
            message.setHeader(Base64.encode(headerObj.toString()));
        }
        JSONObject queryObj = extractToolRunQuery(reqData);

        if (!queryObj.isEmpty()) {
            message.setQuery(Base64.encode(queryObj.toString()));
        }
        JSONObject bodyObj = extractToolRunBody(reqData);
        if (!bodyObj.isEmpty()) {
            message.setBody(Base64.encode(bodyObj.toString()));
        }
        payload.setMessage(message);

        request.setPayload(payload);

        ToolProtocolDto toolRunResp = toolServiceCallHandler.toolRun(request);
        if (toolRunResp.getHeader().getCode() != 0) {
            return ApiResult.error(toolRunResp.getHeader().getCode(), toolRunResp.getHeader().getMessage());
        }
        String text = toolRunResp.getPayload().getText().getText();
        try {
            return JSON.parseObject(text);
        } catch (Exception e) {
            return text;
        }
    }

    public Object debugToolV2(ToolBoxDto toolBoxDto) {
        ToolDebugRequest request = new ToolDebugRequest();
        if (toolBoxDto.getId() != null) {
            ToolBox toolBox = toolBoxMapper.selectById(toolBoxDto.getId());
            if (toolBox == null) {
                throw new BusinessException(ResponseEnum.TOOLBOX_NOT_EXIST);
            }
            // Determine official plugin
            if ((toolBox.getIsPublic() || toolBox.getUserId().equals(bizConfig.getAdminUid().toString())) && !toolBox.getUserId().equals(UserInfoManagerHandler.getUserId())) {
                toolBoxDto.setWebSchema(buildDisPlaySchema(toolBoxDto.getId(), toolBoxDto.getWebSchema()));
            }
            // Add plugin debug history
            ToolBoxOperateHistory ToolBoxOperateHistory = new ToolBoxOperateHistory();
            ToolBoxOperateHistory.setToolId(toolBox.getToolId());
            ToolBoxOperateHistory.setUid(UserInfoManagerHandler.getUserId());
            ToolBoxOperateHistory.setType(1);
            toolBoxOperateHistoryMapper.insert(ToolBoxOperateHistory);
        }

        // Parameter validation
        urlCheckTool.checkUrl(toolBoxDto.getEndPoint());


        OpenApiSchema openApiSchema = convertToolBoxVoToToolSchema(toolBoxDto, null);


        request.setOpenapiSchema(JSON.toJSONString(openApiSchema));

        request.setServer(toolBoxDto.getEndPoint());
        request.setMethod(toolBoxDto.getMethod().toUpperCase());

        WebSchema webSchema = JSON.parseObject(toolBoxDto.getWebSchema(), WebSchema.class);

        List<WebSchemaItem> toolRequestInput = webSchema.getToolRequestInput();
        List<WebSchemaItem> toolHttpHeaders = toolRequestInput.stream().filter(e -> e.getLocation().equalsIgnoreCase("header")).collect(Collectors.toList());
        List<WebSchemaItem> toolUrlParams = toolRequestInput.stream().filter(e -> e.getLocation().equalsIgnoreCase("query")).collect(Collectors.toList());
        List<WebSchemaItem> toolRequestBody = toolRequestInput.stream().filter(e -> e.getLocation().equalsIgnoreCase("body")).collect(Collectors.toList());
        List<WebSchemaItem> toolPathParams = toolRequestInput.stream().filter(e -> e.getLocation().equalsIgnoreCase("path")).collect(Collectors.toList());

        request.setQuery(extractToolRunParams(toolUrlParams));
        request.setHeader(extractToolRunParams(toolHttpHeaders));
        request.setBody(extractToolRunParams(toolRequestBody));
        request.setPath(extractToolRunParams(toolPathParams));

        if (toolBoxDto.getAuthType() != ToolConst.AuthType.NONE) {
            if (toolBoxDto.getAuthType() == ToolConst.AuthType.SERVICE) {
                ServiceAuthInfo serviceAuthInfo = JSON.parseObject(toolBoxDto.getAuthInfo(), ServiceAuthInfo.class);
                String location = serviceAuthInfo.getLocation();
                switch (location) {
                    case OpenApiConst.PARAMETER_IN_HEADER:
                        request.getHeader().put(serviceAuthInfo.getParameterName(), serviceAuthInfo.getServiceToken());
                        break;
                    case OpenApiConst.PARAMETER_IN_QUERY:
                        request.getQuery().put(serviceAuthInfo.getParameterName(), serviceAuthInfo.getServiceToken());
                        break;
                    default:
                        throw new IllegalArgumentException("unsupported location : " + location);
                }
            }
        }

        ToolProtocolDto toolRunResp = toolServiceCallHandler.toolDebug(request);
        if (toolRunResp.getHeader().getCode() != 0) {
            return ApiResult.error(toolRunResp.getHeader().getCode(), toolRunResp.getHeader().getMessage());
        }
        String text = toolRunResp.getPayload().getText().getText();
        try {
            return JSON.parseObject(text);
        } catch (Exception e) {
            return ApiResult.success(text);
        }
    }

    public PageData<ToolBoxVo> pageListTools(Integer pageNo, Integer pageSize, String content, Integer status) {
        int listCount = toolBoxMapper.getModelListCountByCondition(UserInfoManagerHandler.getUserId(), SpaceInfoUtil.getSpaceId(), content, status);
        List<ToolBox> toolBoxList = toolBoxMapper.getModelListByCondition(UserInfoManagerHandler.getUserId(), SpaceInfoUtil.getSpaceId(), content, (pageNo - 1) * pageSize, pageSize, status);

        List<ToolBoxVo> toolBoxVoList = new ArrayList<>();
        for (ToolBox toolBox : toolBoxList) {
            ToolBoxVo toolBoxVo = new ToolBoxVo();
            BeanUtils.copyProperties(toolBox, toolBoxVo);
            toolBoxVo.setAddress(s3UtilClient.getS3Prefix());
            long count = botToolRelService.count(Wrappers.lambdaQuery(BotToolRel.class).eq(BotToolRel::getToolId, toolBox.getToolId()));
            long count1 = flowToolRelMapper.selectCountByToolId(toolBox.getToolId());
            toolBoxVo.setBotUsedCount((int) count + (int) count1);
            SystemUser systemUser = systemUserMapper.selectById(toolBox.getUserId());
            String creator = null;
            if (systemUser != null) {
                if (StringUtils.isBlank(systemUser.getNickname())) {
                    creator = systemUser.getLogin();
                } else {
                    creator = systemUser.getNickname();
                }
            }
            toolBoxVo.setCreator(creator);
            // Replace temporary name
            if (status == null) {
                if (StringUtils.isNotBlank(toolBox.getTemporaryData())) {
                    JSONObject jsonObject = JSONObject.parseObject(toolBox.getTemporaryData());
                    if (jsonObject.getString("name") != null) {
                        toolBoxVo.setName(jsonObject.getString("name"));
                    }
                    if (jsonObject.getString("description") != null) {
                        toolBoxVo.setDescription(jsonObject.getString("description"));
                    }
                    if (jsonObject.getString("icon") != null) {
                        toolBoxVo.setIcon(jsonObject.getString("icon"));
                    }
                    if (jsonObject.getString("avatarColor") != null) {
                        toolBoxVo.setAvatarColor(jsonObject.getString("avatarColor"));
                    }
                }
            }
            toolBoxVoList.add(toolBoxVo);
        }
        PageData<ToolBoxVo> pageData = new PageData<>();
        pageData.setPageData(toolBoxVoList);
        pageData.setTotalCount((long) listCount);
        return pageData;
    }

    public ToolBoxVo getDetail(Long id, Boolean temporary) {
        ToolBox toolBox = getById(id);
        if (toolBox == null) {
            throw new BusinessException(ResponseEnum.TOOLBOX_NOT_EXIST);
        }
        dataPermissionCheckTool.checkToolVisible(toolBox);

        ToolBoxVo toolBoxVo = new ToolBoxVo();
        BeanUtils.copyProperties(toolBox, toolBoxVo);
        if (temporary != null && temporary) {
            if (StringUtils.isNotBlank(toolBox.getTemporaryData())) {
                ToolBox temporaryToolBox = JSONObject.parseObject(toolBox.getTemporaryData(), ToolBox.class);
                BeanUtils.copyProperties(temporaryToolBox, toolBoxVo);
                toolBoxVo.setIsPublic(toolBox.getIsPublic());
            }
        }

        toolBoxVo.setAddress(s3UtilClient.getS3Prefix());
        String userId = UserInfoManagerHandler.getUserId();
        Set<String> favorites;
        favorites = getFavoritesId(userId);
        // Whether it is favorited
        boolean contains = favorites.contains(toolBox.getId().toString());
        toolBoxVo.setIsFavorite(contains);
        long count = botToolRelService.count(Wrappers.lambdaQuery(BotToolRel.class).eq(BotToolRel::getToolId, toolBox.getToolId()));
        long count1 = flowToolRelMapper.selectCount(Wrappers.lambdaQuery(FlowToolRel.class).eq(FlowToolRel::getToolId, toolBox.getToolId()));
        toolBoxVo.setBotUsedCount((int) count + (int) count1);
        SystemUser systemUser = systemUserMapper.selectById(toolBox.getUserId());
        if (systemUser != null) {
            String creator = systemUser.getNickname();
            if (StringUtils.isBlank(creator)) {
                creator = systemUser.getLogin();
            }
            toolBoxVo.setCreator(creator);
        }
        // Hide invisible parameters for official tools
        if ((toolBoxVo.getIsPublic() || toolBoxVo.getUserId().equals(bizConfig.getAdminUid())) && !toolBoxVo.getUserId().equals(UserInfoManagerHandler.getUserId())) {
            toolBoxVo.setWebSchema(filterDisPlaySchema(toolBox.getWebSchema()));
            toolBoxVo.setSchema(StringUtils.EMPTY);
            toolBoxVo.setAuthInfo(StringUtils.EMPTY);
        } ;
        return toolBoxVo;
    }

    private String filterDisPlaySchema(String webSchemaString) {
        WebSchema webSchema = JSON.parseObject(webSchemaString, WebSchema.class);

        List<WebSchemaItem> toolRequestInput = webSchema.getToolRequestInput();
        List<WebSchemaItem> filteredItems = toolRequestInput.stream()
                .filter(item -> item.getOpen() == null || item.getOpen())
                .collect(Collectors.toList());
        webSchema.setToolRequestInput(filteredItems);

        List<WebSchemaItem> toolRequestOutput = webSchema.getToolRequestOutput();
        List<WebSchemaItem> toolRequestOutputFilter = toolRequestOutput.stream()
                .filter(item -> item.getOpen() == null || item.getOpen())
                .collect(Collectors.toList());
        webSchema.setToolRequestOutput(toolRequestOutputFilter);
        return JSON.toJSONString(webSchema);
    }

    private String buildDisPlaySchema(Long id, String webSchemaString) {
        ToolBox toolBox = toolBoxMapper.selectById(id);
        String originWebSchemaString = toolBox.getWebSchema();
        WebSchema originWebSchema = JSON.parseObject(originWebSchemaString, WebSchema.class);
        WebSchema webSchema = JSON.parseObject(webSchemaString, WebSchema.class);
        List<WebSchemaItem> originToolRequestInput = originWebSchema.getToolRequestInput();
        List<WebSchemaItem> toolRequestInput = webSchema.getToolRequestInput();
        Map<String, WebSchemaItem> inputMap = toolRequestInput.stream()
                .collect(Collectors.toMap(WebSchemaItem::getName, item -> item));

        originToolRequestInput = originToolRequestInput.stream()
                .map(item -> inputMap.getOrDefault(item.getName(), item))
                .collect(Collectors.toList());
        originWebSchema.setToolRequestInput(originToolRequestInput);
        return JSON.toJSONString(originWebSchema);
    }


    public JSONObject getToolDefaultIcon() {
        List<ConfigInfo> configInfoList = configInfoService.list(Wrappers.lambdaQuery(ConfigInfo.class).eq(ConfigInfo::getCategory, "TOOL_ICON").eq(ConfigInfo::getIsValid, 1));
        if (!CollectionUtils.isEmpty(configInfoList)) {
            JSONObject jsonObject = new JSONObject();
            Random random = new Random();
            int randomNumber = random.nextInt(configInfoList.size());
            ConfigInfo configInfo = configInfoList.get(randomNumber);
            jsonObject.put("address", configInfo.getName());
            jsonObject.put("value", configInfo.getValue());
            return jsonObject;
        }
        return null;
    }

    /**
     * Query tool square list
     *
     * @param dto
     * @return
     */

    public PageData<ToolBoxVo> listToolSquare(ToolSquareDto dto) {
        String uid = "3";
        String content = dealHtmlXss(dto.getContent());

        // Handle favorite filtering
        Set<String> favorites = handleFavoriteFilter(uid, dto.getFavoriteFlag());
        if (dto.getFavoriteFlag() != null && dto.getFavoriteFlag() == 1 && CollUtil.isEmpty(favorites)) {
            return createEmptyPageData();
        }

        // Get tool list
        List<ToolBoxVo> toolBoxVoList = getToolBoxList(uid, content, favorites, dto);
        if (CollUtil.isEmpty(toolBoxVoList)) {
            return createEmptyPageData();
        }

        long totalSize = toolBoxVoList.size();

        // Fill metadata information
        fillToolBoxMetadata(uid, toolBoxVoList);

        // Sort and paginate
        List<ToolBoxVo> sortedAndPagedList = sortAndPaginate(toolBoxVoList, dto, uid);

        // Build pagination result
        return buildPageData(sortedAndPagedList, dto.getPage(), dto.getPageSize(), totalSize);
    }

    /**
     * Handle favorite filter logic
     */
    private Set<String> handleFavoriteFilter(String uid, Integer favoriteFlag) {
        Set<String> favorites = new HashSet<>();
        if (favoriteFlag != null && favoriteFlag == 1) {
            favorites = getFavoritesId(uid);
        }
        return favorites;
    }

    /**
     * Create empty page data
     */
    private PageData<ToolBoxVo> createEmptyPageData() {
        PageData<ToolBoxVo> pageData = new PageData<>();
        pageData.setPageData(Lists.newArrayList());
        pageData.setTotalCount(0L);
        return pageData;
    }

    /**
     * Get tool list (including regular tools and MCP tools)
     */
    private List<ToolBoxVo> getToolBoxList(String uid, String content, Set<String> favorites, ToolSquareDto dto) {
        List<ToolBoxVo> toolBoxVoList = new ArrayList<>();

        // Get regular tools
        List<ToolBox> toolBoxList = toolBoxMapper.getModelListSquareByCondition(
                uid, content, null, null, favorites, dto.getOrderFlag(),
                dto.getTagFlag(), dto.getTags(), bizConfig.getAdminUid(), CommonConst.Platform.COMMON);

        toolBoxVoList.addAll(toolBoxList.stream()
                .map(this::convert2ToolBoxVo)
                .collect(Collectors.toList()));

        // Handle MCP tools
        if (shouldIncludeMcpTools(dto)) {
            List<ToolBoxVo> mcpTools = getMcpTools(dto);
            if (!CollectionUtils.isEmpty(mcpTools)) {
                toolBoxVoList.addAll(mcpTools);
            }
        }

        return toolBoxVoList;
    }

    /**
     * Determine whether to include MCP tools
     */
    private boolean shouldIncludeMcpTools(ToolSquareDto dto) {
        if (dto.getTagFlag() != null && dto.getTagFlag() == 0) {
            return true;
        }
        if (dto.getTags() != null) {
            ConfigInfo config = configInfoService.getById(dto.getTags());
            return config != null && Arrays.asList("MCP Tools", "MCP Tools").contains(config.getName());
        }
        return false;
    }

    /**
     * Convert ToolBox to ToolBoxVo
     */
    private ToolBoxVo convert2ToolBoxVo(ToolBox toolBox) {
        ToolBoxVo toolBoxVo = new ToolBoxVo();
        BeanUtils.copyProperties(toolBox, toolBoxVo);
        toolBoxVo.setWebSchema(filterDisPlaySchema(toolBoxVo.getWebSchema()));
        toolBoxVo.setSchema(StringUtils.EMPTY);
        toolBoxVo.setAuthInfo(StringUtils.EMPTY);
        return toolBoxVo;
    }

    /**
     * Fill tool metadata information
     */
    private void fillToolBoxMetadata(String uid, List<ToolBoxVo> toolBoxVoList) {
        Set<String> favoritesId = getFavoritesId(uid);
        List<ConfigInfo> configInfoList = getTagConfigList();

        for (ToolBoxVo toolBoxVo : toolBoxVoList) {
            fillSingleToolMetadata(toolBoxVo, favoritesId, configInfoList);
        }
    }

    /**
     * Get tag configuration list
     */
    private List<ConfigInfo> getTagConfigList() {
        return configInfoService.list(Wrappers.lambdaQuery(ConfigInfo.class)
                .eq(ConfigInfo::getCategory, "TAG")
                .eq(ConfigInfo::getCode, TAG_STRING)
                .eq(ConfigInfo::getIsValid, 1));
    }

    /**
     * Fill metadata for a single tool
     */
    private void fillSingleToolMetadata(ToolBoxVo toolBoxVo, Set<String> favoritesId, List<ConfigInfo> configInfoList) {
        // Set address prefix
        if (!toolBoxVo.getIsMcp()) {
            toolBoxVo.setAddress(s3UtilClient.getS3Prefix());
        }

        // Set favorite status
        boolean isFavorite = toolBoxVo.getIsMcp() ? favoritesId.contains(toolBoxVo.getMcpTooId()) : favoritesId.contains(toolBoxVo.getToolId());
        toolBoxVo.setIsFavorite(isFavorite);

        // Set tags
        fillToolTags(toolBoxVo, configInfoList);

    }

    /**
     * Fill tool tags
     */
    private void fillToolTags(ToolBoxVo toolBoxVo, List<ConfigInfo> configInfoList) {
        if (!StringUtils.isEmpty(toolBoxVo.getToolTag())) {
            List<String> tags = Arrays.asList(toolBoxVo.getToolTag().split(","));
            List<String> nameList = configInfoList.stream()
                    .filter(config -> tags.contains(config.getId().toString()))
                    .map(ConfigInfo::getName)
                    .collect(Collectors.toList());
            toolBoxVo.setTags(nameList);
        }
    }


    /**
     * Sort and paginate processing
     */
    private List<ToolBoxVo> sortAndPaginate(List<ToolBoxVo> toolBoxVoList, ToolSquareDto dto, String uid) {
        Integer orderFlag = dto.getOrderFlag();
        Integer pageNo = dto.getPage();
        Integer pageSize = dto.getPageSize();

        if (orderFlag == 0) {
            return sortByHeatValueAndPaginate(toolBoxVoList, pageNo, pageSize);
        } else if (orderFlag == 1) {
            return sortByRecentUseAndPaginate(toolBoxVoList, pageNo, pageSize, uid);
        } else {
            return paginateOnly(toolBoxVoList, pageNo, pageSize);
        }
    }

    /**
     * Sort by heat value and paginate
     */
    private List<ToolBoxVo> sortByHeatValueAndPaginate(List<ToolBoxVo> toolBoxVoList, Integer pageNo, Integer pageSize) {
        return toolBoxVoList.stream()
                .sorted(Comparator.comparing(ToolBoxVo::getHeatValue).reversed())
                .skip((long) (pageNo - 1) * pageSize)
                .limit(pageSize)
                .collect(Collectors.toList());
    }

    /**
     * Sort by recent use and paginate
     */
    private List<ToolBoxVo> sortByRecentUseAndPaginate(List<ToolBoxVo> toolBoxVoList, Integer pageNo, Integer pageSize, String uid) {
        Map<String, Integer> orderMap = buildRecentUseOrderMap(uid);

        toolBoxVoList.sort(Comparator.comparingInt(vo -> {
            String toolId = vo.getIsMcp() ? vo.getMcpTooId() : vo.getToolId();
            return orderMap.getOrDefault(toolId, Integer.MAX_VALUE);
        }));

        return paginateOnly(toolBoxVoList, pageNo, pageSize);
    }

    /**
     * Build recent use order mapping
     */
    private Map<String, Integer> buildRecentUseOrderMap(String uid) {
        List<ToolBoxOperateHistory> operateHistories = toolBoxOperateHistoryMapper.selectList(
                Wrappers.lambdaQuery(ToolBoxOperateHistory.class)
                        .eq(ToolBoxOperateHistory::getUid, uid)
                        .orderByDesc(ToolBoxOperateHistory::getCreateTime));

        LinkedHashSet<String> toolIdSet = operateHistories.stream()
                .map(ToolBoxOperateHistory::getToolId)
                .filter(Objects::nonNull)
                .collect(Collectors.toCollection(LinkedHashSet::new));

        Map<String, Integer> orderMap = new HashMap<>();
        int index = 0;
        for (String id : toolIdSet) {
            orderMap.put(id, index++);
        }
        return orderMap;
    }

    /**
     * Pagination processing only
     */
    private List<ToolBoxVo> paginateOnly(List<ToolBoxVo> toolBoxVoList, Integer pageNo, Integer pageSize) {
        return toolBoxVoList.stream()
                .skip((long) (pageNo - 1) * pageSize)
                .limit(pageSize)
                .collect(Collectors.toList());
    }

    /**
     * Build page data
     */
    private PageData<ToolBoxVo> buildPageData(List<ToolBoxVo> toolBoxVoList, Integer pageNo, Integer pageSize, long totalSize) {
        PageData<ToolBoxVo> pageData = new PageData<>();
        pageData.setPageData(toolBoxVoList);
        pageData.setPageSize(pageSize);
        pageData.setPage(pageNo);
        pageData.setTotalCount(totalSize);
        pageData.setTotalPages(totalSize / pageSize + (totalSize % pageSize == 0 ? 0 : 1));
        return pageData;
    }

    // Execute every 5 minutes
    @Scheduled(fixedRate = 300000, initialDelay = 600000)
    public void executeToolHeatValueSelect() {
        LambdaQueryWrapper<ToolBox> queryWrapper = new LambdaQueryWrapper<>();
        queryWrapper.eq(ToolBox::getDeleted, 0) // delete = 1
                .and(wrapper -> wrapper.eq(ToolBox::getIsPublic, 1)
                        .or()
                        .eq(ToolBox::getUserId, bizConfig.getAdminUid()));
        List<ToolBox> toolBoxes = toolBoxMapper.selectList(queryWrapper);
        List<String> tooIds = toolBoxes.stream().map(ToolBox::getToolId).collect(Collectors.toList());
        List<ToolUseDto> flowToolUseList = chatInfoMapper.selectWorkflowUseCount(tooIds);
        List<ToolUseDto> botToolUseList = chatInfoMapper.selectBotUseCount(tooIds);
        // Number of favorites
        List<UserFavoriteTool> userFavoriteTools = userFavoriteToolMapper.selectAllList();
        for (ToolBox toolBox : toolBoxes) {
            Long workflowUseCount = flowToolUseList.stream()
                    .filter(tool -> tool.getToolId() != null && tool.getToolId().contains(toolBox.getToolId()))
                    .mapToLong(ToolUseDto::getUseCount)
                    .sum();
            Long botUseCount = botToolUseList.stream()
                    .filter(tool -> tool.getToolId() != null && tool.getToolId().contains(toolBox.getToolId()))
                    .mapToLong(ToolUseDto::getUseCount)
                    .sum();
            List<UserFavoriteTool> favoriteTools = userFavoriteTools.stream()
                    .filter(tool -> tool.getPluginToolId() != null && tool.getPluginToolId().equals(toolBox.getToolId()))
                    .collect(Collectors.toList());
            // Number of favorites
            long favoriteToolCount = favoriteTools.size();
            long favoriteUserCount = favoriteTools.stream()
                    .filter(tool -> !tool.getDeleted() && tool.getUseFlag() == 1)
                    .count();
            long heatValue = (workflowUseCount + botUseCount - 1) * 3 + (favoriteUserCount - 1) * 10 + favoriteToolCount * 10 + workflowUseCount + botUseCount;
            if (heatValue < 0) {
                heatValue = 0L;
            }
            redisTemplate.opsForValue().set(TOOL_HEAT_VALUE_PREFIX + toolBox.getToolId(), heatValue);
        }
        // MCP tool heat value
        List<ToolBoxVo> mcpTools = getMcpTools(new ToolSquareDto());
        for (ToolBoxVo mcpTool : mcpTools) {
            // Query plugins with same name
            // Process string: ignore case match "-mcp" and remove it
            String mcpName = mcpTool.getName().replaceAll("(?i)-mcp", "");
            LambdaQueryWrapper<ToolBox> newQueryWrapper = new LambdaQueryWrapper<>();
            newQueryWrapper.eq(ToolBox::getDeleted, 0)
                    .like(ToolBox::getName, mcpName)
                    .and(wrapper -> wrapper.eq(ToolBox::getIsPublic, 1)
                            .or()
                            .eq(ToolBox::getUserId, bizConfig.getAdminUid()));
            List<ToolBox> toolBoxList = toolBoxMapper.selectList(newQueryWrapper);
            if (!toolBoxList.isEmpty()) {
                // Query heat value of plugins with same name
                Long heatValue = (Long) redisTemplate.opsForValue().get(TOOL_HEAT_VALUE_PREFIX + toolBoxList.get(0).getToolId());
                if (heatValue == null) {
                    heatValue = 0L;
                }
                redisTemplate.opsForValue().set(TOOL_HEAT_VALUE_PREFIX + mcpTool.getMcpTooId(), heatValue);
            } else {
                // Query table - query MCP tool heat value
                Long mcpHeatValue = toolBoxMapper.getMcpHeatValueByName(mcpTool.getName());
                if (mcpHeatValue == null) {
                    mcpHeatValue = 0L;
                }
                redisTemplate.opsForValue().set(TOOL_HEAT_VALUE_PREFIX + mcpTool.getMcpTooId(), mcpHeatValue);
            }
        }
        log.info("tool heat value select - Current Time: " + LocalDateTime.now());
    }

    private List<ToolBoxVo> getMcpTools(ToolSquareDto dto) {
        List<ToolBoxVo> toolBoxVoList = new ArrayList<>();
        // MCP tools
        List<McpServerTool> mcpToolList = workflowService.getMcpServerListLocally(null, 1, 1000, dto.getAuthorized(), null);
        // List<McpServerTool> mcpToolList = mcpServerHandler.getMcpToolList(null, 1, 10000, null);
        if (mcpToolList == null || mcpToolList.isEmpty()) {
            return toolBoxVoList;
        }
        for (McpServerTool mcp : mcpToolList) {
            ToolBoxVo toolBoxVo = new ToolBoxVo();
            List<String> tags = new ArrayList<>();
            if (LanguageContext.isZh()) {
                tags.add("MCP Tools");
            } else {
                tags.add("MCP Tools");
            }
            toolBoxVo.setTags(tags);
            toolBoxVo.setName(mcp.getName());
            toolBoxVo.setDescription(mcp.getBrief());
            toolBoxVo.setAddress(mcp.getLogoUrl());
            toolBoxVo.setHeatValue(0L);
            toolBoxVo.setIsFavorite(false);
            toolBoxVo.setMcpTooId(mcp.getId());
            toolBoxVo.setToolId(mcp.getSparkId());
            toolBoxVo.setIsMcp(true);
            toolBoxVo.setAuthorized(mcp.getAuthorized());
            toolBoxVoList.add(toolBoxVo);
        }
        // Manually filter by name or description
        if (StringUtils.isNotBlank(dto.getContent())) {
            toolBoxVoList = toolBoxVoList.stream()
                    .filter(toolBoxVo -> toolBoxVo.getName().contains(dto.getContent()) || toolBoxVo.getDescription().contains(dto.getContent()))
                    .collect(Collectors.toList());
        }
        return toolBoxVoList;
    }


    private static String dealHtmlXss(String content) {
        if (StringUtils.isNotEmpty(content)) {
            String sanitize = XssSanitizer.sanitize(content);
            content = sanitize;
        }
        return content;
    }

    /**
     * Get user favorite tool IDs from cache, fetch from database if cache is empty
     *
     * @param userId
     * @return
     */
    private Set<String> getFavoritesId(String userId) {
        Set<Object> favorites;
        String redisKey = FAVORITE_KEY_PREFIX + userId;
        favorites = redisTemplate.opsForSet().members(redisKey);
        if (favorites == null || favorites.isEmpty()) {
            QueryWrapper<UserFavoriteTool> queryWrapper = new QueryWrapper<>();
            queryWrapper.eq("user_id", userId);
            queryWrapper.eq("use_flag", 1);
            queryWrapper.eq("is_delete", 0);
            List<ToolFavoriteToolDto> userFavoriteTools = userFavoriteToolMapper.findAllTooIdByUserId(userId);
            List<String> favoriteToolIds = userFavoriteTools.stream()
                    .map(ToolFavoriteToolDto::getPluginToolId)
                    .filter(Objects::nonNull)
                    .map(String::valueOf)
                    .collect(Collectors.toList());
            List<String> favoriteMcpToolIds = userFavoriteTools.stream()
                    .map(ToolFavoriteToolDto::getMcpToolId)
                    .filter(Objects::nonNull)
                    .map(String::valueOf)
                    .collect(Collectors.toList());
            favoriteToolIds.addAll(favoriteMcpToolIds);
            if (CollUtil.isNotEmpty(favoriteToolIds)) {
                favorites = new HashSet<>(favoriteToolIds);
                redisTemplate.opsForSet().add(redisKey, favorites.toArray());
            }
        }
        if (CollectionUtils.isEmpty(favorites)) {
            return new HashSet<>();
        }
        return favorites.stream().map(String::valueOf).collect(Collectors.toSet());
    }


    /**
     * Favorite tool
     *
     * @param toolId
     * @param favoriteFlag
     * @return
     */

    public Integer favorite(String toolId, Integer favoriteFlag, Boolean isMcp) {
        AtomicReference<Integer> result = new AtomicReference<>();
        result.set(0);
        String userId = UserInfoManagerHandler.getUserId();
        String redisKey = FAVORITE_KEY_PREFIX + userId;
        Optional<UserFavoriteTool> existingFavorite;
        if (isMcp) {
            existingFavorite = userFavoriteToolMapper.findByUserIdAndMcpToolId(userId, toolId);
        } else {
            existingFavorite = userFavoriteToolMapper.findByUserIdAndToolId(userId, toolId);
        }
        // 0-favorite, 1-unfavorite
        if (favoriteFlag == 0) {
            // Already favorited
            if (existingFavorite.isPresent()) {
                throw new BusinessException(ResponseEnum.TOOLBOX_ALREADY_COLLECT);
            }
            UserFavoriteTool userFavorite = new UserFavoriteTool();
            userFavorite.setUserId(userId);
            userFavorite.setToolId(0L);
            if (isMcp) {
                userFavorite.setMcpToolId(toolId);
            } else {
                userFavorite.setPluginToolId(toolId);
            }
            userFavorite.setCreatedTime(new Timestamp(System.currentTimeMillis()));
            // 1-indicates favorite
            userFavorite.setUseFlag(1);
            userFavoriteToolMapper.save(userFavorite);
            redisTemplate.opsForSet().add(redisKey, toolId);
        } else if (favoriteFlag == 1) {
            if (existingFavorite.isPresent()) {
                UserFavoriteTool userFavorite = existingFavorite.get();
                userFavorite.setDeleted(true);
                userFavoriteToolMapper.updateFavoriteStatus(userFavorite);
                redisTemplate.opsForSet().remove(redisKey, toolId);
                // Check if collection is empty
                Set<Object> favorites = redisTemplate.opsForSet().members(redisKey);
                if (favorites == null || favorites.isEmpty()) {
                    redisTemplate.delete(redisKey);
                }
            } else {
                throw new BusinessException(ResponseEnum.TOOLBOX_NO_COLLECT);
            }
        }
        return result.get();
    }


    @Deprecated
    public JSONObject extractToolRunHeader(JSONObject reqData) {
        JSONObject jsonObject = new JSONObject();
        JSONArray toolHttpHeaders = reqData.getJSONArray("toolHttpHeaders");
        if (toolHttpHeaders != null && !toolHttpHeaders.isEmpty()) {
            List<WebSchemaItem> items = toolHttpHeaders.toJavaList(WebSchemaItem.class);
            JSONObject obj = recurGenRunParam(items);
            jsonObject.putAll(obj);
        }
        return jsonObject;
    }

    @Deprecated
    public JSONObject extractToolRunQuery(JSONObject reqData) {
        JSONObject jsonObject = new JSONObject();
        JSONArray toolHttpHeaders = reqData.getJSONArray("toolUrlParams");
        if (toolHttpHeaders != null && !toolHttpHeaders.isEmpty()) {
            List<WebSchemaItem> items = toolHttpHeaders.toJavaList(WebSchemaItem.class);
            JSONObject obj = recurGenRunParam(items);
            jsonObject.putAll(obj);
        }
        return jsonObject;
    }

    @Deprecated
    public JSONObject extractToolRunPath(JSONObject reqData) {
        JSONObject jsonObject = new JSONObject();
        JSONArray toolHttpHeaders = reqData.getJSONArray("toolUrlPathParams");
        if (toolHttpHeaders != null && !toolHttpHeaders.isEmpty()) {
            List<WebSchemaItem> items = toolHttpHeaders.toJavaList(WebSchemaItem.class);
            JSONObject obj = recurGenRunParam(items);
            jsonObject.putAll(obj);
        }
        return jsonObject;
    }

    @Deprecated
    public JSONObject extractToolRunBody(JSONObject reqData) {
        JSONObject jsonObject = new JSONObject();
        JSONArray toolUrlParams = reqData.getJSONArray("toolRequestBody");
        if (toolUrlParams != null && !toolUrlParams.isEmpty()) {
            List<WebSchemaItem> items = toolUrlParams.toJavaList(WebSchemaItem.class);
            JSONObject obj = recurGenRunParam(items);
            jsonObject.putAll(obj);
        }
        return jsonObject;
    }

    public JSONObject extractToolRunParams(List<WebSchemaItem> webSchemaItems) {
        JSONObject jsonObject = new JSONObject();
        if (webSchemaItems != null && !webSchemaItems.isEmpty()) {
            JSONObject obj = recurGenRunParam(webSchemaItems);
            jsonObject.putAll(obj);
        }
        return jsonObject;
    }

    @Deprecated
    private JSONObject extractToolRunParameter(JSONObject reqData) {
        JSONObject jsonObject = new JSONObject();
        JSONArray toolHttpHeaders = reqData.getJSONArray("toolHttpHeaders");
        if (toolHttpHeaders != null && !toolHttpHeaders.isEmpty()) {
            List<WebSchemaItem> items = toolHttpHeaders.toJavaList(WebSchemaItem.class);
            JSONObject obj = recurGenRunParam(items);
            jsonObject.putAll(obj);
        }

        JSONArray toolUrlParams = reqData.getJSONArray("toolUrlParams");
        if (toolUrlParams != null && !toolUrlParams.isEmpty()) {
            List<WebSchemaItem> items = toolUrlParams.toJavaList(WebSchemaItem.class);
            JSONObject obj = recurGenRunParam(items);
            jsonObject.putAll(obj);
        }

        JSONArray toolUrlPathParams = reqData.getJSONArray("toolUrlPathParams");
        if (toolUrlPathParams != null && !toolUrlPathParams.isEmpty()) {
            List<WebSchemaItem> items = toolUrlPathParams.toJavaList(WebSchemaItem.class);
            JSONObject obj = recurGenRunParam(items);
            jsonObject.putAll(obj);
        }

        JSONArray toolRequestBody = reqData.getJSONArray("toolRequestBody");
        if (toolRequestBody != null && !toolRequestBody.isEmpty()) {
            List<WebSchemaItem> items = toolRequestBody.toJavaList(WebSchemaItem.class);
            JSONObject obj = recurGenRunParam(items);
            jsonObject.putAll(obj);
        }

        return jsonObject;

    }

    private JSONObject recurGenRunParam(List<WebSchemaItem> headerItems) {
        JSONObject jsonObject = new JSONObject();
        headerItems.forEach(item -> {
            switch (item.getType()) {
                case OBJECT:
                    JSONObject obj = recurGenRunParam(item.getChildren());
                    jsonObject.put(item.getName(), obj);
                    break;
                case ARRAY:
                    JSONArray array = new JSONArray();
                    for (WebSchemaItem childItem : item.getChildren()) {
                        if (OBJECT.equals(childItem.getType())) {
                            JSONObject objItem = recurGenRunParam(childItem.getChildren());
                            array.add(objItem);
                        } else {
                            Object value = childItem.getDft();
                            switch (childItem.getType()) {
                                case NUMBER:
                                    try {
                                        array.add(Double.valueOf(String.valueOf(value)));
                                    } catch (Exception e) {
                                        log.error(value + " is not Number type");
                                        throw new BusinessException(ResponseEnum.TOOLBOX_NOT_NUMBER_TYPE);
                                    }
                                    break;
                                case INTEGER:
                                    try {
                                        array.add(Long.valueOf(String.valueOf(value)));
                                    } catch (Exception e) {
                                        log.error(value + " is not Integer type");
                                        throw new BusinessException(ResponseEnum.TOOLBOX_NOT_INTEGER_TYPE);
                                    }
                                    break;
                                case BOOLEAN:
                                    try {
                                        array.add(Boolean.valueOf(String.valueOf(value)));
                                    } catch (Exception e) {
                                        log.error(value + " is not Boolean type");
                                        throw new BusinessException(ResponseEnum.TOOLBOX_NOT_BOOLEAN_TYPE);
                                    }
                                    break;
                                case STRING:
                                default:
                                    array.add(value);
                            }
                        }
                    }
                    jsonObject.put(item.getName(), array);
                    break;
                default:
                    Object value = item.getDft();
                    switch (item.getType()) {
                        case NUMBER:
                            try {
                                jsonObject.put(item.getName(), Double.valueOf(String.valueOf(value)));
                            } catch (Exception e) {
                                log.error(value + " is not Number type");
                                throw new BusinessException(ResponseEnum.TOOLBOX_NOT_NUMBER_TYPE);
                            }
                            break;
                        case INTEGER:
                            try {
                                jsonObject.put(item.getName(), Long.valueOf(String.valueOf(value)));
                            } catch (Exception e) {
                                log.error(value + " is not Integer type");
                                throw new BusinessException(ResponseEnum.TOOLBOX_NOT_INTEGER_TYPE);
                            }
                            break;
                        case BOOLEAN:
                            try {
                                jsonObject.put(item.getName(), Boolean.valueOf(String.valueOf(value)));
                            } catch (Exception e) {
                                log.error(value + " is not Boolean type");
                                throw new BusinessException(ResponseEnum.TOOLBOX_NOT_NUMBER_TYPE);
                            }
                            break;
                        case STRING:
                        default:
                            jsonObject.put(item.getName(), item.getDft());
                    }
            }
        });
        return jsonObject;
    }

    private JSONObject convertWebSchemaTORequestJSON(JSONObject webSchemaObject) {
        JSONObject retObject = new JSONObject();
        // Input
        JSONArray toolUrlParams = webSchemaObject.getJSONArray("toolUrlParams");
        JSONObject toolUrlParamsTarget = new JSONObject();
        convertRequestParams(toolUrlParams, toolUrlParamsTarget);
        retObject.put("toolUrlParams", toolUrlParamsTarget);

        JSONArray toolUrlPathParams = webSchemaObject.getJSONArray("toolUrlPathParams");
        JSONObject toolUrlPathParamsTarget = new JSONObject();
        convertRequestParams(toolUrlPathParams, toolUrlPathParamsTarget);
        retObject.put("toolUrlPathParams", toolUrlPathParamsTarget);

        JSONArray toolHttpHeaders = webSchemaObject.getJSONArray("toolHttpHeaders");
        JSONObject toolHttpHeadersTarget = new JSONObject();
        convertRequestParams(toolHttpHeaders, toolHttpHeadersTarget);
        retObject.put("toolHttpHeaders", toolHttpHeadersTarget);

        JSONArray toolRequestBody = webSchemaObject.getJSONArray("toolRequestBody");
        JSONObject toolRequestBodyTarget = new JSONObject();
        convertRequestParams(toolRequestBody, toolRequestBodyTarget);
        retObject.put("toolRequestBody", toolRequestBodyTarget);

        return retObject;
    }

    private void convertRequestParams(JSONArray paramArray, JSONObject targetObject) {
        if (CollectionUtils.isEmpty(paramArray)) {
            return;
        }
        for (int i = 0; i < paramArray.size(); i++) {
            JSONObject jsonObject = paramArray.getJSONObject(i);
            String type = jsonObject.getString("type");
            if (StringUtils.isEmpty(type)) {
                throw new BusinessException(ResponseEnum.TOOLBOX_PARAM_TYPE_CANNOT_EMPTY);
            }

            String params = jsonObject.getString("title");
            if (STRING.equals(type) || NUMBER.equals(type) || BOOLEAN.equals(type)) {// 单属性
                Object defaultValue = jsonObject.get("default");
                targetObject.put(params, defaultValue);
            } else if (OBJECT.equals(type) || ARRAY.equals(type)) {// 复合属性 object array
                JSONArray jsonArray = jsonObject.getJSONArray("children");
                if (OBJECT.equals(type)) {
                    JSONObject prop = new JSONObject();
                    targetObject.put(params, prop);

                    convertRequestParams(jsonArray, prop);
                }
            }
        }
    }

    private JSONObject convertWebSchemaTOCoreProtocol(String webSchema) {
        JSONObject retObject = new JSONObject();
        JSONObject webSchemaObject = JSONObject.parseObject(webSchema);
        // Input
        JSONArray toolUrlParams = webSchemaObject.getJSONArray("toolUrlParams");
        JSONObject toolUrlParamsTarget = new JSONObject();
        convertParams(toolUrlParams, toolUrlParamsTarget, 0, true);
        retObject.put("toolUrlParams", toolUrlParamsTarget.isEmpty() ? null : toolUrlParamsTarget);

        JSONArray toolUrlPathParams = webSchemaObject.getJSONArray("toolUrlPathParams");
        JSONObject toolUrlPathParamsTarget = new JSONObject();
        convertParams(toolUrlPathParams, toolUrlPathParamsTarget, 0, true);
        retObject.put("toolUrlPathParams", toolUrlPathParamsTarget.isEmpty() ? null : toolUrlPathParamsTarget);

        JSONArray toolHttpHeaders = webSchemaObject.getJSONArray("toolHttpHeaders");
        JSONObject toolHttpHeadersTarget = new JSONObject();
        convertParams(toolHttpHeaders, toolHttpHeadersTarget, 0, true);
        retObject.put("toolHttpHeaders", toolHttpHeadersTarget.isEmpty() ? null : toolHttpHeadersTarget);

        JSONArray toolRequestBody = webSchemaObject.getJSONArray("toolRequestBody");
        JSONObject toolRequestBodyTarget = new JSONObject();
        convertParams(toolRequestBody, toolRequestBodyTarget, 0, true);
        retObject.put("toolRequestBody", toolRequestBodyTarget.isEmpty() ? null : toolRequestBodyTarget);

        // Output
        JSONArray toolRequestOutput = webSchemaObject.getJSONArray("toolRequestOutput");
        JSONObject toolRequestOutputTarget = new JSONObject();
        convertParams(toolRequestOutput, toolRequestOutputTarget, 0, false);
        retObject.put("toolRequestOutput", toolRequestOutputTarget.isEmpty() ? null : toolRequestOutputTarget);

        return retObject;
    }

    private void convertParams(JSONArray paramArray, JSONObject targetObject, Integer previewType, boolean input) {
        if (CollectionUtils.isEmpty(paramArray)) {
            return;
        }
        for (int i = 0; i < paramArray.size(); i++) {
            JSONObject jsonObject = paramArray.getJSONObject(i);
            processParam(jsonObject, targetObject, previewType, input);
        }
    }

    /**
     * Process single parameter
     */
    private void processParam(JSONObject jsonObject, JSONObject targetObject, Integer previewType, boolean input) {
        // Validate parameter basic information
        validateParamBasicInfo(jsonObject, previewType);

        String type = jsonObject.getString("type");
        String params = jsonObject.getString("title");
        String title = jsonObject.getString("paramName");
        String description = jsonObject.getString("description");

        if (isSimpleType(type)) {
            processSimpleTypeParam(jsonObject, targetObject, params, title, description, type, input);
        } else if (isComplexType(type)) {
            processComplexTypeParam(jsonObject, targetObject, previewType, params, title, description, type, input);
        } else {
            throw new BusinessException(ResponseEnum.TOOLBOX_PARAM_TYPE_NOT_MATCH);
        }
    }

    /**
     * Validate parameter basic information
     */
    private void validateParamBasicInfo(JSONObject jsonObject, Integer previewType) {
        String type = jsonObject.getString("type");
        if (StringUtils.isEmpty(type)) {
            throw new BusinessException(ResponseEnum.TOOLBOX_PARAM_CANNOT_EMPTY);
        }

        String params = jsonObject.getString("title");
        if (previewType == 0 && StringUtils.isEmpty(params)) {
            throw new BusinessException(ResponseEnum.TOOLBOX_PARAM_CANNOT_EMPTY);
        }

        String title = jsonObject.getString("paramName");
        String description = jsonObject.getString("description");
        if (StringUtils.isEmpty(title) || StringUtils.isEmpty(description)) {
            throw new BusinessException(ResponseEnum.TOOLBOX_PARAM_AND_DESC_CANNOT_EMPTY);
        }
    }

    /**
     * Determine if it is a simple type
     */
    private boolean isSimpleType(String type) {
        return STRING.equals(type) || NUMBER.equals(type) || BOOLEAN.equals(type);
    }

    /**
     * Determine if it is a complex type
     */
    private boolean isComplexType(String type) {
        return OBJECT.equals(type) || ARRAY.equals(type);
    }

    /**
     * Process simple type parameters
     */
    private void processSimpleTypeParam(JSONObject jsonObject, JSONObject targetObject,
            String params, String title, String description, String type, boolean input) {
        Integer from = jsonObject.getInteger("from");
        if (input) {
            validateFromValue(from);
        }

        boolean required = jsonObject.getBooleanValue("required");
        JSONObject paramObject = createBaseParamObject(title, description, type);

        if (input) {
            addInputSpecificFields(paramObject, from, required, jsonObject);
        }

        targetObject.put(params, paramObject);
    }

    /**
     * Validate from field value
     */
    private void validateFromValue(Integer from) {
        if (from == null || (from != 0 && from != 1 && from != 2)) {
            throw new BusinessException(ResponseEnum.TOOLBOX_PARAM_GET_SOURCE_ILLEGAL);
        }
    }

    /**
     * Create base parameter object
     */
    private JSONObject createBaseParamObject(String title, String description, String type) {
        JSONObject paramObject = new JSONObject();
        paramObject.put("title", title);
        paramObject.put("description", description);
        paramObject.put("type", type);
        return paramObject;
    }

    /**
     * Add input specific fields
     */
    private void addInputSpecificFields(JSONObject paramObject, Integer from, boolean required, JSONObject jsonObject) {
        paramObject.put("from", from);
        paramObject.put("required", required);
        if (from == 2) {
            Object defaultValue = jsonObject.get("default");
            paramObject.put("default", defaultValue);
        }
    }

    /**
     * Process complex type parameters
     */
    private void processComplexTypeParam(JSONObject jsonObject, JSONObject targetObject, Integer previewType,
            String params, String title, String description, String type, boolean input) {
        JSONObject multiParamObject = createBaseParamObject(title, description, type);

        if (previewType != 2) {
            targetObject.put(params, multiParamObject);
        }

        JSONArray jsonArray = jsonObject.getJSONArray("children");

        if (OBJECT.equals(type)) {
            processObjectType(multiParamObject, targetObject, previewType, jsonArray, input);
        } else if (ARRAY.equals(type)) {
            processArrayType(multiParamObject, jsonArray, input);
        }
    }

    /**
     * Process object type
     */
    private void processObjectType(JSONObject multiParamObject, JSONObject targetObject,
            Integer previewType, JSONArray jsonArray, boolean input) {
        JSONObject prop = new JSONObject();
        multiParamObject.put("properties", prop);
        if (previewType == 2) {
            targetObject.putAll(multiParamObject);
        }
        convertParams(jsonArray, prop, 1, input);
    }

    /**
     * Process array type
     */
    private void processArrayType(JSONObject multiParamObject, JSONArray jsonArray, boolean input) {
        JSONObject items = new JSONObject();
        multiParamObject.put("items", items);
        convertParams(jsonArray, items, 2, input);
    }

    private List<Parameter> genOpenApiParameters(List<WebSchemaItem> params, String parameterLocation) {
        List<Parameter> parameters = new ArrayList<>();
        for (WebSchemaItem item : params) {
            Parameter parameter = new Parameter();
            parameter.setIn(parameterLocation);
            parameter.setName(item.getName());
            parameter.setDescription(item.getDescription());
            parameter.setRequired(item.getRequired());
            Schema schema = new Schema();
            schema.setType(item.getType());
            schema.setXFrom(item.getFrom());
            schema.setXDisplay(item.getOpen());
            schema.setDft(defaultProcessor(schema.getType(), item.getDft()));
            parameter.setSchema(schema);

            if (item.getType().equals(ARRAY)) {
                createProperty(item, schema);
            }
            parameters.add(parameter);
        }
        return parameters;
    }

    private Map<String, MediaType> getStringMediaTypeMap(List<WebSchemaItem> toolRequestBody) {
        MediaType mediaType = new MediaType();
        Schema schema = new Schema();

        Map<String, Property> propertyMap = new HashMap<>();
        List<String> required = recurGenProperties(toolRequestBody, propertyMap);

        if (!required.isEmpty()) {
            schema.setRequired(required);
        }
        schema.setProperties(propertyMap);
        schema.setType(OpenApiConst.SCHEMA_TYPE_OBJECT);

        mediaType.setSchema(schema);
        Map<String, MediaType> content = new HashMap<>();
        content.put(org.springframework.http.MediaType.APPLICATION_JSON_VALUE, mediaType);
        return content;
    }

    private List<String> recurGenProperties(List<WebSchemaItem> webSchemaItems, Map<String, Property> propertyMap) {
        List<String> required = new ArrayList<>();

        if (webSchemaItems == null || webSchemaItems.isEmpty()) {
            return required;
        }

        for (WebSchemaItem webSchemaItem : webSchemaItems) {
            if (webSchemaItem.getRequired() != null && webSchemaItem.getRequired()) {
                required.add(webSchemaItem.getName());
            }
            Property property = new Property();
            property.setType(webSchemaItem.getType());
            property.setXFrom(webSchemaItem.getFrom());
            property.setXDisplay(webSchemaItem.getOpen());
            property.setDescription(webSchemaItem.getDescription());
            property.setDft(defaultProcessor(property.getType(), webSchemaItem.getDft()));

            if (webSchemaItem.getType().equals(ARRAY)) {
                Property arrP = new Property();
                WebSchemaItem arrChildItem = webSchemaItem.getChildren().get(0);
                arrP.setType(arrChildItem.getType());
                if (arrP.getType().equals(OBJECT)) {
                    Map<String, Property> properties = new HashMap<>();
                    List<String> childRequired = recurGenProperties(arrChildItem.getChildren(), properties);
                    arrP.setProperties(properties);
                    arrP.setRequired(childRequired);
                }

                property.setItems(arrP);
            } else {
                Map<String, Property> properties = new HashMap<>();
                List<String> childRequired = recurGenProperties(webSchemaItem.getChildren(), properties);

                if (!properties.isEmpty()) {
                    property.setProperties(properties);
                }
                if (!childRequired.isEmpty()) {
                    property.setRequired(childRequired);
                }
            }
            propertyMap.put(webSchemaItem.getName(), property);

        }

        return required;
    }


    private Object defaultProcessor(String type, Object dft) {
        if (dft == null) {
            return null;
        }

        String str = String.valueOf(dft);

        if (Arrays.asList("default", "", "[]").contains(str)) {
            return null;
        }

        switch (type) {
            case STRING:
                return str;
            case NUMBER:
                return Double.valueOf(str);
            case INTEGER:
                return Integer.valueOf(str);
            case BOOLEAN:
                return Boolean.valueOf(str);
            default:
                return dft;
        }

    }

    private String getPathCompatible(String url) {
        String path = URLUtil.getPath(url);
        if (StringUtils.isEmpty(path)) {
            path = "/";
        }
        return path;
    }


    /**
     * Create openapi schema
     *
     * @param toolBoxDto
     * @param operationId
     * @return
     */
    private OpenApiSchema convertToolBoxVoToToolSchema(ToolBoxDto toolBoxDto, String operationId) {
        OpenApiSchema toolSchema = new OpenApiSchema();

        // Set basic information
        toolSchema.setInfo(createInfo());
        toolSchema.setServers(createServers(toolBoxDto.getEndPoint()));

        // Parse WebSchema
        WebSchema webSchema = parseWebSchema(toolBoxDto.getWebSchema());

        // Create Operation
        Operation operation = createOperation(toolBoxDto, operationId, webSchema);

        // Set security configuration
        if (hasAuthentication(toolBoxDto)) {
            setupAuthentication(toolSchema, operation, toolBoxDto);
        }

        // Set paths
        toolSchema.setPaths(createPaths(toolBoxDto, operation));

        return toolSchema;
    }

    /**
     * Create Info object
     */
    private Info createInfo() {
        Info info = new Info();
        info.setTitle("agentBuilder toolset");
        info.setVersion("1.0.0");
        info.setXIsOfficial(false);
        return info;
    }

    /**
     * Create server list
     */
    private List<Server> createServers(String endPoint) {
        URL url = URLUtil.toUrlForHttp(endPoint);
        Server server = new Server();
        server.setUrl(URLUtil.getHost(url).toString() + (url.getPort() == -1 ? "" : ":" + url.getPort()));
        return Collections.singletonList(server);
    }

    /**
     * Parse WebSchema
     */
    private WebSchema parseWebSchema(String webSchemaJson) {
        return JSON.parseObject(webSchemaJson, WebSchema.class);
    }

    /**
     * Create Operation object
     */
    private Operation createOperation(ToolBoxDto toolBoxDto, String operationId, WebSchema webSchema) {
        Operation operation = new Operation();
        operation.setSummary(toolBoxDto.getName());
        operation.setOperationId(generateOperationId(toolBoxDto.getName(), operationId));
        operation.setDescription(toolBoxDto.getDescription());

        // Set parameters
        setupParameters(operation, webSchema.getToolRequestInput());

        // Set request body
        setupRequestBody(operation, webSchema.getToolRequestInput());

        // Set response
        setupResponse(operation, webSchema.getToolRequestOutput());

        return operation;
    }

    /**
     * Generate operation ID
     */
    private String generateOperationId(String name, String operationId) {
        return operationId == null ? name + "-" + RandomUtil.randomString(8) : operationId;
    }

    /**
     * Set parameters (Header, Query, Path)
     */
    private void setupParameters(Operation operation, List<WebSchemaItem> toolRequestInput) {
        List<Parameter> allParameters = new ArrayList<>();

        // Add Header parameters
        List<WebSchemaItem> headers = filterByLocation(toolRequestInput, "header");
        if (!CollectionUtils.isEmpty(headers)) {
            allParameters.addAll(genOpenApiParameters(headers, OpenApiConst.PARAMETER_IN_HEADER));
        }

        // Add Query parameters
        List<WebSchemaItem> queryParams = filterByLocation(toolRequestInput, "query");
        if (!CollectionUtils.isEmpty(queryParams)) {
            allParameters.addAll(genOpenApiParameters(queryParams, OpenApiConst.PARAMETER_IN_QUERY));
        }

        // Add Path parameters
        List<WebSchemaItem> pathParams = filterByLocation(toolRequestInput, "path");
        if (!CollectionUtils.isEmpty(pathParams)) {
            allParameters.addAll(genOpenApiParameters(pathParams, OpenApiConst.PARAMETER_IN_PATH));
        }

        if (!allParameters.isEmpty()) {
            operation.setParameters(allParameters);
        }
    }

    /**
     * Filter parameters by location
     */
    private List<WebSchemaItem> filterByLocation(List<WebSchemaItem> items, String location) {
        return items.stream()
                .filter(e -> e.getLocation().equalsIgnoreCase(location))
                .collect(Collectors.toList());
    }

    /**
     * Set request body
     */
    private void setupRequestBody(Operation operation, List<WebSchemaItem> toolRequestInput) {
        List<WebSchemaItem> bodyParams = filterByLocation(toolRequestInput, "body");
        if (!CollectionUtils.isEmpty(bodyParams)) {
            RequestBody requestBody = new RequestBody();
            requestBody.setContent(createMediaTypeMap(bodyParams));
            operation.setRequestBody(requestBody);
        }
    }

    /**
     * Set response
     */
    private void setupResponse(Operation operation, List<WebSchemaItem> toolRequestOutput) {
        if (CollectionUtils.isEmpty(toolRequestOutput)) {
            return;
        }

        Response response = new Response();
        MediaType mediaType = new MediaType();
        Schema schema = createResponseSchema(toolRequestOutput);

        mediaType.setSchema(schema);
        Map<String, MediaType> content = new HashMap<>();
        content.put(org.springframework.http.MediaType.APPLICATION_JSON_VALUE, mediaType);
        response.setContent(content);

        Map<String, Response> responses = new HashMap<>();
        responses.put(String.valueOf(HttpStatus.OK.value()), response);
        operation.setResponses(responses);
    }

    /**
     * Create response Schema
     */
    private Schema createResponseSchema(List<WebSchemaItem> toolRequestOutput) {
        Schema schema;

        if (toolRequestOutput.get(0).getType().equals(ARRAY)) {
            schema = createArraySchema(toolRequestOutput.get(0));
        } else {
            schema = createObjectSchema(toolRequestOutput);
        }

        return schema;
    }

    /**
     * Create array type Schema
     */
    private Schema createArraySchema(WebSchemaItem arrayItem) {
        Schema schema = new Schema();
        schema.setType(ARRAY);

        createProperty(arrayItem, schema);
        return schema;
    }

    private void createProperty(WebSchemaItem arrayItem, Schema schema) {
        Property arrProperty = new Property();
        WebSchemaItem childItem = arrayItem.getChildren().get(0);
        arrProperty.setType(childItem.getType());

        if (arrProperty.getType().equals(OBJECT)) {
            Map<String, Property> properties = new HashMap<>();
            List<String> required = recurGenProperties(childItem.getChildren(), properties);
            arrProperty.setProperties(properties);
            arrProperty.setRequired(required);
        }

        schema.setItems(arrProperty);
    }

    /**
     * Create object type Schema
     */
    private Schema createObjectSchema(List<WebSchemaItem> items) {
        Schema schema = new Schema();
        schema.setType(OpenApiConst.SCHEMA_TYPE_OBJECT);

        Map<String, Property> propertyMap = new HashMap<>();
        List<String> required = recurGenProperties(items, propertyMap);

        if (!required.isEmpty()) {
            schema.setRequired(required);
        }
        schema.setProperties(propertyMap);

        return schema;
    }

    /**
     * Determine if there is authentication configuration
     */
    private boolean hasAuthentication(ToolBoxDto toolBoxDto) {
        return toolBoxDto.getAuthType() != ToolConst.AuthType.NONE;
    }

    /**
     * Set authentication configuration
     */
    private void setupAuthentication(OpenApiSchema toolSchema, Operation operation, ToolBoxDto toolBoxDto) {
        if (toolBoxDto.getAuthType() != ToolConst.AuthType.SERVICE) {
            return;
        }

        ServiceAuthInfo serviceAuthInfo = JSON.parseObject(toolBoxDto.getAuthInfo(), ServiceAuthInfo.class);

        // Set Components
        Components components = createSecurityComponents(serviceAuthInfo);
        toolSchema.setComponents(components);

        // Set Operation security configuration
        Map<String, Object> securityMap = new HashMap<>();
        securityMap.put(serviceAuthInfo.getParameterName(), new ArrayList<>());
        operation.setSecurity(Collections.singletonList(securityMap));
    }

    /**
     * Create security components
     */
    private Components createSecurityComponents(ServiceAuthInfo serviceAuthInfo) {
        Components components = new Components();
        SecurityScheme securityScheme = new SecurityScheme();
        securityScheme.setType(OpenApiConst.SecuritySchemeType.APIKEY);
        securityScheme.setName(serviceAuthInfo.getParameterName());
        securityScheme.setIn(serviceAuthInfo.getLocation().toLowerCase());

        Map<String, SecurityScheme> securitySchemes = new HashMap<>();
        securitySchemes.put(serviceAuthInfo.getParameterName(), securityScheme);
        components.setSecuritySchemes(securitySchemes);

        return components;
    }

    /**
     * Create path configuration
     */
    private Map<String, Map<String, Operation>> createPaths(ToolBoxDto toolBoxDto, Operation operation) {
        Map<String, Operation> methodOperationMap = new HashMap<>();
        methodOperationMap.put(toolBoxDto.getMethod(), operation);

        Map<String, Map<String, Operation>> paths = new HashMap<>();
        String path = getPathCompatible(toolBoxDto.getEndPoint());
        paths.put(path, methodOperationMap);

        return paths;
    }

    /**
     * Create MediaType mapping
     */
    private Map<String, MediaType> createMediaTypeMap(List<WebSchemaItem> toolRequestBody) {
        MediaType mediaType = new MediaType();
        Schema schema = new Schema();

        Map<String, Property> propertyMap = new HashMap<>();
        List<String> required = recurGenProperties(toolRequestBody, propertyMap);

        if (!required.isEmpty()) {
            schema.setRequired(required);
        }
        schema.setProperties(propertyMap);
        schema.setType(OpenApiConst.SCHEMA_TYPE_OBJECT);
        mediaType.setSchema(schema);

        Map<String, MediaType> content = new HashMap<>();
        content.put(org.springframework.http.MediaType.APPLICATION_JSON_VALUE, mediaType);
        return content;
    }

    public List<ToolBoxVo> getToolVersion(String toolId) {
        List<ToolBox> toolBoxes = toolBoxMapper.selectList(
                Wrappers.<ToolBox>lambdaQuery()
                        .eq(ToolBox::getToolId, toolId)
                        .eq(ToolBox::getDeleted, false)
                        .orderByDesc(ToolBox::getCreateTime));
        if (CollectionUtils.isEmpty(toolBoxes)) {
            log.error("tool not exist, toolId={}", toolId);
            throw new BusinessException(ResponseEnum.TOOLBOX_NOT_EXIST);
        }
        ToolBox toolBox = toolBoxes.get(0);
        boolean flag = toolBox.getIsPublic() || bizConfig.getAdminUid().toString().equals(toolBox.getUserId());
        if (flag) {
            // Official tools
            return toolBoxes.stream().map(toolBoxItem -> {
                ToolBoxVo toolBoxVo = new ToolBoxVo();
                BeanUtils.copyProperties(toolBoxItem, toolBoxVo);
                toolBoxVo.setWebSchema(filterDisPlaySchema(toolBoxItem.getWebSchema()));
                toolBoxVo.setSchema(StringUtils.EMPTY);
                toolBoxVo.setAuthInfo(StringUtils.EMPTY);
                toolBoxVo.setAddress(s3UtilClient.getS3Prefix());
                return toolBoxVo;
            }).collect(Collectors.toList());
        } else {
            Long spaceId = SpaceInfoUtil.getSpaceId();
            if (spaceId != null) {
                if (spaceId.equals(toolBox.getSpaceId())) {
                    return toolBoxes.stream().map(toolBoxItem -> {
                        ToolBoxVo toolBoxVo = new ToolBoxVo();
                        BeanUtils.copyProperties(toolBoxItem, toolBoxVo);
                        toolBoxVo.setAddress(s3UtilClient.getS3Prefix());
                        return toolBoxVo;
                    }).collect(Collectors.toList());
                } else {
                    return Collections.emptyList();
                }
            } else {
                if (UserInfoManagerHandler.getUserId().equals(toolBox.getUserId())) {
                    return toolBoxes.stream().map(toolBoxItem -> {
                        ToolBoxVo toolBoxVo = new ToolBoxVo();
                        BeanUtils.copyProperties(toolBoxItem, toolBoxVo);
                        toolBoxVo.setAddress(s3UtilClient.getS3Prefix());
                        return toolBoxVo;
                    }).collect(Collectors.toList());
                } else {
                    return Collections.emptyList();
                }
            }
        }
    }

    public Map<String, String> getToolLatestVersion(List<String> toolIds) {
        List<ToolBox> tools = toolBoxMapper.getToolsLastVersion(toolIds);
        Map<String, String> toolLastVersionMap = new LinkedHashMap<>();
        tools.forEach(tool -> toolLastVersionMap.put(tool.getToolId(), tool.getVersion()));
        return toolLastVersionMap;
    }

    public void addToolOperateHistory(String toolId) {
        ToolBoxOperateHistory toolBoxOperateHistory = new ToolBoxOperateHistory();
        toolBoxOperateHistory.setToolId(toolId);
        toolBoxOperateHistory.setUid(UserInfoManagerHandler.getUserId());
        toolBoxOperateHistory.setType(2);
        toolBoxOperateHistoryMapper.insert(toolBoxOperateHistory);
    }

    public void publishSquare(Long id) {
        ToolBox toolBox = toolBoxMapper.selectById(id);
        toolBox.setIsPublic(true);
        List<ConfigInfo> toolV2 = configInfoService.getTags("tool_v2");
        Long toolTagId = 0L;
        if (toolV2 != null && !toolV2.isEmpty()) {
            ConfigInfo configInfo = toolV2.get(0);
            // Iterate through values equal to tool
            if ("tool".equals(configInfo.getValue())) {
                toolTagId = configInfo.getId();
            }
        }
        toolBox.setToolTag(toolTagId.toString());
        toolBox.setUpdateTime(new Timestamp(System.currentTimeMillis()));
        toolBoxMapper.updateById(toolBox);

    }

    public void feedback(ToolBoxFeedbackReq toolBoxFeedbackReq) {
        ToolBoxFeedback toolBoxFeedback = new ToolBoxFeedback();
        BeanUtils.copyProperties(toolBoxFeedbackReq, toolBoxFeedback);
        toolBoxFeedback.setUserId(UserInfoManagerHandler.getUserId());
        toolBoxFeedbackMapper.insert(toolBoxFeedback);
    }
}<|MERGE_RESOLUTION|>--- conflicted
+++ resolved
@@ -243,14 +243,9 @@
         ToolBox toolBox;
         if (toolBoxDto.getId() != null) {
             toolBox = getById(toolBoxDto.getId());
-<<<<<<< HEAD
             if (toolBox == null) {
                 toolBox = new ToolBox();
             } else {
-=======
-            if (toolBox != null) {
-                // Add permission validation
->>>>>>> 52e71b4b
                 dataPermissionCheckTool.checkToolBelong(toolBox);
             }
         } else {
