--- conflicted
+++ resolved
@@ -1,19 +1,11 @@
 <?xml version="1.0" encoding="UTF-8"?>
 <!DOCTYPE mapper PUBLIC "-//mybatis.org//DTD Mapper 3.0//EN" "http://mybatis.org/dtd/mybatis-3-mapper.dtd">
 
-<<<<<<< HEAD
-<mapper namespace="com.iflytek.astra.console.toolkit.mapper.database.DbTableMapper">
-
-
-    <select id="selectCountsByDbIds"
-            resultType="com.iflytek.astra.console.toolkit.entity.dto.database.DbTableCountDto">
-=======
 <mapper namespace="com.iflytek.astron.console.toolkit.mapper.database.DbTableMapper">
 
 
     <select id="selectCountsByDbIds"
             resultType="com.iflytek.astron.console.toolkit.entity.dto.database.DbTableCountDto">
->>>>>>> 07dca841
         SELECT db_id as dbId,count(*) as count FROM db_table
         <where>
             and db_id in
