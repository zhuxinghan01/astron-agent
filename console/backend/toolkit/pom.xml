<?xml version="1.0" encoding="UTF-8"?>
<project xmlns="http://maven.apache.org/POM/4.0.0" xmlns:xsi="http://www.w3.org/2001/XMLSchema-instance"
         xsi:schemaLocation="http://maven.apache.org/POM/4.0.0 https://maven.apache.org/xsd/maven-4.0.0.xsd">
    <modelVersion>4.0.0</modelVersion>
    <parent>
<<<<<<< HEAD
        <groupId>com.iflytek.astra.console</groupId>
=======
        <groupId>com.iflytek.astron.console</groupId>
>>>>>>> 07dca841
        <artifactId>parent</artifactId>
        <version>0.0.1</version>
        <relativePath>../pom.xml</relativePath>
    </parent>
    <artifactId>toolkit</artifactId>
<<<<<<< HEAD
    <name>astra-console-toolkit</name>
    <description>Astra Console Toolkit</description>
=======
    <name>astron-console-toolkit</name>
    <description>Astron Console Toolkit</description>
>>>>>>> 07dca841

    <dependencies>
        <!-- Internal sub-module dependency -->
        <dependency>
<<<<<<< HEAD
            <groupId>com.iflytek.astra.console</groupId>
=======
            <groupId>com.iflytek.astron.console</groupId>
>>>>>>> 07dca841
            <artifactId>commons</artifactId>
        </dependency>

        <!-- Spring Boot basic dependencies -->
        <dependency>
            <groupId>org.springframework.boot</groupId>
            <artifactId>spring-boot-starter</artifactId>
        </dependency>
        <dependency>
            <groupId>org.springframework.boot</groupId>
            <artifactId>spring-boot-starter-web</artifactId>
            <exclusions>
                <exclusion>
                    <groupId>org.springframework.boot</groupId>
                    <artifactId>spring-boot-starter-tomcat</artifactId>
                </exclusion>
            </exclusions>
        </dependency>
        <dependency>
            <groupId>org.springframework.boot</groupId>
            <artifactId>spring-boot-starter-websocket</artifactId>
        </dependency>
        <dependency>
            <groupId>org.springframework.boot</groupId>
            <artifactId>spring-boot-starter-undertow</artifactId>
        </dependency>

        <!-- Common utilities -->
        <dependency>
            <groupId>org.apache.commons</groupId>
            <artifactId>commons-lang3</artifactId>
        </dependency>

        <dependency>
            <groupId>org.springframework.boot</groupId>
            <artifactId>spring-boot-starter-validation</artifactId>
        </dependency>
        <!-- Mail (includes jakarta.mail & jakarta.activation) -->
        <dependency>
            <groupId>org.springframework.boot</groupId>
            <artifactId>spring-boot-starter-mail</artifactId>
        </dependency>

        <!-- commons-io: IOUtils is used in MailService -->
        <dependency>
            <groupId>commons-io</groupId>
            <artifactId>commons-io</artifactId>
            <version>2.15.1</version>
        </dependency>
        <dependency>
            <groupId>commons-fileupload</groupId>
            <artifactId>commons-fileupload</artifactId>
            <version>1.5</version>
        </dependency>
        <dependency>
            <groupId>org.springframework</groupId>
            <artifactId>spring-test</artifactId>
        </dependency>

        <!-- AOP (sufficient); spring-aspects removed unless AspectJ weaving is used -->
        <dependency>
            <groupId>org.springframework.boot</groupId>
            <artifactId>spring-boot-starter-aop</artifactId>
        </dependency>

        <!-- Runtime observability -->
        <dependency>
            <groupId>org.springframework.boot</groupId>
            <artifactId>spring-boot-starter-actuator</artifactId>
        </dependency>

        <!-- Configuration metadata hints -->
        <dependency>
            <groupId>org.springframework.boot</groupId>
            <artifactId>spring-boot-configuration-processor</artifactId>
            <optional>true</optional>
        </dependency>

        <!-- Retry mechanism -->
        <dependency>
            <groupId>org.springframework.retry</groupId>
            <artifactId>spring-retry</artifactId>
        </dependency>
        <!-- JetBrains annotations: fixed version + scope set to provided/compileOnly -->
        <dependency>
            <groupId>org.jetbrains</groupId>
            <artifactId>annotations</artifactId>
            <version>24.1.0</version>
            <scope>provided</scope>
        </dependency>
        <dependency>
            <groupId>com.mysql</groupId>
            <artifactId>mysql-connector-j</artifactId>
            <version>8.3.0</version>
        </dependency>

        <!-- Data access -->
        <dependency>
            <groupId>com.baomidou</groupId>
            <artifactId>mybatis-plus-spring-boot3-starter</artifactId>
        </dependency>
        <dependency>
            <groupId>com.github.yulichang</groupId>
            <artifactId>mybatis-plus-join-boot-starter</artifactId>
            <version>1.5.2</version>
        </dependency>
        <dependency>
            <groupId>org.springframework.boot</groupId>
            <artifactId>spring-boot-starter-data-mongodb</artifactId>
        </dependency>
        <dependency>
            <groupId>com.github.pagehelper</groupId>
            <artifactId>pagehelper-spring-boot-starter</artifactId>
            <version>2.1.1</version>
            <exclusions>
                <exclusion>
                    <groupId>org.mybatis</groupId>
                    <artifactId>mybatis</artifactId>
                </exclusion>
                <exclusion>
                    <groupId>org.mybatis</groupId>
                    <artifactId>mybatis-spring</artifactId>
                </exclusion>
                <exclusion>
                    <groupId>com.github.jsqlparser</groupId>
                    <artifactId>jsqlparser</artifactId>
                </exclusion>
            </exclusions>
        </dependency>
        <dependency>
            <groupId>org.postgresql</groupId>
            <artifactId>postgresql</artifactId>
        </dependency>

        <dependency>
            <groupId>org.jsoup</groupId>
            <artifactId>jsoup</artifactId>
            <version>1.16.1</version>
        </dependency>
        <!-- H2 (test only) -->
        <dependency>
            <groupId>com.h2database</groupId>
            <artifactId>h2</artifactId>
            <scope>test</scope>
        </dependency>

        <!-- Redis -->
        <dependency>
            <groupId>org.redisson</groupId>
            <artifactId>redisson-spring-boot-starter</artifactId>
        </dependency>

        <!-- OpenAPI -->
        <dependency>
            <groupId>org.springdoc</groupId>
            <artifactId>springdoc-openapi-starter-webmvc-ui</artifactId>
        </dependency>

        <!-- JSON / utilities / HTTP -->
        <dependency>
            <groupId>com.alibaba.fastjson2</groupId>
            <artifactId>fastjson2</artifactId>
            <version>2.0.51</version>
        </dependency>
        <dependency>
            <groupId>com.alibaba.fastjson2</groupId>
            <artifactId>fastjson2-extension</artifactId>
            <version>2.0.51</version>
        </dependency>
        <dependency>
            <groupId>cn.hutool</groupId>
            <artifactId>hutool-all</artifactId>
            <version>5.8.27</version>
        </dependency>
        <dependency>
            <groupId>com.squareup.okhttp3</groupId>
            <artifactId>okhttp</artifactId>
            <version>4.12.0</version>
        </dependency>
        <dependency>
            <groupId>com.squareup.okhttp3</groupId>
            <artifactId>okhttp-sse</artifactId>
            <version>4.12.0</version>
        </dependency>
        <dependency>
            <groupId>com.googlecode.owasp-java-html-sanitizer</groupId>
            <artifactId>owasp-java-html-sanitizer</artifactId>
            <version>20211018.1</version>
        </dependency>
        <dependency>
            <groupId>org.apache.poi</groupId>
            <artifactId>poi</artifactId>
            <version>5.3.0</version>
            <exclusions>
                <exclusion>
                    <artifactId>commons-io</artifactId>
                    <groupId>commons-io</groupId>
                </exclusion>
            </exclusions>
        </dependency>
        <dependency>
            <groupId>org.apache.poi</groupId>
            <artifactId>poi-ooxml</artifactId>
            <version>5.3.0</version>
            <exclusions>
                <exclusion>
                    <artifactId>commons-io</artifactId>
                    <groupId>commons-io</groupId>
                </exclusion>
            </exclusions>
        </dependency>

        <dependency>
            <groupId>com.alibaba</groupId>
            <artifactId>easyexcel</artifactId>
            <version>3.1.1</version>
        </dependency>
        <!-- iflytek internal dependency (commented out) -->
        <!--        <dependency>-->
        <!--            <groupId>com.iflytek.aisol</groupId>-->
        <!--            <artifactId>aisol-audit-client</artifactId>-->
        <!--            <version>3.2.1-RELEASE</version>-->
        <!--            <exclusions>-->
        <!--                <exclusion><groupId>org.apache.logging.log4j</groupId><artifactId>log4j-api</artifactId></exclusion>-->
        <!--                <exclusion><groupId>org.apache.logging.log4j</groupId><artifactId>log4j-core</artifactId></exclusion>-->
        <!--            </exclusions>-->
        <!--        </dependency>-->

        <dependency>
            <groupId>software.amazon.awssdk</groupId>
            <artifactId>s3</artifactId>
            <version>2.27.16</version>
        </dependency>

        <dependency>
            <groupId>org.json</groupId>
            <artifactId>json</artifactId>
            <version>20231013</version>
        </dependency>

        <!-- Lombok / Test -->
        <dependency>
            <groupId>org.projectlombok</groupId>
            <artifactId>lombok</artifactId>
            <scope>provided</scope>
        </dependency>
        <dependency>
            <groupId>org.springframework.boot</groupId>
            <artifactId>spring-boot-starter-test</artifactId>
            <scope>test</scope>
        </dependency>
        <dependency>
            <groupId>org.springframework.boot</groupId>
            <artifactId>spring-boot-starter-data-redis</artifactId>
        </dependency>
        <dependency>
            <groupId>com.fasterxml.jackson.core</groupId>
            <artifactId>jackson-databind</artifactId>
            <version>2.17.2</version>
        </dependency>
        <dependency>
            <groupId>com.fasterxml.jackson.core</groupId>
            <artifactId>jackson-core</artifactId>
            <version>2.17.2</version>
        </dependency>
        <dependency>
            <groupId>com.fasterxml.jackson.core</groupId>
            <artifactId>jackson-annotations</artifactId>
            <version>2.17.2</version>
        </dependency>
        <dependency>
            <groupId>org.jooq</groupId>
            <artifactId>jooq</artifactId>
        </dependency>
        <!-- JUnit 5 -->
        <dependency>
            <groupId>org.junit.jupiter</groupId>
            <artifactId>junit-jupiter</artifactId>
            <version>5.10.2</version>
            <scope>test</scope>
        </dependency>

        <!-- Mockito + JUnit5 extension -->
        <dependency>
            <groupId>org.mockito</groupId>
            <artifactId>mockito-junit-jupiter</artifactId>
            <version>5.11.0</version>
            <scope>test</scope>
        </dependency>
        <dependency>
            <groupId>org.mockito</groupId>
            <artifactId>mockito-inline</artifactId>
            <version>5.2.0</version>
            <scope>test</scope>
        </dependency>
        <!-- AssertJ -->
        <dependency>
            <groupId>org.assertj</groupId>
            <artifactId>assertj-core</artifactId>
            <version>3.25.3</version>
            <scope>test</scope>
        </dependency>

    </dependencies>

    <build>
        <resources>
            <resource>
                <directory>src/main/resources</directory>
                <includes>
                    <include>**/*.xml</include>
                    <include>**/*.properties</include>
                    <include>**/*.yml</include>
                    <include>**/*.yaml</include>
                    <include>**/*.json</include>
                </includes>
            </resource>
        </resources>
    </build>

</project><|MERGE_RESOLUTION|>--- conflicted
+++ resolved
@@ -3,32 +3,19 @@
          xsi:schemaLocation="http://maven.apache.org/POM/4.0.0 https://maven.apache.org/xsd/maven-4.0.0.xsd">
     <modelVersion>4.0.0</modelVersion>
     <parent>
-<<<<<<< HEAD
-        <groupId>com.iflytek.astra.console</groupId>
-=======
         <groupId>com.iflytek.astron.console</groupId>
->>>>>>> 07dca841
         <artifactId>parent</artifactId>
         <version>0.0.1</version>
         <relativePath>../pom.xml</relativePath>
     </parent>
     <artifactId>toolkit</artifactId>
-<<<<<<< HEAD
-    <name>astra-console-toolkit</name>
-    <description>Astra Console Toolkit</description>
-=======
     <name>astron-console-toolkit</name>
     <description>Astron Console Toolkit</description>
->>>>>>> 07dca841
 
     <dependencies>
         <!-- Internal sub-module dependency -->
         <dependency>
-<<<<<<< HEAD
-            <groupId>com.iflytek.astra.console</groupId>
-=======
             <groupId>com.iflytek.astron.console</groupId>
->>>>>>> 07dca841
             <artifactId>commons</artifactId>
         </dependency>
 
