--- conflicted
+++ resolved
@@ -4,38 +4,32 @@
 import com.alibaba.fastjson2.JSONObject;
 import com.baomidou.mybatisplus.core.conditions.query.LambdaQueryWrapper;
 import com.baomidou.mybatisplus.extension.plugins.pagination.Page;
-import com.iflytek.astron.console.commons.constant.ResponseEnum;
+import com.iflytek.astron.console.commons.entity.bot.UserLangChainInfo;
+import com.iflytek.astron.console.hub.dto.PageResponse;
 import com.iflytek.astron.console.commons.dto.bot.BotListRequestDto;
-import com.iflytek.astron.console.commons.dto.bot.BotPublishQueryResult;
-import com.iflytek.astron.console.commons.dto.bot.BotQueryCondition;
-import com.iflytek.astron.console.commons.dto.bot.ChatBotApi;
-import com.iflytek.astron.console.commons.entity.bot.UserLangChainInfo;
+import com.iflytek.astron.console.hub.dto.publish.BotPublishInfoDto;
+import com.iflytek.astron.console.hub.dto.publish.BotDetailResponseDto;
+import com.iflytek.astron.console.hub.dto.publish.BotVersionVO;
+import com.iflytek.astron.console.hub.dto.publish.BotSummaryStatsVO;
+import com.iflytek.astron.console.hub.dto.publish.BotTimeSeriesResponseDto;
+import com.iflytek.astron.console.hub.dto.publish.BotTimeSeriesStatsVO;
+import com.iflytek.astron.console.hub.dto.publish.WechatAuthUrlResponseDto;
+import com.iflytek.astron.console.hub.dto.publish.BotTraceRequestDto;
+import com.iflytek.astron.console.hub.dto.publish.UnifiedPrepareDto;
+import com.iflytek.astron.console.hub.dto.publish.prepare.*;
+import com.iflytek.astron.console.hub.dto.publish.prepare.WechatPrepareDto;
+import com.iflytek.astron.console.commons.enums.bot.ReleaseTypeEnum;
+import com.iflytek.astron.console.commons.service.data.UserLangChainDataService;
 import com.iflytek.astron.console.commons.enums.PublishChannelEnum;
 import com.iflytek.astron.console.commons.enums.ShelfStatusEnum;
-import com.iflytek.astron.console.commons.enums.bot.ReleaseTypeEnum;
-import com.iflytek.astron.console.commons.exception.BusinessException;
+import com.iflytek.astron.console.commons.mapper.bot.ChatBotMarketMapper;
 import com.iflytek.astron.console.commons.mapper.bot.ChatBotApiMapper;
-<<<<<<< HEAD
-=======
 import com.iflytek.astron.console.hub.mapper.BotConversationStatsMapper;
->>>>>>> bd211918
 import com.iflytek.astron.console.commons.mapper.bot.ChatBotBaseMapper;
-import com.iflytek.astron.console.commons.mapper.bot.ChatBotMarketMapper;
-import com.iflytek.astron.console.commons.service.data.UserLangChainDataService;
-import com.iflytek.astron.console.commons.util.BotFileParamUtil;
 import com.iflytek.astron.console.hub.converter.BotPublishConverter;
 import com.iflytek.astron.console.hub.converter.WorkflowVersionConverter;
-import com.iflytek.astron.console.hub.dto.PageResponse;
-import com.iflytek.astron.console.hub.dto.publish.*;
-import com.iflytek.astron.console.hub.dto.publish.prepare.*;
-import com.iflytek.astron.console.hub.entity.BotConversationStats;
-import com.iflytek.astron.console.hub.event.BotPublishStatusChangedEvent;
-import com.iflytek.astron.console.hub.mapper.BotConversationStatsMapper;
-import com.iflytek.astron.console.hub.service.publish.BotPublishService;
 import com.iflytek.astron.console.hub.service.publish.PublishChannelService;
 import com.iflytek.astron.console.hub.service.wechat.WechatThirdpartyService;
-<<<<<<< HEAD
-=======
 import com.iflytek.astron.console.commons.dto.bot.BotPublishQueryResult;
 import com.iflytek.astron.console.commons.dto.bot.ChatBotApi;
 import com.iflytek.astron.console.hub.entity.BotConversationStats;
@@ -43,7 +37,6 @@
 import com.iflytek.astron.console.commons.exception.BusinessException;
 import com.iflytek.astron.console.commons.constant.ResponseEnum;
 import com.iflytek.astron.console.commons.util.BotFileParamUtil;
->>>>>>> bd211918
 import com.iflytek.astron.console.toolkit.entity.table.workflow.WorkflowVersion;
 import com.iflytek.astron.console.toolkit.mapper.workflow.WorkflowVersionMapper;
 import lombok.RequiredArgsConstructor;
@@ -51,6 +44,8 @@
 import org.springframework.beans.factory.annotation.Value;
 import org.springframework.context.ApplicationEventPublisher;
 import org.springframework.stereotype.Service;
+import com.iflytek.astron.console.commons.dto.bot.BotQueryCondition;
+import com.iflytek.astron.console.hub.event.BotPublishStatusChangedEvent;
 
 import java.time.LocalDate;
 import java.util.ArrayList;
@@ -60,7 +55,7 @@
 
 /**
  * Bot Publishing Management Service Implementation
- * <p>
+ *
  * Unified bot publishing management service implementation, including: - Bot list query and detail
  * retrieval - Publishing status management (publish/take offline) - Version management - Statistics
  * data query
@@ -154,6 +149,7 @@
     }
 
 
+
     // ==================== MaaS Integration ====================
 
     /**
@@ -239,7 +235,7 @@
 
     @Override
     public BotTimeSeriesResponseDto getBotTimeSeriesStats(Integer botId, Integer overviewDays,
-                                                          String currentUid, Long currentSpaceId) {
+            String currentUid, Long currentSpaceId) {
         log.info("Get bot time series statistics: botId={}, overviewDays={}, uid={}, spaceId={}",
                 botId, overviewDays, currentUid, currentSpaceId);
 
@@ -269,11 +265,7 @@
 
     @Override
     public void recordDashboardCountLog(String uid, Long spaceId, Integer botId, Long chatId,
-<<<<<<< HEAD
-                                        String sid, Integer tokenConsumed) {
-=======
             String sid, Integer tokenConsumed) {
->>>>>>> bd211918
         log.info("Record conversation statistics: uid={}, spaceId={}, botId={}, chatId={}, tokenConsumed={}",
                 uid, spaceId, botId, chatId, tokenConsumed);
 
@@ -296,10 +288,7 @@
             }
         } catch (Exception e) {
             log.error("Record conversation statistics exception: chatId={}", chatId, e);
-<<<<<<< HEAD
-=======
             // Do not throw exception to avoid affecting main business flow
->>>>>>> bd211918
         }
     }
 
@@ -442,7 +431,7 @@
 
     @Override
     public WechatAuthUrlResponseDto getWechatAuthUrl(Integer botId, String appid, String redirectUrl,
-                                                     String uid, Long spaceId) {
+            String uid, Long spaceId) {
         log.info("Get WeChat authorization URL: botId={}, appid={}, redirectUrl={}, uid={}, spaceId={}",
                 botId, appid, redirectUrl, uid, spaceId);
 
