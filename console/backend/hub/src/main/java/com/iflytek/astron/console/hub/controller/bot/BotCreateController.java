package com.iflytek.astron.console.hub.controller.bot;

import com.iflytek.astron.console.commons.annotation.RateLimit;
import com.iflytek.astron.console.commons.annotation.space.SpacePreAuth;
import com.iflytek.astron.console.commons.constant.ResponseEnum;
import com.iflytek.astron.console.commons.entity.bot.BotCreateForm;
import com.iflytek.astron.console.commons.entity.bot.BotInfoDto;
import com.iflytek.astron.console.commons.entity.bot.BotTypeList;
import com.iflytek.astron.console.commons.response.ApiResult;
import com.iflytek.astron.console.commons.service.bot.BotDatasetService;
import com.iflytek.astron.console.commons.service.bot.BotService;
import com.iflytek.astron.console.commons.util.RequestContextUtil;
import com.iflytek.astron.console.commons.util.space.SpaceInfoUtil;
import com.iflytek.astron.console.hub.dto.bot.BotGenerationDTO;
import com.iflytek.astron.console.commons.dto.bot.BotModelDto;
import com.iflytek.astron.console.commons.enums.bot.DefaultBotModelEnum;
import com.iflytek.astron.console.hub.service.bot.BotAIService;
import com.iflytek.astron.console.hub.util.BotPermissionUtil;
import com.iflytek.astron.console.toolkit.service.model.LLMService;
<<<<<<< HEAD
=======
import com.iflytek.astron.console.toolkit.service.repo.MassDatasetInfoService;
>>>>>>> b54de923
import io.swagger.v3.oas.annotations.Operation;
import jakarta.servlet.http.HttpServletRequest;
import jakarta.validation.Valid;
import lombok.extern.slf4j.Slf4j;
import org.springframework.beans.factory.annotation.Autowired;
import org.springframework.transaction.annotation.Transactional;
import org.springframework.web.bind.annotation.*;

import java.util.ArrayList;
import java.util.List;
import com.alibaba.fastjson2.JSONObject;
import com.alibaba.fastjson2.JSONArray;

@Slf4j
@RestController
@RequestMapping("/bot")
public class BotCreateController {

    @Autowired
    private BotAIService botAIService;

    @Autowired
    private BotService botService;

    @Autowired
    private BotPermissionUtil botPermissionUtil;

    @Autowired
    private LLMService llmService;

<<<<<<< HEAD
=======
    @Autowired
    private BotDatasetService botDatasetService;

    @Autowired
    private MassDatasetInfoService botDatasetMaasService;

>>>>>>> b54de923
    /**
     * Create workflow assistant
     *
     * @param request HTTP request containing space context
     * @param bot Assistant creation form
     * @return Created assistant ID
     */
    @SpacePreAuth(key = "BotCreateController_create_POST")
    @PostMapping("/create")
    @RateLimit(dimension = "USER", window = 1, limit = 1)
    @Transactional
    public ApiResult<Integer> createBot(HttpServletRequest request, @RequestBody BotCreateForm bot) {
        try {
            String uid = RequestContextUtil.getUID();
            Long spaceId = SpaceInfoUtil.getSpaceId();

            // Validate dataset ownership before creating bot
            List<Long> datasetList = bot.getDatasetList();
            List<Long> maasDatasetList = bot.getMaasDatasetList();
            if (botDatasetService.checkDatasetBelong(uid, spaceId, datasetList)) {
                return ApiResult.error(ResponseEnum.BOT_BELONG_ERROR);
            }

            // Create bot basic information
            BotInfoDto botInfo = botService.insertBotBasicInfo(uid, bot, spaceId);
            Integer botId = botInfo.getBotId();

            // Handle dataset associations
            boolean selfDocumentExist = (datasetList != null && !datasetList.isEmpty());
            boolean maasDocumentExist = (maasDatasetList != null && !maasDatasetList.isEmpty());
            int supportDocument = (selfDocumentExist || maasDocumentExist) ? 1 : 0;

            if (selfDocumentExist) {
                botDatasetService.botAssociateDataset(uid, botId, datasetList, supportDocument);
            }

            if (maasDocumentExist) {
                botDatasetMaasService.botAssociateDataset(uid, botId, maasDatasetList, supportDocument);
            }

            return ApiResult.success(botId);
        } catch (Exception e) {
            log.error("Failed to create basic assistant: {}", e.getMessage(), e);
            return ApiResult.error(ResponseEnum.SYSTEM_ERROR);
        }
    }

    /**
     * Get assistant type list
     *
     * @return Assistant type list
     */
    @PostMapping("/type-list")
    public ApiResult<List<BotTypeList>> getBotTypeList() {
        try {
            List<BotTypeList> typeList = botService.getBotTypeList();
            return ApiResult.success(typeList);
        } catch (Exception e) {
            log.error("Failed to get assistant type list: {}", e.getMessage(), e);
            return ApiResult.error(ResponseEnum.SYSTEM_ERROR);
        }
    }

    /**
     * AI generate assistant avatar
     *
     * @param requestBody Robot creation form
     * @return Generated avatar URL
     */
    @PostMapping("/ai-avatar-gen")
    @RateLimit(dimension = "USER", window = 86400, limit = 50)
    public ApiResult<String> generateAvatar(@Valid @RequestBody BotCreateForm requestBody) {
        try {
            String uid = RequestContextUtil.getUID();
            String botName = requestBody.getName();
            String botDesc = requestBody.getBotDesc();

            if (botName == null || botName.trim().isEmpty()) {
                return ApiResult.error(ResponseEnum.PARAMS_ERROR);
            }

            String avatar = botAIService.generateAvatar(uid, botName, botDesc);

            if (avatar == null || avatar.trim().isEmpty()) {
                return ApiResult.error(ResponseEnum.SYSTEM_ERROR);
            }

            return ApiResult.success(avatar);
        } catch (Exception e) {
            log.error("User [{}] AI assistant avatar generation failed", RequestContextUtil.getUID(), e);
            return ApiResult.error(ResponseEnum.SYSTEM_ERROR);
        }
    }

    /**
     * Generate assistant with one sentence
     *
     * @param sentence Input sentence
     * @return Generated assistant details
     */
    @PostMapping("/ai-sentence-gen")
    public ApiResult<BotGenerationDTO> sentence(@RequestParam String sentence) {
        try {
            if (sentence == null || sentence.trim().isEmpty()) {
                return ApiResult.error(ResponseEnum.PARAMS_ERROR);
            }

            String uid = RequestContextUtil.getUID();
            BotGenerationDTO botDetail = botAIService.sentenceBot(sentence, uid);
            return ApiResult.success(botDetail);
        } catch (Exception e) {
            log.error("One sentence assistant generation failed", e);
            return ApiResult.error(ResponseEnum.SYSTEM_ERROR);
        }
    }

    /**
     * Large model generates assistant prologue
     *
     * @param form Robot creation form
     * @return Generated prologue
     */
    @PostMapping("/ai-prologue-gen")
    @RateLimit(dimension = "USER", window = 1, limit = 1)
    public ApiResult<String> aiGenPrologue(@Valid @RequestBody BotCreateForm form) {
        try {
            String botName = form.getName();
            if (botName == null || botName.trim().isEmpty()) {
                return ApiResult.error(ResponseEnum.PARAMS_ERROR);
            }
            String aiPrologue = botAIService.generatePrologue(botName);
            return ApiResult.success(aiPrologue);
        } catch (Exception e) {
            log.error("AI assistant prologue generation failed", e);
            return ApiResult.error(ResponseEnum.SYSTEM_ERROR);
        }
    }

    /**
     * Update workflow assistant
     *
     * @param request HTTP request containing space context
     * @param bot Assistant update form (must contain botId)
     * @return Update result
     */
    @SpacePreAuth(key = "BotCreateController_update_POST")
    @PostMapping("/update")
    @RateLimit(dimension = "USER", window = 1, limit = 1)
    @Transactional
    public ApiResult<Boolean> updateBot(HttpServletRequest request, @RequestBody BotCreateForm bot) {
        try {
            // Validate botId is provided
            if (bot.getBotId() == null) {
                return ApiResult.error(ResponseEnum.PARAMS_ERROR);
            }

            String uid = RequestContextUtil.getUID();
            Long spaceId = SpaceInfoUtil.getSpaceId();

            // Permission validation
            botPermissionUtil.checkBot(bot.getBotId());

            // Validate dataset ownership before updating bot
            List<Long> datasetList = bot.getDatasetList();
            List<Long> maasDatasetList = bot.getMaasDatasetList();
            if (botDatasetService.checkDatasetBelong(uid, spaceId, datasetList)) {
                return ApiResult.error(ResponseEnum.BOT_BELONG_ERROR);
            }

            // Update bot basic information
            Boolean result = botService.updateBotBasicInfo(uid, bot, spaceId);

            // Handle dataset associations update
            boolean selfDocumentExist = (datasetList != null && !datasetList.isEmpty());
            boolean maasDocumentExist = (maasDatasetList != null && !maasDatasetList.isEmpty());
            int supportDocument = (selfDocumentExist || maasDocumentExist) ? 1 : 0;

            if (selfDocumentExist) {
                botDatasetService.updateDatasetByBot(uid, bot.getBotId(), datasetList, supportDocument);
            }

            if (maasDocumentExist) {
                botDatasetMaasService.updateDatasetByBot(uid, bot.getBotId(), maasDatasetList, supportDocument);
            }

            return ApiResult.success(result);
        } catch (Exception e) {
            log.error("Failed to update assistant: {}", e.getMessage(), e);
            return ApiResult.error(ResponseEnum.SYSTEM_ERROR);
        }
    }

    /**
     * Handle request to get bot models
     *
     * @param request HTTP request object
     * @return API result containing all model lists
     */
    @Operation(summary = "Get bot model list", description = "Fetches both default and custom bot models")
    @GetMapping("/bot-model")
    public ApiResult<List<BotModelDto>> botModel(HttpServletRequest request) {
        List<BotModelDto> allModels = new ArrayList<>();

        // 1. Add default models: Spark 4.0 and x1
        BotModelDto x1Model = new BotModelDto();
        x1Model.setModelDomain(DefaultBotModelEnum.X1.getDomain());
        x1Model.setModelName(DefaultBotModelEnum.X1.getName());
        x1Model.setModelIcon(DefaultBotModelEnum.X1.getIcon());
        x1Model.setIsCustom(false);
        allModels.add(x1Model);

        BotModelDto sparkModel = new BotModelDto();
        sparkModel.setModelDomain(DefaultBotModelEnum.SPARK_4_0.getDomain());
        sparkModel.setModelName(DefaultBotModelEnum.SPARK_4_0.getName());
        sparkModel.setModelIcon(DefaultBotModelEnum.SPARK_4_0.getIcon());
        sparkModel.setIsCustom(false);
        allModels.add(sparkModel);

        // 2. Get custom models
        JSONObject result = JSONObject.from(llmService.getLlmAuthList(request, null, "workflow", "spark-llm"));

        try {
            if (result != null && result.containsKey("workflow")) {
                JSONArray workflowArray = result.getJSONArray("workflow");

                // Get the second array element (index 1, i.e., "Custom Models")
                if (workflowArray != null && workflowArray.size() > 1) {
                    JSONObject secondCategory = workflowArray.getJSONObject(1);

                    if (secondCategory != null && secondCategory.containsKey("modelList")) {
                        JSONArray modelList = secondCategory.getJSONArray("modelList");

                        if (modelList != null) {
                            for (int i = 0; i < modelList.size(); i++) {
                                JSONObject modelObj = modelList.getJSONObject(i);
                                if (modelObj != null) {
                                    BotModelDto customModel = convertToModelDto(modelObj);
                                    allModels.add(customModel);
                                }
                            }
                        }
                    }
                }
            }
        } catch (Exception e) {
            log.error("Failed to extract custom models from LLM auth list", e);
        }

        return ApiResult.success(allModels);
    }

    /**
     * Convert JSONObject to BotModelDto object
     */
    private BotModelDto convertToModelDto(JSONObject modelJson) {
        BotModelDto model = new BotModelDto();

        // Set basic properties
        if (modelJson.containsKey("id") && modelJson.get("id") != null) {
            model.setModelId(modelJson.getLong("id"));
        }
        model.setModelName(modelJson.getString("name"));
        model.setModelDomain(modelJson.getString("domain"));
        model.setModelIcon(modelJson.getString("icon"));

        return model;
    }
}<|MERGE_RESOLUTION|>--- conflicted
+++ resolved
@@ -17,10 +17,7 @@
 import com.iflytek.astron.console.hub.service.bot.BotAIService;
 import com.iflytek.astron.console.hub.util.BotPermissionUtil;
 import com.iflytek.astron.console.toolkit.service.model.LLMService;
-<<<<<<< HEAD
-=======
 import com.iflytek.astron.console.toolkit.service.repo.MassDatasetInfoService;
->>>>>>> b54de923
 import io.swagger.v3.oas.annotations.Operation;
 import jakarta.servlet.http.HttpServletRequest;
 import jakarta.validation.Valid;
@@ -51,15 +48,12 @@
     @Autowired
     private LLMService llmService;
 
-<<<<<<< HEAD
-=======
     @Autowired
     private BotDatasetService botDatasetService;
 
     @Autowired
     private MassDatasetInfoService botDatasetMaasService;
 
->>>>>>> b54de923
     /**
      * Create workflow assistant
      *
