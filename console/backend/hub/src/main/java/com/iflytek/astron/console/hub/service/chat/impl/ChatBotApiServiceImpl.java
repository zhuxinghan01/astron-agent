--- conflicted
+++ resolved
@@ -43,25 +43,6 @@
     }
 
     @Override
-<<<<<<< HEAD
-    public void insert(String uid, Integer botId, String assistantId, String appId, String appSecret, String appKey,
-            String prompt, String pluginIds, String embeddingIds, String apiPath, String description) {
-        ChatBotApi chatBotApi = ChatBotApi.builder()
-                .uid(uid)
-                .botId(botId)
-                .assistantId(assistantId)
-                .appId(appId)
-                .apiSecret(appSecret)
-                .apiKey(appKey)
-                .prompt(prompt)
-                .pluginId(pluginIds)
-                .embeddingId(embeddingIds)
-                .apiPath(apiPath)
-                .description(description)
-                .createTime(LocalDateTime.now())
-                .build();
-        chatBotApiMapper.insert(chatBotApi);
-=======
     public void insertOrUpdate(ChatBotApi chatBotApi) {
         if (chatBotApi.getCreateTime() == null) {
             chatBotApi.setCreateTime(LocalDateTime.now());
@@ -83,7 +64,6 @@
                 .eq(ChatBotApi::getUid, uid)
                 .orderByDesc(ChatBotApi::getId)
                 .last("limit 1"));
->>>>>>> 7c1f0b1e
     }
 
 }