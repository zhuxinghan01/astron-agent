package com.iflytek.astron.console.hub.service.chat.impl;

import com.iflytek.astron.console.commons.dto.bot.BotModelDto;
import com.iflytek.astron.console.commons.dto.bot.BotInfoDto;
import com.iflytek.astron.console.commons.dto.chat.ChatBotListDto;
import com.iflytek.astron.console.commons.dto.chat.ChatListCreateResponse;
import com.iflytek.astron.console.commons.dto.chat.ChatListResponseDto;
import com.iflytek.astron.console.commons.entity.chat.*;
import com.iflytek.astron.console.commons.response.ApiResult;
import com.iflytek.astron.console.commons.service.bot.BotService;
import com.iflytek.astron.console.commons.service.data.ChatDataService;
import com.iflytek.astron.console.commons.service.data.ChatListDataService;
import com.iflytek.astron.console.toolkit.entity.vo.LLMInfoVo;
import com.iflytek.astron.console.toolkit.service.model.ModelService;
import jakarta.servlet.http.HttpServletRequest;
import org.junit.jupiter.api.BeforeEach;
import org.junit.jupiter.api.Test;
import org.junit.jupiter.api.extension.ExtendWith;
import org.mockito.InjectMocks;
import org.mockito.Mock;
import org.mockito.junit.jupiter.MockitoExtension;

import java.time.LocalDateTime;
import java.util.*;

import static org.junit.jupiter.api.Assertions.*;
import static org.mockito.ArgumentMatchers.*;
import static org.mockito.Mockito.*;

@ExtendWith(MockitoExtension.class)
class ChatListServiceImplTest {

    @InjectMocks
    private ChatListServiceImpl chatListService;

    @Mock
    private ChatListDataService chatListDataService;

    @Mock
    private ChatDataService chatDataService;

    @Mock
    private BotService botService;

    @Mock
    private ModelService modelService;

    @Mock
    private HttpServletRequest httpServletRequest;

    private String uid;
    private Integer botId;
    private Long chatId;
    private String chatListName;
    private ChatList chatList;
    private List<ChatReqRecords> chatReqRecords;
    private List<ChatBotListDto> botChatList;

    @BeforeEach
    void setUp() {
        uid = "test-user-123";
        botId = 1;
        chatId = 100L;
        chatListName = "Test Chat";

        chatList = new ChatList();
        chatList.setId(chatId);
        chatList.setTitle(chatListName);
        chatList.setUid(uid);
        chatList.setBotId(botId);
        chatList.setEnable(1);
        chatList.setIsDelete(0);
        chatList.setSticky(0);
        chatList.setCreateTime(LocalDateTime.now());
        chatList.setUpdateTime(LocalDateTime.now());

        chatReqRecords = new ArrayList<>();
        ChatReqRecords record = new ChatReqRecords();
        record.setId(1L);
        record.setChatId(chatId);
        record.setUid(uid);
        chatReqRecords.add(record);

        botChatList = new ArrayList<>();
        ChatBotListDto botListDto = new ChatBotListDto();
        botListDto.setId(chatId);
        botListDto.setBotTitle("Test Bot");
        botListDto.setSticky(0);
        botListDto.setUpdateTime(LocalDateTime.now());
        botChatList.add(botListDto);

        // Common mock setups
        setupCommonMocks();
    }

    private void setupCommonMocks() {
        // Mock for model service with ApiResult wrapper
        lenient().when(modelService.getDetail(anyInt(), anyLong(), any(HttpServletRequest.class)))
                .thenReturn(ApiResult.success(createDefaultLLMInfoVo()));
    }

    private LLMInfoVo createDefaultLLMInfoVo() {
        LLMInfoVo llmInfoVo = new LLMInfoVo();
        llmInfoVo.setId(1L);
        llmInfoVo.setDomain("test-domain");
        llmInfoVo.setIcon("test-icon");
        llmInfoVo.setName("Test Model");
        return llmInfoVo;
    }

    @Test
    void testCreateChatListForRestart_WithEmptyExistingChat_ShouldReuseExistingChat() {
        // Given
        when(chatListDataService.findByUidAndChatId(uid, chatId)).thenReturn(chatList);
        when(chatDataService.findRequestsByChatIdAndUid(chatId, uid)).thenReturn(Collections.emptyList());

        // When
        ChatListCreateResponse result = chatListService.createChatListForRestart(uid, chatListName, botId, chatId);

        // Then
        assertNotNull(result);
        assertEquals(chatId, result.getId());
        assertEquals(chatListName, result.getTitle());
        assertEquals(botId, result.getBotId());
    }

    @Test
    void testCreateChatListForRestart_WithExistingRequests_ShouldCreateNewChat() {
        // Given
        when(chatListDataService.findByUidAndChatId(uid, chatId)).thenReturn(chatList);
        when(chatDataService.findRequestsByChatIdAndUid(chatId, uid)).thenReturn(chatReqRecords);

        // When
        ChatListCreateResponse result = chatListService.createChatListForRestart(uid, chatListName, botId, chatId);

        // Then
        assertNotNull(result);
        assertNotEquals(chatId, result.getId());
        assertEquals(botId, result.getBotId());
        verify(chatListDataService).createChat(any(ChatList.class));
    }

    @Test
    void testCreateChatListForRestart_WithNullChatListName_ShouldUseDefaultName() {
        // Given
        when(chatListDataService.findByUidAndChatId(uid, chatId)).thenReturn(null);

        // When
        ChatListCreateResponse result = chatListService.createChatListForRestart(uid, null, botId, chatId);

        // Then
        assertNotNull(result);
        assertEquals("New Chat Window", result.getTitle());
        verify(chatListDataService).createChat(any(ChatList.class));
    }

    @Test
    void testCreateChatListForRestart_WithLongChatListName_ShouldTruncateName() {
        // Given
        String longName = "This is a very long chat list name that exceeds the maximum length";
        when(chatListDataService.findByUidAndChatId(uid, chatId)).thenReturn(null);

        // When
        ChatListCreateResponse result = chatListService.createChatListForRestart(uid, longName, botId, chatId);

        // Then
        assertNotNull(result);
        assertTrue(result.getTitle().length() <= 16);
        verify(chatListDataService).createChat(any(ChatList.class));
    }

    @Test
    void testAllChatList_WithValidBotChatList_ShouldReturnSortedList() {
        // Given
        ChatBotListDto dto1 = new ChatBotListDto();
        dto1.setId(1L);
        dto1.setBotTitle("Bot 1");
        dto1.setSticky(0);
        dto1.setUpdateTime(LocalDateTime.now().minusHours(1));

        ChatBotListDto dto2 = new ChatBotListDto();
        dto2.setId(2L);
        dto2.setBotTitle("Bot 2");
        dto2.setSticky(1);
        dto2.setUpdateTime(LocalDateTime.now());

        List<ChatBotListDto> mockBotList = Arrays.asList(dto1, dto2);
        when(chatListDataService.getBotChatList(uid)).thenReturn(mockBotList);

        // When
        List<ChatListResponseDto> result = chatListService.allChatList(uid, "type");

        // Then
        assertNotNull(result);
        assertEquals(2, result.size());
        // Verify sorting: sticky items first
        assertEquals(1, result.getFirst().getSticky().intValue());
        assertEquals("Bot 2", result.getFirst().getBotName());
    }

    @Test
    void testAllChatList_WithEmptyBotChatList_ShouldReturnEmptyList() {
        // Given
        when(chatListDataService.getBotChatList(uid)).thenReturn(Collections.emptyList());

        // When
        List<ChatListResponseDto> result = chatListService.allChatList(uid, "type");

        // Then
        assertNotNull(result);
        assertTrue(result.isEmpty());
    }

    @Test
    void testGetBotChatList_ShouldDelegateToDataService() {
        // Given
        when(chatListDataService.getBotChatList(uid)).thenReturn(botChatList);

        // When
        List<ChatBotListDto> result = chatListService.getBotChatList(uid);

        // Then
        assertNotNull(result);
        assertEquals(botChatList, result);
        verify(chatListDataService).getBotChatList(uid);
    }

    @Test
    void testCreateChatList_WithExistingDeletedChat_ShouldReactivateChat() {
        // Given
        chatList.setIsDelete(1);
        when(chatListDataService.findLatestEnabledChatByUserAndBot(uid, botId)).thenReturn(chatList);
        when(chatListDataService.getListByRootChatId(chatList.getId(), uid)).thenReturn(Collections.emptyList());

        // When
        ChatListCreateResponse result = chatListService.createChatList(uid, chatListName, botId);

        // Then
        assertNotNull(result);
        assertEquals(chatList.getId(), result.getId());
        // Verified existing chat handling
        verify(chatListDataService).reactivateChat(chatList.getId());
    }

    @Test
    void testCreateChatList_WithExistingDeletedChatWithChildren_ShouldReactivateBatch() {
        // Given
        chatList.setIsDelete(1);
        List<ChatTreeIndex> indexList = Arrays.asList(
                createChatTreeIndex(1L),
                createChatTreeIndex(2L));
        when(chatListDataService.findLatestEnabledChatByUserAndBot(uid, botId)).thenReturn(chatList);
        when(chatListDataService.getListByRootChatId(chatList.getId(), uid)).thenReturn(indexList);

        // When
        ChatListCreateResponse result = chatListService.createChatList(uid, chatListName, botId);

        // Then
        assertNotNull(result);
        assertEquals(chatList.getId(), result.getId());
        // Verified existing chat handling
        verify(chatListDataService).reactivateChatBatch(Arrays.asList(1L, 2L));
    }

    @Test
    void testCreateChatList_WithActiveExistingChat_ShouldReturnExistingChat() {
        // Given
        chatList.setIsDelete(0);
        when(chatListDataService.findLatestEnabledChatByUserAndBot(uid, botId)).thenReturn(chatList);

        // When
        ChatListCreateResponse result = chatListService.createChatList(uid, chatListName, botId);

        // Then
        assertNotNull(result);
        assertEquals(chatList.getId(), result.getId());
        // Verified existing chat handling
        verify(chatListDataService, never()).createChat(any(ChatList.class));
    }

    @Test
    void testCreateChatList_WithEmptyExistingChat_ShouldReuseExistingChat() {
        // Given
        chatList.setIsDelete(0);
        chatList.setEnabledPluginIds(null);
        chatList.setFileId(null);
        when(chatListDataService.findLatestEnabledChatByUserAndBot(uid, botId)).thenReturn(chatList);
        lenient().when(chatDataService.findRequestsByChatIdAndUid(chatList.getId(), uid)).thenReturn(Collections.emptyList());

        // When
        ChatListCreateResponse result = chatListService.createChatList(uid, chatListName, botId);

        // Then
        assertNotNull(result);
        assertEquals(chatList.getId(), result.getId());
        // Verified existing chat handling
        verify(chatListDataService, never()).createChat(any(ChatList.class));
    }

    @Test
    void testCreateChatList_WithNonEmptyExistingChat_ShouldCreateNewChat() {
        // Given - Build test data for existing chat with requests scenario
        ChatList existingChatWithRequests = new ChatList();
        existingChatWithRequests.setId(200L);
        existingChatWithRequests.setTitle("Existing Chat with Messages");
        existingChatWithRequests.setUid(uid);
        existingChatWithRequests.setBotId(botId);
        existingChatWithRequests.setEnable(1);
        existingChatWithRequests.setIsDelete(null); // Not explicitly deleted (to avoid early return)
        existingChatWithRequests.setEnabledPluginIds(null); // No plugins enabled
        existingChatWithRequests.setFileId(null); // No file attached
        existingChatWithRequests.setCreateTime(LocalDateTime.now().minusHours(2));
        existingChatWithRequests.setUpdateTime(LocalDateTime.now().minusMinutes(30));

        // Build existing chat requests - this makes the chat "non-empty"
        List<ChatReqRecords> existingRequests = new ArrayList<>();
        ChatReqRecords req1 = new ChatReqRecords();
        req1.setId(10L);
        req1.setChatId(existingChatWithRequests.getId());
        req1.setUid(uid);
        req1.setMessage("Previous question 1");
        req1.setCreateTime(LocalDateTime.now().minusHours(1));
        existingRequests.add(req1);

        ChatReqRecords req2 = new ChatReqRecords();
        req2.setId(11L);
        req2.setChatId(existingChatWithRequests.getId());
        req2.setUid(uid);
        req2.setMessage("Previous question 2");
        req2.setCreateTime(LocalDateTime.now().minusMinutes(45));
        existingRequests.add(req2);

        when(chatListDataService.findLatestEnabledChatByUserAndBot(uid, botId)).thenReturn(existingChatWithRequests);
        when(chatDataService.findRequestsByChatIdAndUid(existingChatWithRequests.getId(), uid)).thenReturn(existingRequests);

        // When
        ChatListCreateResponse result = chatListService.createChatList(uid, chatListName, botId);

        // Then
        assertNotNull(result);
        // Should create new chat because existing chat has messages
        verify(chatListDataService).createChat(any(ChatList.class));
        verify(chatListDataService).addRootTree(isNull(), eq(uid)); // ID is null before database save
        // Should not reuse existing chat
        assertNotEquals(existingChatWithRequests.getId(), result.getId());
    }

    @Test
    void testCreateChatList_WithNullExistingChat_ShouldCreateNewChat() {
        // Given
        when(chatListDataService.findLatestEnabledChatByUserAndBot(uid, botId)).thenReturn(null);
        // Mock createChat to simulate database behavior that sets the ID
        doAnswer(invocation -> {
            ChatList chatList = invocation.getArgument(0);
            chatList.setId(100L); // Simulate database setting the ID
            return null;
        }).when(chatListDataService).createChat(any(ChatList.class));

        // When
        ChatListCreateResponse result = chatListService.createChatList(uid, chatListName, botId);

        // Then
        assertNotNull(result);
        // Verified new chat creation
        verify(chatListDataService).createChat(any(ChatList.class));
<<<<<<< HEAD
        verify(chatListDataService).addRootTree(isNull(), eq(uid));
=======
        verify(chatListDataService).addRootTree(eq(100L), eq(uid));
>>>>>>> e3278023
    }

    @Test
    void testLogicDeleteChatList_WithValidChatList_ShouldDeleteSuccessfully() {
        // Given
        when(chatListDataService.findByUidAndChatId(uid, chatId)).thenReturn(chatList);
        when(chatListDataService.getAllListByChildChatId(chatId, uid)).thenReturn(Collections.emptyList());
        when(chatListDataService.deleteById(chatId)).thenReturn(1);

        // When
        boolean result = chatListService.logicDeleteChatList(chatId, uid);

        // Then
        assertTrue(result);
        verify(chatListDataService).deactivateChatBotList(uid, botId);
        verify(chatListDataService).deleteById(chatId);
    }

    @Test
    void testLogicDeleteChatList_WithChildChats_ShouldDeleteBatch() {
        // Given
        List<ChatTreeIndex> childChats = Arrays.asList(
                createChatTreeIndex(1L),
                createChatTreeIndex(2L));
        when(chatListDataService.findByUidAndChatId(uid, chatId)).thenReturn(chatList);
        when(chatListDataService.getAllListByChildChatId(chatId, uid)).thenReturn(childChats);
        when(chatListDataService.deleteBatchIds(Arrays.asList(1L, 2L))).thenReturn(2);

        // When
        boolean result = chatListService.logicDeleteChatList(chatId, uid);

        // Then
        assertTrue(result);
        verify(chatListDataService).deactivateChatBotList(uid, botId);
        verify(chatListDataService).deleteBatchIds(Arrays.asList(1L, 2L));
        verify(chatListDataService, never()).deleteById(chatId);
    }

    @Test
    void testLogicDeleteChatList_WithNullChatList_ShouldReturnFalse() {
        // Given
        when(chatListDataService.findByUidAndChatId(uid, chatId)).thenReturn(null);

        // When
        boolean result = chatListService.logicDeleteChatList(chatId, uid);

        // Then
        assertFalse(result);
        verify(chatListDataService, never()).deactivateChatBotList(any(), anyInt());
        verify(chatListDataService, never()).deleteById(any());
    }

    @Test
    void testGetBotInfo_WithValidBotId_ShouldReturnBotInfoWithModel() {
        // Given
        ChatList botChat = new ChatList();
        botChat.setId(chatId);

        BotInfoDto botInfoDto = new BotInfoDto();
        botInfoDto.setModelId(1L);
        botInfoDto.setModel("test-model");

        when(chatListDataService.getBotChat(uid, Long.valueOf(botId))).thenReturn(botChat);
        when(botService.getBotInfo(httpServletRequest, botId, chatId, "v1")).thenReturn(botInfoDto);

        // When
        BotInfoDto result = chatListService.getBotInfo(httpServletRequest, uid, botId, "v1");

        // Then
        assertNotNull(result);
        assertEquals(botInfoDto, result);
        assertNotNull(result.getBotModelDto());
        assertEquals("test-domain", result.getBotModelDto().getModelDomain());
        assertEquals("test-icon", result.getBotModelDto().getModelIcon());
        assertEquals("Test Model", result.getBotModelDto().getModelName());
        assertTrue(result.getBotModelDto().getIsCustom());
    }

    @Test
    void testGetBotInfo_WithNullChatList_ShouldReturnNull() {
        // Given
        when(chatListDataService.getBotChat(uid, Long.valueOf(botId))).thenReturn(null);

        // When
        BotInfoDto result = chatListService.getBotInfo(httpServletRequest, uid, botId, "v1");

        // Then
        assertNull(result);
        verify(botService, never()).getBotInfo(any(), anyInt(), any(), any());
    }

    @Test
    void testGetBotModelDto_WithDefaultModel_ShouldReturnDefaultModelDto() {
        // Given
        String model = "general";

        // When
        BotModelDto result = chatListService.getBotModelDto(httpServletRequest, null, model);

        // Then
        assertNotNull(result);
        // For default model with null modelId, getBotModelDto returns empty BotModelDto
        assertNull(result.getModelDomain());
        assertTrue(result.getIsCustom());
    }

    @Test
    void testGetBotModelDto_WithCustomModel_ShouldReturnCustomModelDto() {
        // Given
        Long modelId = 1L;
        LLMInfoVo customLLMInfoVo = new LLMInfoVo();
        customLLMInfoVo.setId(modelId);
        customLLMInfoVo.setDomain("custom-domain");
        customLLMInfoVo.setIcon("custom-icon");
        customLLMInfoVo.setName("Custom Model");

        when(modelService.getDetail(0, modelId, httpServletRequest)).thenReturn(ApiResult.success(customLLMInfoVo));

        // When
        BotModelDto result = chatListService.getBotModelDto(httpServletRequest, modelId, null);

        // Then
        assertNotNull(result);
        assertEquals("custom-domain", result.getModelDomain());
        assertEquals("custom-icon", result.getModelIcon());
        assertEquals("Custom Model", result.getModelName());
        assertEquals(modelId, result.getModelId());
        assertTrue(result.getIsCustom());
    }

    @Test
    void testCreateRestartChat_WithValidInput_ShouldCreateNewChat() {
        // Given
        // Mock createChat to simulate database behavior that sets the ID
        doAnswer(invocation -> {
            ChatList chatList = invocation.getArgument(0);
            chatList.setId(200L); // Simulate database setting the ID
            return null;
        }).when(chatListDataService).createChat(any(ChatList.class));

        // When
        ChatListCreateResponse result = chatListService.createRestartChat(uid, chatListName, botId);

        // Then
        assertNotNull(result);
        assertEquals(chatListName, result.getTitle());
        assertEquals(botId, result.getBotId());
        // Verified new chat creation
        verify(chatListDataService).createChat(any(ChatList.class));
<<<<<<< HEAD
        verify(chatListDataService).addRootTree(isNull(), eq(uid)); // ID is null before database save
=======
        verify(chatListDataService).addRootTree(eq(200L), eq(uid));
>>>>>>> e3278023
    }

    @Test
    void testCreateRestartChat_WithNullChatListName_ShouldUseDefaultName() {
        // When
        ChatListCreateResponse result = chatListService.createRestartChat(uid, null, botId);

        // Then
        assertNotNull(result);
        assertEquals("New Chat Window", result.getTitle());
        verify(chatListDataService).createChat(any(ChatList.class));
    }

    @Test
    void testCreateRestartChat_WithLongChatListName_ShouldTruncateName() {
        // Given
        String longName = "This is a very long chat list name that exceeds the maximum length";

        // When
        ChatListCreateResponse result = chatListService.createRestartChat(uid, longName, botId);

        // Then
        assertNotNull(result);
        assertTrue(result.getTitle().length() <= 16);
        verify(chatListDataService).createChat(any(ChatList.class));
    }

    // Helper method to create ChatTreeIndex
    private ChatTreeIndex createChatTreeIndex(Long childChatId) {
        return ChatTreeIndex.builder()
                .childChatId(childChatId)
                .rootChatId(chatId)
                .parentChatId(chatId)
                .uid(uid)
                .createTime(LocalDateTime.now())
                .updateTime(LocalDateTime.now())
                .build();
    }
}<|MERGE_RESOLUTION|>--- conflicted
+++ resolved
@@ -363,11 +363,7 @@
         assertNotNull(result);
         // Verified new chat creation
         verify(chatListDataService).createChat(any(ChatList.class));
-<<<<<<< HEAD
-        verify(chatListDataService).addRootTree(isNull(), eq(uid));
-=======
         verify(chatListDataService).addRootTree(eq(100L), eq(uid));
->>>>>>> e3278023
     }
 
     @Test
@@ -517,11 +513,7 @@
         assertEquals(botId, result.getBotId());
         // Verified new chat creation
         verify(chatListDataService).createChat(any(ChatList.class));
-<<<<<<< HEAD
-        verify(chatListDataService).addRootTree(isNull(), eq(uid)); // ID is null before database save
-=======
         verify(chatListDataService).addRootTree(eq(200L), eq(uid));
->>>>>>> e3278023
     }
 
     @Test
