--- conflicted
+++ resolved
@@ -22,11 +22,7 @@
 
     <!-- Exclude warnings for ignoring exceptions in auth RefreshTokenService.withRefreshLock -->
     <Match>
-<<<<<<< HEAD
-        <Class name="service.com.iflytek.astra.console.auth.RefreshTokenService"/>
-=======
         <Class name="service.com.iflytek.astron.console.auth.RefreshTokenService"/>
->>>>>>> 07dca841
         <Method name="withRefreshLock"/>
         <Bug pattern="DE_MIGHT_IGNORE"/>
     </Match>
@@ -94,11 +90,7 @@
 
     <!-- Exclude SpaceInfoUtil static state exposure check -->
     <Match>
-<<<<<<< HEAD
-        <Class name="com.iflytek.astra.console.commons.util.space.SpaceInfoUtil"/>
-=======
         <Class name="com.iflytek.astron.console.commons.util.space.SpaceInfoUtil"/>
->>>>>>> 07dca841
         <Method name="init"/>
         <Bug pattern="EI_EXPOSE_STATIC_REP2"/>
     </Match>
